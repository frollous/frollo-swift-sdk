# Getting Started

## Installation

### Carthage

[Carthage](https://github.com/Carthage/Carthage) is a decentralized dependency manager that builds your dependencies and provides you with binary frameworks.

You can install Carthage with [Homebrew](https://brew.sh/) using the following command:

```bash
$ brew update
$ brew install carthage
```

To integrate FrolloSDK into your Xcode project using Carthage, specify it in your `Cartfile`:

```ogdl
<<<<<<< HEAD
github "Frollo/FrolloSDK" ~> 2.0
=======
git "git@bitbucket.org:frollo1/frollo-ios-sdk.git" ~> 1.3
>>>>>>> af069dbc
```

Run `carthage update` to build the framework and drag the built `FrolloSDK.framework` and `Alamofire.framework` into your Xcode project.

### Swift Package Manager

*Coming Soon*

## Basic Usage

### Setup

Import the FrolloSDK and ensure you run setup with your tenant URL provided by us. Do not attempt to use any APIs before the setup completion handler returns.

```swift
import FrolloSDK

func application(_ application: UIApplication, didFinishLaunchingWithOptions launchOptions: [UIApplication.LaunchOptionsKey: Any]?) -> Bool {
        
    let serverURL = URL(string: "https://<tenant>.frollo.us/api/v1/")!
        
    FrolloSDK.shared.setup(serverURL: serverURL) { (error) in
        if let setupError = error {
            fatalError(setupError.localizedDescription)
        } else {
            self.completeStartup()
        }
    }

}
```

### Authentication

Before any data can be refreshed for a user they must be authenticated first. You can check the logged in status of the user on the [Authentication](Classes/Authentication.html#/s:9FrolloSDK14AuthenticationC8loggedInSbvp) class.

```swift
if FrolloSDK.shared.authentication.loggedIn {
    showMainViewController()
} else {
    showLoginViewController()
}
```

If the user is not authenticated the [loginUser](Classes/Authentication.html#/s:9FrolloSDK14AuthenticationC9loginUser6method5email8password6userID0I5Token10completionyAC8AuthTypeO_SSSgA3Mys5Error_pSgctF) API should be called with the user's credentials.

```swift
FrolloSDK.shared.authentication.loginUser(method: .email, email: "jacob@example.com", password: "$uPer5ecr@t") { (error) in
    if let loginError = error {
        presentError(loginError.localizedDescription)
    } else {
        showMainViewController()
    }
}
```

### Refreshing Data

After logging in your cache will be empty in the SDK. Refresh important data such as [Aggregation](Classes/Aggregation.html) immediately after login.

```swift
FrolloSDK.shared.aggregation.refreshProviders { (error) in
    if let refreshError = error {
        print(refreshError.localizedDescription)
    }
}
```

Alternatively refresh data on startup in an optimized way using [refreshData()]() on the main SDK. This will refresh important user data first, delaying less important ones until later.

```swift
FrolloSDK.shared.refreshData()
```

### Retrieving Cached Data

Fetching objects from the cache store is easy. Just setup a predicate and a sort descriptor to filter what items you want and call the SDK.

```swift
// Get the main thread view context
let context = FrolloSDK.shared.database.viewContext

// Filter transactions by a specific account
let predicate = NSPredicate(format: #keyPath(Transaction.accountID) + " == %ld", argumentArray: [accountID])

// Sort by date, most recent first
let sortDescriptors = [NSSortDescriptor(key: #keyPath(Transaction.transactionDateString), ascending: false)]

// Fetch the transactions
let transactions = FrolloSDK.shared.aggregation.transactions(context: context, filteredBy: predicate, sortedBy: sortDescriptors)
```

### Lifecyle Handlers (Optional)

Optionally implement the lifecycle handlers in your app delegate to ensure FrolloSDK can keep cached data fresh when suspending and resuming the app.

```swift
func applicationDidEnterBackground(_ application: UIApplication) {
    FrolloSDK.shared.applicationDidEnterBackground()
}

func applicationWillEnterForeground(_ application: UIApplication) {
    FrolloSDK.shared.applicationWillEnterForeground()
}
```



<|MERGE_RESOLUTION|>--- conflicted
+++ resolved
@@ -16,11 +16,7 @@
 To integrate FrolloSDK into your Xcode project using Carthage, specify it in your `Cartfile`:
 
 ```ogdl
-<<<<<<< HEAD
-github "Frollo/FrolloSDK" ~> 2.0
-=======
-git "git@bitbucket.org:frollo1/frollo-ios-sdk.git" ~> 1.3
->>>>>>> af069dbc
+git "git@bitbucket.org:frollo1/frollo-ios-sdk.git" ~> 2.0
 ```
 
 Run `carthage update` to build the framework and drag the built `FrolloSDK.framework` and `Alamofire.framework` into your Xcode project.
