# Changelog

<<<<<<< HEAD
## 3.0.0

- Custom Authentication

### Features

- Custom Authentication - Custom handling of authentication can be provided to the SDK
- Transaction Tagging

### Changes

- App Group support - a cache path can now be provided to the SDK to allow data to be shared between an App Group
- Core Data persistent history tracking - the cache will now track Core Data persistent history tracking to allow multiple targets to share one instance of the cache
=======
## 2.1.1

### Changes

- Allow custom parameters in authorization code flow
>>>>>>> 0fca510d

## 2.1.0

- Surveys

### Features

- Surveys
- Transaction Search

### Changes

- Improved handling of logged out status
- Transactions enhancements
- Swift 5 support

## 2.0.0

- OpenID Connect / OAuth2 Login

### Features

- OAuth2 based authentication using ROPC and Authorization Code flows

### Changes

- Improved completion handlers
- Aggregation enhancements

## 1.3.0

- Reports

### Features

- Account Balance Reports
- Current Transaction Reports
- History Transaction Reports

## 1.2.0

- Bills

### Features

- Bills
- Bill Payments

## 1.1.0

- User Engagement

### Features

- Events
- Messages
- Push Notifications

## 1.0.0

- Initial release

### Features

- Aggregation
- User Authentication<|MERGE_RESOLUTION|>--- conflicted
+++ resolved
@@ -1,6 +1,5 @@
 # Changelog
 
-<<<<<<< HEAD
 ## 3.0.0
 
 - Custom Authentication
@@ -14,13 +13,12 @@
 
 - App Group support - a cache path can now be provided to the SDK to allow data to be shared between an App Group
 - Core Data persistent history tracking - the cache will now track Core Data persistent history tracking to allow multiple targets to share one instance of the cache
-=======
+
 ## 2.1.1
 
 ### Changes
 
 - Allow custom parameters in authorization code flow
->>>>>>> 0fca510d
 
 ## 2.1.0
 
