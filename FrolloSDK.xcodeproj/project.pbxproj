// !$*UTF8*$!
{
	archiveVersion = 1;
	classes = {
	};
	objectVersion = 50;
	objects = {

/* Begin PBXBuildFile section */
		0101949620F5815800334482 /* FrolloSDKDataModel-1.0.0.sqlite-shm in Resources */ = {isa = PBXBuildFile; fileRef = 0101949020F5815700334482 /* FrolloSDKDataModel-1.0.0.sqlite-shm */; };
		0101949720F5815800334482 /* FakeDatabaseModel.sqlite-wal in Resources */ = {isa = PBXBuildFile; fileRef = 0101949120F5815700334482 /* FakeDatabaseModel.sqlite-wal */; };
		0101949820F5815800334482 /* FrolloSDKDataModel-1.0.0.sqlite in Resources */ = {isa = PBXBuildFile; fileRef = 0101949220F5815700334482 /* FrolloSDKDataModel-1.0.0.sqlite */; };
		0101949920F5815800334482 /* FakeDatabaseModel.sqlite in Resources */ = {isa = PBXBuildFile; fileRef = 0101949320F5815800334482 /* FakeDatabaseModel.sqlite */; };
		0101949A20F5815800334482 /* FakeDatabaseModel.sqlite-shm in Resources */ = {isa = PBXBuildFile; fileRef = 0101949420F5815800334482 /* FakeDatabaseModel.sqlite-shm */; };
		0101949B20F5815800334482 /* FrolloSDKDataModel-1.0.0.sqlite-wal in Resources */ = {isa = PBXBuildFile; fileRef = 0101949520F5815800334482 /* FrolloSDKDataModel-1.0.0.sqlite-wal */; };
		0101949E20F595F300334482 /* NetworkTests.swift in Sources */ = {isa = PBXBuildFile; fileRef = 0101949D20F595F300334482 /* NetworkTests.swift */; };
		0101A8DE21C9BD0F00DCFCEB /* BillsEndpoint.swift in Sources */ = {isa = PBXBuildFile; fileRef = 0101A8DD21C9BD0F00DCFCEB /* BillsEndpoint.swift */; };
		0101A8E021C9BDEF00DCFCEB /* APIService+Bills.swift in Sources */ = {isa = PBXBuildFile; fileRef = 0101A8DF21C9BDEF00DCFCEB /* APIService+Bills.swift */; };
		0101A8E321C9C24700DCFCEB /* bills_valid.json in Resources */ = {isa = PBXBuildFile; fileRef = 0101A8E221C9C24700DCFCEB /* bills_valid.json */; };
		0101A8E421C9C24700DCFCEB /* bills_valid.json in Resources */ = {isa = PBXBuildFile; fileRef = 0101A8E221C9C24700DCFCEB /* bills_valid.json */; };
		0101A8E521C9C24700DCFCEB /* bills_valid.json in Resources */ = {isa = PBXBuildFile; fileRef = 0101A8E221C9C24700DCFCEB /* bills_valid.json */; };
		0101A8E721C9C28E00DCFCEB /* BillsRequestTests.swift in Sources */ = {isa = PBXBuildFile; fileRef = 0101A8E621C9C28E00DCFCEB /* BillsRequestTests.swift */; };
		0101A8E821C9C28E00DCFCEB /* BillsRequestTests.swift in Sources */ = {isa = PBXBuildFile; fileRef = 0101A8E621C9C28E00DCFCEB /* BillsRequestTests.swift */; };
		0101A8E921C9C28E00DCFCEB /* BillsRequestTests.swift in Sources */ = {isa = PBXBuildFile; fileRef = 0101A8E621C9C28E00DCFCEB /* BillsRequestTests.swift */; };
		0101A8EE21CC4FBD00DCFCEB /* APIBillResponse+Test.swift in Sources */ = {isa = PBXBuildFile; fileRef = 0101A8ED21CC4FBD00DCFCEB /* APIBillResponse+Test.swift */; };
		0101A8EF21CC4FBD00DCFCEB /* APIBillResponse+Test.swift in Sources */ = {isa = PBXBuildFile; fileRef = 0101A8ED21CC4FBD00DCFCEB /* APIBillResponse+Test.swift */; };
		0101A8F021CC4FBD00DCFCEB /* APIBillResponse+Test.swift in Sources */ = {isa = PBXBuildFile; fileRef = 0101A8ED21CC4FBD00DCFCEB /* APIBillResponse+Test.swift */; };
		0101A8F121CC4FD700DCFCEB /* APIBillsResponse+Test.swift in Sources */ = {isa = PBXBuildFile; fileRef = 0101A8EB21CC4F9300DCFCEB /* APIBillsResponse+Test.swift */; };
		0101A8F221CC4FD800DCFCEB /* APIBillsResponse+Test.swift in Sources */ = {isa = PBXBuildFile; fileRef = 0101A8EB21CC4F9300DCFCEB /* APIBillsResponse+Test.swift */; };
		0101A8F321CC4FD800DCFCEB /* APIBillsResponse+Test.swift in Sources */ = {isa = PBXBuildFile; fileRef = 0101A8EB21CC4F9300DCFCEB /* APIBillsResponse+Test.swift */; };
		0101A8F621CC54F000DCFCEB /* Bill+Test.swift in Sources */ = {isa = PBXBuildFile; fileRef = 0101A8F521CC54F000DCFCEB /* Bill+Test.swift */; };
		0101A8F721CC54F000DCFCEB /* Bill+Test.swift in Sources */ = {isa = PBXBuildFile; fileRef = 0101A8F521CC54F000DCFCEB /* Bill+Test.swift */; };
		0101A8F821CC54F000DCFCEB /* Bill+Test.swift in Sources */ = {isa = PBXBuildFile; fileRef = 0101A8F521CC54F000DCFCEB /* Bill+Test.swift */; };
		0101A8FB21CC649000DCFCEB /* Bills.swift in Sources */ = {isa = PBXBuildFile; fileRef = 0101A8FA21CC649000DCFCEB /* Bills.swift */; };
		0101A8FD21CC832600DCFCEB /* BillTests.swift in Sources */ = {isa = PBXBuildFile; fileRef = 0101A8FC21CC832600DCFCEB /* BillTests.swift */; };
		0101A8FE21CC832600DCFCEB /* BillTests.swift in Sources */ = {isa = PBXBuildFile; fileRef = 0101A8FC21CC832600DCFCEB /* BillTests.swift */; };
		0101A8FF21CC832600DCFCEB /* BillTests.swift in Sources */ = {isa = PBXBuildFile; fileRef = 0101A8FC21CC832600DCFCEB /* BillTests.swift */; };
		0101A90421CC8ABA00DCFCEB /* BillsTests.swift in Sources */ = {isa = PBXBuildFile; fileRef = 0101A90321CC8ABA00DCFCEB /* BillsTests.swift */; };
		0101A90521CC8ABA00DCFCEB /* BillsTests.swift in Sources */ = {isa = PBXBuildFile; fileRef = 0101A90321CC8ABA00DCFCEB /* BillsTests.swift */; };
		0101A90621CC8ABA00DCFCEB /* BillsTests.swift in Sources */ = {isa = PBXBuildFile; fileRef = 0101A90321CC8ABA00DCFCEB /* BillsTests.swift */; };
		0101A90821CC90E000DCFCEB /* bill_id_12345.json in Resources */ = {isa = PBXBuildFile; fileRef = 0101A90721CC90DF00DCFCEB /* bill_id_12345.json */; };
		0101A90921CC90E000DCFCEB /* bill_id_12345.json in Resources */ = {isa = PBXBuildFile; fileRef = 0101A90721CC90DF00DCFCEB /* bill_id_12345.json */; };
		0101A90A21CC90E000DCFCEB /* bill_id_12345.json in Resources */ = {isa = PBXBuildFile; fileRef = 0101A90721CC90DF00DCFCEB /* bill_id_12345.json */; };
		0104E02E21E84EED00D98EE7 /* ReportTransactionHistory+CoreDataClass.swift in Sources */ = {isa = PBXBuildFile; fileRef = 0104E02A21E84EED00D98EE7 /* ReportTransactionHistory+CoreDataClass.swift */; };
		0104E02F21E84EED00D98EE7 /* ReportTransactionHistory+CoreDataProperties.swift in Sources */ = {isa = PBXBuildFile; fileRef = 0104E02B21E84EED00D98EE7 /* ReportTransactionHistory+CoreDataProperties.swift */; };
		0104E03021E84EED00D98EE7 /* ReportTransactionCurrent+CoreDataClass.swift in Sources */ = {isa = PBXBuildFile; fileRef = 0104E02C21E84EED00D98EE7 /* ReportTransactionCurrent+CoreDataClass.swift */; };
		0104E03121E84EED00D98EE7 /* ReportTransactionCurrent+CoreDataProperties.swift in Sources */ = {isa = PBXBuildFile; fileRef = 0104E02D21E84EED00D98EE7 /* ReportTransactionCurrent+CoreDataProperties.swift */; };
		0104E03321E8588300D98EE7 /* ReportGrouping.swift in Sources */ = {isa = PBXBuildFile; fileRef = 0104E03221E8588300D98EE7 /* ReportGrouping.swift */; };
		010EB42B211BF92A005A926A /* APITransactionUpdateRequest.swift in Sources */ = {isa = PBXBuildFile; fileRef = 010EB42A211BF92A005A926A /* APITransactionUpdateRequest.swift */; };
		010EB42D211C00D0005A926A /* APITransactionUpdateRequest+Test.swift in Sources */ = {isa = PBXBuildFile; fileRef = 010EB42C211C00D0005A926A /* APITransactionUpdateRequest+Test.swift */; };
		010EB42E211C00D0005A926A /* APITransactionUpdateRequest+Test.swift in Sources */ = {isa = PBXBuildFile; fileRef = 010EB42C211C00D0005A926A /* APITransactionUpdateRequest+Test.swift */; };
		010EB42F211C00D0005A926A /* APITransactionUpdateRequest+Test.swift in Sources */ = {isa = PBXBuildFile; fileRef = 010EB42C211C00D0005A926A /* APITransactionUpdateRequest+Test.swift */; };
		011C198921E3063600490EDD /* APIBillPaymentUpdateRequest.swift in Sources */ = {isa = PBXBuildFile; fileRef = 011C198821E3063600490EDD /* APIBillPaymentUpdateRequest.swift */; };
		011C198B21E30B7B00490EDD /* APIBillPaymentUpdateRequest+Test.swift in Sources */ = {isa = PBXBuildFile; fileRef = 011C198A21E30B7B00490EDD /* APIBillPaymentUpdateRequest+Test.swift */; };
		011C198C21E30B7B00490EDD /* APIBillPaymentUpdateRequest+Test.swift in Sources */ = {isa = PBXBuildFile; fileRef = 011C198A21E30B7B00490EDD /* APIBillPaymentUpdateRequest+Test.swift */; };
		011C198D21E30B7B00490EDD /* APIBillPaymentUpdateRequest+Test.swift in Sources */ = {isa = PBXBuildFile; fileRef = 011C198A21E30B7B00490EDD /* APIBillPaymentUpdateRequest+Test.swift */; };
		011C198F21E42AF200490EDD /* error_account_locked.json in Resources */ = {isa = PBXBuildFile; fileRef = 011C198E21E42AF200490EDD /* error_account_locked.json */; };
		011C199021E42AF200490EDD /* error_account_locked.json in Resources */ = {isa = PBXBuildFile; fileRef = 011C198E21E42AF200490EDD /* error_account_locked.json */; };
		011C199121E42AF200490EDD /* error_account_locked.json in Resources */ = {isa = PBXBuildFile; fileRef = 011C198E21E42AF200490EDD /* error_account_locked.json */; };
		011E87D0213766550026E047 /* SecKeyPEM.swift in Sources */ = {isa = PBXBuildFile; fileRef = 011E87CF213766550026E047 /* SecKeyPEM.swift */; };
		011E87D2213767F00026E047 /* SecKeyPEMTests.swift in Sources */ = {isa = PBXBuildFile; fileRef = 011E87D1213767F00026E047 /* SecKeyPEMTests.swift */; };
		011E87D3213767F00026E047 /* SecKeyPEMTests.swift in Sources */ = {isa = PBXBuildFile; fileRef = 011E87D1213767F00026E047 /* SecKeyPEMTests.swift */; };
		011E87D4213767F00026E047 /* SecKeyPEMTests.swift in Sources */ = {isa = PBXBuildFile; fileRef = 011E87D1213767F00026E047 /* SecKeyPEMTests.swift */; };
		011F1A60216B289B00119474 /* APIUserResetPasswordRequest.swift in Sources */ = {isa = PBXBuildFile; fileRef = 011F1A5F216B289B00119474 /* APIUserResetPasswordRequest.swift */; };
		011F8113219BE31B00A1495F /* MessageVideo+Test.swift in Sources */ = {isa = PBXBuildFile; fileRef = 011F8110219BE2E100A1495F /* MessageVideo+Test.swift */; };
		011F8114219BE31C00A1495F /* MessageVideo+Test.swift in Sources */ = {isa = PBXBuildFile; fileRef = 011F8110219BE2E100A1495F /* MessageVideo+Test.swift */; };
		011F8115219BE31D00A1495F /* MessageVideo+Test.swift in Sources */ = {isa = PBXBuildFile; fileRef = 011F8110219BE2E100A1495F /* MessageVideo+Test.swift */; };
		011F8117219BE3B800A1495F /* MessageHTML+Test.swift in Sources */ = {isa = PBXBuildFile; fileRef = 011F8116219BE3B800A1495F /* MessageHTML+Test.swift */; };
		011F8118219BE3B800A1495F /* MessageHTML+Test.swift in Sources */ = {isa = PBXBuildFile; fileRef = 011F8116219BE3B800A1495F /* MessageHTML+Test.swift */; };
		011F8119219BE3B800A1495F /* MessageHTML+Test.swift in Sources */ = {isa = PBXBuildFile; fileRef = 011F8116219BE3B800A1495F /* MessageHTML+Test.swift */; };
		011F811B219BE40100A1495F /* MessageImage+Test.swift in Sources */ = {isa = PBXBuildFile; fileRef = 011F811A219BE40100A1495F /* MessageImage+Test.swift */; };
		011F811C219BE40100A1495F /* MessageImage+Test.swift in Sources */ = {isa = PBXBuildFile; fileRef = 011F811A219BE40100A1495F /* MessageImage+Test.swift */; };
		011F811D219BE40100A1495F /* MessageImage+Test.swift in Sources */ = {isa = PBXBuildFile; fileRef = 011F811A219BE40100A1495F /* MessageImage+Test.swift */; };
		011F811F219BF14000A1495F /* MessageText+Test.swift in Sources */ = {isa = PBXBuildFile; fileRef = 011F811E219BF14000A1495F /* MessageText+Test.swift */; };
		011F8120219BF14000A1495F /* MessageText+Test.swift in Sources */ = {isa = PBXBuildFile; fileRef = 011F811E219BF14000A1495F /* MessageText+Test.swift */; };
		011F8121219BF14000A1495F /* MessageText+Test.swift in Sources */ = {isa = PBXBuildFile; fileRef = 011F811E219BF14000A1495F /* MessageText+Test.swift */; };
		011F8125219BF4E100A1495F /* FrolloSDKDataModel-1.1.0.sqlite-shm in Resources */ = {isa = PBXBuildFile; fileRef = 011F8122219BF4E000A1495F /* FrolloSDKDataModel-1.1.0.sqlite-shm */; };
		011F8126219BF4E100A1495F /* FrolloSDKDataModel-1.1.0.sqlite-shm in Resources */ = {isa = PBXBuildFile; fileRef = 011F8122219BF4E000A1495F /* FrolloSDKDataModel-1.1.0.sqlite-shm */; };
		011F8127219BF4E100A1495F /* FrolloSDKDataModel-1.1.0.sqlite-shm in Resources */ = {isa = PBXBuildFile; fileRef = 011F8122219BF4E000A1495F /* FrolloSDKDataModel-1.1.0.sqlite-shm */; };
		011F8128219BF4E100A1495F /* FrolloSDKDataModel-1.1.0.sqlite-wal in Resources */ = {isa = PBXBuildFile; fileRef = 011F8123219BF4E000A1495F /* FrolloSDKDataModel-1.1.0.sqlite-wal */; };
		011F8129219BF4E100A1495F /* FrolloSDKDataModel-1.1.0.sqlite-wal in Resources */ = {isa = PBXBuildFile; fileRef = 011F8123219BF4E000A1495F /* FrolloSDKDataModel-1.1.0.sqlite-wal */; };
		011F812A219BF4E100A1495F /* FrolloSDKDataModel-1.1.0.sqlite-wal in Resources */ = {isa = PBXBuildFile; fileRef = 011F8123219BF4E000A1495F /* FrolloSDKDataModel-1.1.0.sqlite-wal */; };
		011F812B219BF4E100A1495F /* FrolloSDKDataModel-1.1.0.sqlite in Resources */ = {isa = PBXBuildFile; fileRef = 011F8124219BF4E000A1495F /* FrolloSDKDataModel-1.1.0.sqlite */; };
		011F812C219BF4E100A1495F /* FrolloSDKDataModel-1.1.0.sqlite in Resources */ = {isa = PBXBuildFile; fileRef = 011F8124219BF4E000A1495F /* FrolloSDKDataModel-1.1.0.sqlite */; };
		011F812D219BF4E100A1495F /* FrolloSDKDataModel-1.1.0.sqlite in Resources */ = {isa = PBXBuildFile; fileRef = 011F8124219BF4E000A1495F /* FrolloSDKDataModel-1.1.0.sqlite */; };
		011F8133219CDCD900A1495F /* APIMessageResponseTests.swift in Sources */ = {isa = PBXBuildFile; fileRef = 011F8132219CDCD900A1495F /* APIMessageResponseTests.swift */; };
		011F8134219CDCD900A1495F /* APIMessageResponseTests.swift in Sources */ = {isa = PBXBuildFile; fileRef = 011F8132219CDCD900A1495F /* APIMessageResponseTests.swift */; };
		011F8135219CDCD900A1495F /* APIMessageResponseTests.swift in Sources */ = {isa = PBXBuildFile; fileRef = 011F8132219CDCD900A1495F /* APIMessageResponseTests.swift */; };
		011F8137219CE5D100A1495F /* UserDefaultsPersistenceTests.swift in Sources */ = {isa = PBXBuildFile; fileRef = 011F8136219CE5D100A1495F /* UserDefaultsPersistenceTests.swift */; };
		011F8138219CE5D100A1495F /* UserDefaultsPersistenceTests.swift in Sources */ = {isa = PBXBuildFile; fileRef = 011F8136219CE5D100A1495F /* UserDefaultsPersistenceTests.swift */; };
		011F8139219CE5D100A1495F /* UserDefaultsPersistenceTests.swift in Sources */ = {isa = PBXBuildFile; fileRef = 011F8136219CE5D100A1495F /* UserDefaultsPersistenceTests.swift */; };
		011F813B219CECA200A1495F /* APIDeviceUpdateRequest.swift in Sources */ = {isa = PBXBuildFile; fileRef = 011F813A219CECA200A1495F /* APIDeviceUpdateRequest.swift */; };
		011F813E219D254000A1495F /* APIEventCreateRequest.swift in Sources */ = {isa = PBXBuildFile; fileRef = 011F813D219D254000A1495F /* APIEventCreateRequest.swift */; };
		011F8140219D25F000A1495F /* EventsEndpoint.swift in Sources */ = {isa = PBXBuildFile; fileRef = 011F813F219D25F000A1495F /* EventsEndpoint.swift */; };
		011F8142219D282400A1495F /* APIService+Events.swift in Sources */ = {isa = PBXBuildFile; fileRef = 011F8141219D282400A1495F /* APIService+Events.swift */; };
		011F8144219D2A3E00A1495F /* EventsRequestTests.swift in Sources */ = {isa = PBXBuildFile; fileRef = 011F8143219D2A3E00A1495F /* EventsRequestTests.swift */; };
		011F8145219D2A3E00A1495F /* EventsRequestTests.swift in Sources */ = {isa = PBXBuildFile; fileRef = 011F8143219D2A3E00A1495F /* EventsRequestTests.swift */; };
		011F8146219D2A3E00A1495F /* EventsRequestTests.swift in Sources */ = {isa = PBXBuildFile; fileRef = 011F8143219D2A3E00A1495F /* EventsRequestTests.swift */; };
		011F814A219D31C000A1495F /* Events.swift in Sources */ = {isa = PBXBuildFile; fileRef = 011F8149219D31C000A1495F /* Events.swift */; };
		011F814C219D35ED00A1495F /* EventsTests.swift in Sources */ = {isa = PBXBuildFile; fileRef = 011F814B219D35ED00A1495F /* EventsTests.swift */; };
		011F814D219D35ED00A1495F /* EventsTests.swift in Sources */ = {isa = PBXBuildFile; fileRef = 011F814B219D35ED00A1495F /* EventsTests.swift */; };
		011F814E219D35ED00A1495F /* EventsTests.swift in Sources */ = {isa = PBXBuildFile; fileRef = 011F814B219D35ED00A1495F /* EventsTests.swift */; };
		011F8153219E637E00A1495F /* Notifications.swift in Sources */ = {isa = PBXBuildFile; fileRef = 011F8152219E637E00A1495F /* Notifications.swift */; };
		01236D0721EBEC09008DD61A /* APITransactionHistoryReportResponse.swift in Sources */ = {isa = PBXBuildFile; fileRef = 01236D0621EBEC09008DD61A /* APITransactionHistoryReportResponse.swift */; };
		01236D0A21EBF4E5008DD61A /* Reports.swift in Sources */ = {isa = PBXBuildFile; fileRef = 01236D0921EBF4E5008DD61A /* Reports.swift */; };
		01236D0C21EBF5AA008DD61A /* APITransactionCurrentReportResponse.swift in Sources */ = {isa = PBXBuildFile; fileRef = 01236D0B21EBF5AA008DD61A /* APITransactionCurrentReportResponse.swift */; };
		01236D0E21EBFA34008DD61A /* ReportsEndpoint.swift in Sources */ = {isa = PBXBuildFile; fileRef = 01236D0D21EBFA34008DD61A /* ReportsEndpoint.swift */; };
		01236D1021EC02CC008DD61A /* APIService+Reports.swift in Sources */ = {isa = PBXBuildFile; fileRef = 01236D0F21EC02CC008DD61A /* APIService+Reports.swift */; };
		01236D1221EC0D96008DD61A /* ReportsRequestTests.swift in Sources */ = {isa = PBXBuildFile; fileRef = 01236D1121EC0D96008DD61A /* ReportsRequestTests.swift */; };
		01236D1321EC0D96008DD61A /* ReportsRequestTests.swift in Sources */ = {isa = PBXBuildFile; fileRef = 01236D1121EC0D96008DD61A /* ReportsRequestTests.swift */; };
		01236D1421EC0D96008DD61A /* ReportsRequestTests.swift in Sources */ = {isa = PBXBuildFile; fileRef = 01236D1121EC0D96008DD61A /* ReportsRequestTests.swift */; };
		01236D1721EC2466008DD61A /* APITransactionHistoryReportResponse+Test.swift in Sources */ = {isa = PBXBuildFile; fileRef = 01236D1621EC2466008DD61A /* APITransactionHistoryReportResponse+Test.swift */; };
		01236D1821EC2466008DD61A /* APITransactionHistoryReportResponse+Test.swift in Sources */ = {isa = PBXBuildFile; fileRef = 01236D1621EC2466008DD61A /* APITransactionHistoryReportResponse+Test.swift */; };
		01236D1921EC2466008DD61A /* APITransactionHistoryReportResponse+Test.swift in Sources */ = {isa = PBXBuildFile; fileRef = 01236D1621EC2466008DD61A /* APITransactionHistoryReportResponse+Test.swift */; };
		01236D1C21EC2FCB008DD61A /* ReportTransactionCurrent+Test.swift in Sources */ = {isa = PBXBuildFile; fileRef = 01236D1B21EC2FCB008DD61A /* ReportTransactionCurrent+Test.swift */; };
		01236D1D21EC2FCB008DD61A /* ReportTransactionCurrent+Test.swift in Sources */ = {isa = PBXBuildFile; fileRef = 01236D1B21EC2FCB008DD61A /* ReportTransactionCurrent+Test.swift */; };
		01236D1E21EC2FCB008DD61A /* ReportTransactionCurrent+Test.swift in Sources */ = {isa = PBXBuildFile; fileRef = 01236D1B21EC2FCB008DD61A /* ReportTransactionCurrent+Test.swift */; };
		01236D2021EC32EA008DD61A /* ReportTransactionHistory+Test.swift in Sources */ = {isa = PBXBuildFile; fileRef = 01236D1F21EC32EA008DD61A /* ReportTransactionHistory+Test.swift */; };
		01236D2121EC32EA008DD61A /* ReportTransactionHistory+Test.swift in Sources */ = {isa = PBXBuildFile; fileRef = 01236D1F21EC32EA008DD61A /* ReportTransactionHistory+Test.swift */; };
		01236D2221EC32EA008DD61A /* ReportTransactionHistory+Test.swift in Sources */ = {isa = PBXBuildFile; fileRef = 01236D1F21EC32EA008DD61A /* ReportTransactionHistory+Test.swift */; };
		01236D3C21EEBE30008DD61A /* transaction_reports_history_txn_category_daily_2018-01-01_2018-12-31.json in Resources */ = {isa = PBXBuildFile; fileRef = 01236D3421EEBE30008DD61A /* transaction_reports_history_txn_category_daily_2018-01-01_2018-12-31.json */; };
		01236D3D21EEBE30008DD61A /* transaction_reports_history_txn_category_daily_2018-01-01_2018-12-31.json in Resources */ = {isa = PBXBuildFile; fileRef = 01236D3421EEBE30008DD61A /* transaction_reports_history_txn_category_daily_2018-01-01_2018-12-31.json */; };
		01236D3E21EEBE30008DD61A /* transaction_reports_history_txn_category_daily_2018-01-01_2018-12-31.json in Resources */ = {isa = PBXBuildFile; fileRef = 01236D3421EEBE30008DD61A /* transaction_reports_history_txn_category_daily_2018-01-01_2018-12-31.json */; };
		01236D3F21EEBE30008DD61A /* transaction_reports_history_txn_category_monthly_living_2018-01-01_2018-12-31.json in Resources */ = {isa = PBXBuildFile; fileRef = 01236D3521EEBE30008DD61A /* transaction_reports_history_txn_category_monthly_living_2018-01-01_2018-12-31.json */; };
		01236D4021EEBE30008DD61A /* transaction_reports_history_txn_category_monthly_living_2018-01-01_2018-12-31.json in Resources */ = {isa = PBXBuildFile; fileRef = 01236D3521EEBE30008DD61A /* transaction_reports_history_txn_category_monthly_living_2018-01-01_2018-12-31.json */; };
		01236D4121EEBE30008DD61A /* transaction_reports_history_txn_category_monthly_living_2018-01-01_2018-12-31.json in Resources */ = {isa = PBXBuildFile; fileRef = 01236D3521EEBE30008DD61A /* transaction_reports_history_txn_category_monthly_living_2018-01-01_2018-12-31.json */; };
		01236D4221EEBE30008DD61A /* transaction_reports_history_txn_category_monthly_2018-03_01_2019-03-31.json in Resources */ = {isa = PBXBuildFile; fileRef = 01236D3621EEBE30008DD61A /* transaction_reports_history_txn_category_monthly_2018-03_01_2019-03-31.json */; };
		01236D4321EEBE30008DD61A /* transaction_reports_history_txn_category_monthly_2018-03_01_2019-03-31.json in Resources */ = {isa = PBXBuildFile; fileRef = 01236D3621EEBE30008DD61A /* transaction_reports_history_txn_category_monthly_2018-03_01_2019-03-31.json */; };
		01236D4421EEBE30008DD61A /* transaction_reports_history_txn_category_monthly_2018-03_01_2019-03-31.json in Resources */ = {isa = PBXBuildFile; fileRef = 01236D3621EEBE30008DD61A /* transaction_reports_history_txn_category_monthly_2018-03_01_2019-03-31.json */; };
		01236D4521EEBE30008DD61A /* transaction_reports_history_txn_category_monthly_2018-01-01_2018-12-31.json in Resources */ = {isa = PBXBuildFile; fileRef = 01236D3721EEBE30008DD61A /* transaction_reports_history_txn_category_monthly_2018-01-01_2018-12-31.json */; };
		01236D4621EEBE30008DD61A /* transaction_reports_history_txn_category_monthly_2018-01-01_2018-12-31.json in Resources */ = {isa = PBXBuildFile; fileRef = 01236D3721EEBE30008DD61A /* transaction_reports_history_txn_category_monthly_2018-01-01_2018-12-31.json */; };
		01236D4721EEBE30008DD61A /* transaction_reports_history_txn_category_monthly_2018-01-01_2018-12-31.json in Resources */ = {isa = PBXBuildFile; fileRef = 01236D3721EEBE30008DD61A /* transaction_reports_history_txn_category_monthly_2018-01-01_2018-12-31.json */; };
		01236D4821EEBE30008DD61A /* transaction_reports_history_budget_category_monthly_2018-01-01_2018-12-31.json in Resources */ = {isa = PBXBuildFile; fileRef = 01236D3821EEBE30008DD61A /* transaction_reports_history_budget_category_monthly_2018-01-01_2018-12-31.json */; };
		01236D4921EEBE30008DD61A /* transaction_reports_history_budget_category_monthly_2018-01-01_2018-12-31.json in Resources */ = {isa = PBXBuildFile; fileRef = 01236D3821EEBE30008DD61A /* transaction_reports_history_budget_category_monthly_2018-01-01_2018-12-31.json */; };
		01236D4A21EEBE30008DD61A /* transaction_reports_history_budget_category_monthly_2018-01-01_2018-12-31.json in Resources */ = {isa = PBXBuildFile; fileRef = 01236D3821EEBE30008DD61A /* transaction_reports_history_budget_category_monthly_2018-01-01_2018-12-31.json */; };
		01236D4B21EEBE30008DD61A /* transaction_reports_history_merchant_monthly_2018-01-01_2018-12-31.json in Resources */ = {isa = PBXBuildFile; fileRef = 01236D3921EEBE30008DD61A /* transaction_reports_history_merchant_monthly_2018-01-01_2018-12-31.json */; };
		01236D4C21EEBE30008DD61A /* transaction_reports_history_merchant_monthly_2018-01-01_2018-12-31.json in Resources */ = {isa = PBXBuildFile; fileRef = 01236D3921EEBE30008DD61A /* transaction_reports_history_merchant_monthly_2018-01-01_2018-12-31.json */; };
		01236D4D21EEBE30008DD61A /* transaction_reports_history_merchant_monthly_2018-01-01_2018-12-31.json in Resources */ = {isa = PBXBuildFile; fileRef = 01236D3921EEBE30008DD61A /* transaction_reports_history_merchant_monthly_2018-01-01_2018-12-31.json */; };
		01236D4E21EEBE30008DD61A /* transaction_reports_history_txn_category_monthly_lifestyle_2018-01-01_2018-12-31.json in Resources */ = {isa = PBXBuildFile; fileRef = 01236D3A21EEBE30008DD61A /* transaction_reports_history_txn_category_monthly_lifestyle_2018-01-01_2018-12-31.json */; };
		01236D4F21EEBE30008DD61A /* transaction_reports_history_txn_category_monthly_lifestyle_2018-01-01_2018-12-31.json in Resources */ = {isa = PBXBuildFile; fileRef = 01236D3A21EEBE30008DD61A /* transaction_reports_history_txn_category_monthly_lifestyle_2018-01-01_2018-12-31.json */; };
		01236D5021EEBE30008DD61A /* transaction_reports_history_txn_category_monthly_lifestyle_2018-01-01_2018-12-31.json in Resources */ = {isa = PBXBuildFile; fileRef = 01236D3A21EEBE30008DD61A /* transaction_reports_history_txn_category_monthly_lifestyle_2018-01-01_2018-12-31.json */; };
		01236D5121EEBE30008DD61A /* transaction_reports_history_txn_category_weekly_2018-01-01_2018-12-31.json in Resources */ = {isa = PBXBuildFile; fileRef = 01236D3B21EEBE30008DD61A /* transaction_reports_history_txn_category_weekly_2018-01-01_2018-12-31.json */; };
		01236D5221EEBE30008DD61A /* transaction_reports_history_txn_category_weekly_2018-01-01_2018-12-31.json in Resources */ = {isa = PBXBuildFile; fileRef = 01236D3B21EEBE30008DD61A /* transaction_reports_history_txn_category_weekly_2018-01-01_2018-12-31.json */; };
		01236D5321EEBE30008DD61A /* transaction_reports_history_txn_category_weekly_2018-01-01_2018-12-31.json in Resources */ = {isa = PBXBuildFile; fileRef = 01236D3B21EEBE30008DD61A /* transaction_reports_history_txn_category_weekly_2018-01-01_2018-12-31.json */; };
		01236D5A21EED5F7008DD61A /* transaction_reports_current_txn_category_living.json in Resources */ = {isa = PBXBuildFile; fileRef = 01236D5421EED5F6008DD61A /* transaction_reports_current_txn_category_living.json */; };
		01236D5B21EED5F7008DD61A /* transaction_reports_current_txn_category_living.json in Resources */ = {isa = PBXBuildFile; fileRef = 01236D5421EED5F6008DD61A /* transaction_reports_current_txn_category_living.json */; };
		01236D5C21EED5F7008DD61A /* transaction_reports_current_txn_category_living.json in Resources */ = {isa = PBXBuildFile; fileRef = 01236D5421EED5F6008DD61A /* transaction_reports_current_txn_category_living.json */; };
		01236D5D21EED5F7008DD61A /* transaction_reports_current_txn_category.json in Resources */ = {isa = PBXBuildFile; fileRef = 01236D5521EED5F6008DD61A /* transaction_reports_current_txn_category.json */; };
		01236D5E21EED5F7008DD61A /* transaction_reports_current_txn_category.json in Resources */ = {isa = PBXBuildFile; fileRef = 01236D5521EED5F6008DD61A /* transaction_reports_current_txn_category.json */; };
		01236D5F21EED5F7008DD61A /* transaction_reports_current_txn_category.json in Resources */ = {isa = PBXBuildFile; fileRef = 01236D5521EED5F6008DD61A /* transaction_reports_current_txn_category.json */; };
		01236D6021EED5F7008DD61A /* transaction_reports_current_merchant.json in Resources */ = {isa = PBXBuildFile; fileRef = 01236D5621EED5F6008DD61A /* transaction_reports_current_merchant.json */; };
		01236D6121EED5F7008DD61A /* transaction_reports_current_merchant.json in Resources */ = {isa = PBXBuildFile; fileRef = 01236D5621EED5F6008DD61A /* transaction_reports_current_merchant.json */; };
		01236D6221EED5F7008DD61A /* transaction_reports_current_merchant.json in Resources */ = {isa = PBXBuildFile; fileRef = 01236D5621EED5F6008DD61A /* transaction_reports_current_merchant.json */; };
		01236D6321EED5F7008DD61A /* transaction_reports_current_txn_category_3_days.json in Resources */ = {isa = PBXBuildFile; fileRef = 01236D5721EED5F6008DD61A /* transaction_reports_current_txn_category_3_days.json */; };
		01236D6421EED5F7008DD61A /* transaction_reports_current_txn_category_3_days.json in Resources */ = {isa = PBXBuildFile; fileRef = 01236D5721EED5F6008DD61A /* transaction_reports_current_txn_category_3_days.json */; };
		01236D6521EED5F7008DD61A /* transaction_reports_current_txn_category_3_days.json in Resources */ = {isa = PBXBuildFile; fileRef = 01236D5721EED5F6008DD61A /* transaction_reports_current_txn_category_3_days.json */; };
		01236D6621EED5F7008DD61A /* transaction_reports_current_txn_category_lifestyle.json in Resources */ = {isa = PBXBuildFile; fileRef = 01236D5821EED5F6008DD61A /* transaction_reports_current_txn_category_lifestyle.json */; };
		01236D6721EED5F7008DD61A /* transaction_reports_current_txn_category_lifestyle.json in Resources */ = {isa = PBXBuildFile; fileRef = 01236D5821EED5F6008DD61A /* transaction_reports_current_txn_category_lifestyle.json */; };
		01236D6821EED5F7008DD61A /* transaction_reports_current_txn_category_lifestyle.json in Resources */ = {isa = PBXBuildFile; fileRef = 01236D5821EED5F6008DD61A /* transaction_reports_current_txn_category_lifestyle.json */; };
		01236D6921EED5F7008DD61A /* transaction_reports_current_budget_category.json in Resources */ = {isa = PBXBuildFile; fileRef = 01236D5921EED5F6008DD61A /* transaction_reports_current_budget_category.json */; };
		01236D6A21EED5F7008DD61A /* transaction_reports_current_budget_category.json in Resources */ = {isa = PBXBuildFile; fileRef = 01236D5921EED5F6008DD61A /* transaction_reports_current_budget_category.json */; };
		01236D6B21EED5F7008DD61A /* transaction_reports_current_budget_category.json in Resources */ = {isa = PBXBuildFile; fileRef = 01236D5921EED5F6008DD61A /* transaction_reports_current_budget_category.json */; };
		01236D6E21EED72C008DD61A /* ReportsTests.swift in Sources */ = {isa = PBXBuildFile; fileRef = 01236D6D21EED72C008DD61A /* ReportsTests.swift */; };
		01236D6F21EED72C008DD61A /* ReportsTests.swift in Sources */ = {isa = PBXBuildFile; fileRef = 01236D6D21EED72C008DD61A /* ReportsTests.swift */; };
		01236D7021EED72C008DD61A /* ReportsTests.swift in Sources */ = {isa = PBXBuildFile; fileRef = 01236D6D21EED72C008DD61A /* ReportsTests.swift */; };
		0126068321990377005D8377 /* Messages.swift in Sources */ = {isa = PBXBuildFile; fileRef = 0126068221990377005D8377 /* Messages.swift */; };
		0126068821991963005D8377 /* Message+CoreDataClass.swift in Sources */ = {isa = PBXBuildFile; fileRef = 0126068621991963005D8377 /* Message+CoreDataClass.swift */; };
		0126068921991963005D8377 /* Message+CoreDataProperties.swift in Sources */ = {isa = PBXBuildFile; fileRef = 0126068721991963005D8377 /* Message+CoreDataProperties.swift */; };
		0126069121992909005D8377 /* MessagesEndpoint.swift in Sources */ = {isa = PBXBuildFile; fileRef = 0126069021992909005D8377 /* MessagesEndpoint.swift */; };
		0126069321992A36005D8377 /* APIService+Messages.swift in Sources */ = {isa = PBXBuildFile; fileRef = 0126069221992A36005D8377 /* APIService+Messages.swift */; };
		0126069621992AD4005D8377 /* APIMessageResponse.swift in Sources */ = {isa = PBXBuildFile; fileRef = 0126069521992AD4005D8377 /* APIMessageResponse.swift */; };
		0126069921994A0D005D8377 /* MessagesRequestTests.swift in Sources */ = {isa = PBXBuildFile; fileRef = 0126069821994A0D005D8377 /* MessagesRequestTests.swift */; };
		0126069A21994A0D005D8377 /* MessagesRequestTests.swift in Sources */ = {isa = PBXBuildFile; fileRef = 0126069821994A0D005D8377 /* MessagesRequestTests.swift */; };
		0126069B21994A0D005D8377 /* MessagesRequestTests.swift in Sources */ = {isa = PBXBuildFile; fileRef = 0126069821994A0D005D8377 /* MessagesRequestTests.swift */; };
		0126069F219A5409005D8377 /* messages_unread.json in Resources */ = {isa = PBXBuildFile; fileRef = 0126069D219A5409005D8377 /* messages_unread.json */; };
		012606A0219A5409005D8377 /* messages_unread.json in Resources */ = {isa = PBXBuildFile; fileRef = 0126069D219A5409005D8377 /* messages_unread.json */; };
		012606A1219A5409005D8377 /* messages_unread.json in Resources */ = {isa = PBXBuildFile; fileRef = 0126069D219A5409005D8377 /* messages_unread.json */; };
		012606A2219A5409005D8377 /* messages_valid.json in Resources */ = {isa = PBXBuildFile; fileRef = 0126069E219A5409005D8377 /* messages_valid.json */; };
		012606A3219A5409005D8377 /* messages_valid.json in Resources */ = {isa = PBXBuildFile; fileRef = 0126069E219A5409005D8377 /* messages_valid.json */; };
		012606A4219A5409005D8377 /* messages_valid.json in Resources */ = {isa = PBXBuildFile; fileRef = 0126069E219A5409005D8377 /* messages_valid.json */; };
		012606AF219A784D005D8377 /* MessageVideo+CoreDataClass.swift in Sources */ = {isa = PBXBuildFile; fileRef = 012606A6219A784C005D8377 /* MessageVideo+CoreDataClass.swift */; };
		012606B0219A784D005D8377 /* MessageVideo+CoreDataProperties.swift in Sources */ = {isa = PBXBuildFile; fileRef = 012606A7219A784C005D8377 /* MessageVideo+CoreDataProperties.swift */; };
		012606B1219A784D005D8377 /* MessageText+CoreDataClass.swift in Sources */ = {isa = PBXBuildFile; fileRef = 012606A8219A784C005D8377 /* MessageText+CoreDataClass.swift */; };
		012606B2219A784D005D8377 /* MessageText+CoreDataProperties.swift in Sources */ = {isa = PBXBuildFile; fileRef = 012606A9219A784C005D8377 /* MessageText+CoreDataProperties.swift */; };
		012606B3219A784D005D8377 /* MessageHTML+CoreDataClass.swift in Sources */ = {isa = PBXBuildFile; fileRef = 012606AA219A784C005D8377 /* MessageHTML+CoreDataClass.swift */; };
		012606B4219A784D005D8377 /* MessageHTML+CoreDataProperties.swift in Sources */ = {isa = PBXBuildFile; fileRef = 012606AB219A784C005D8377 /* MessageHTML+CoreDataProperties.swift */; };
		012606B5219A784D005D8377 /* MessageImage+CoreDataClass.swift in Sources */ = {isa = PBXBuildFile; fileRef = 012606AC219A784C005D8377 /* MessageImage+CoreDataClass.swift */; };
		012606B6219A784D005D8377 /* MessageImage+CoreDataProperties.swift in Sources */ = {isa = PBXBuildFile; fileRef = 012606AD219A784C005D8377 /* MessageImage+CoreDataProperties.swift */; };
		012606B8219A7EF1005D8377 /* APIMessageUpdateRequest.swift in Sources */ = {isa = PBXBuildFile; fileRef = 012606B7219A7EF1005D8377 /* APIMessageUpdateRequest.swift */; };
		012606BA219A8393005D8377 /* messages_invalid.json in Resources */ = {isa = PBXBuildFile; fileRef = 012606B9219A8391005D8377 /* messages_invalid.json */; };
		012606BB219A8393005D8377 /* messages_invalid.json in Resources */ = {isa = PBXBuildFile; fileRef = 012606B9219A8391005D8377 /* messages_invalid.json */; };
		012606BC219A8393005D8377 /* messages_invalid.json in Resources */ = {isa = PBXBuildFile; fileRef = 012606B9219A8391005D8377 /* messages_invalid.json */; };
		012606BE219A8BAD005D8377 /* message_id_12345.json in Resources */ = {isa = PBXBuildFile; fileRef = 012606BD219A8BAC005D8377 /* message_id_12345.json */; };
		012606BF219A8BAD005D8377 /* message_id_12345.json in Resources */ = {isa = PBXBuildFile; fileRef = 012606BD219A8BAC005D8377 /* message_id_12345.json */; };
		012606C0219A8BAD005D8377 /* message_id_12345.json in Resources */ = {isa = PBXBuildFile; fileRef = 012606BD219A8BAC005D8377 /* message_id_12345.json */; };
		012606C2219B8B5F005D8377 /* MessagesTests.swift in Sources */ = {isa = PBXBuildFile; fileRef = 012606C1219B8B5F005D8377 /* MessagesTests.swift */; };
		012606C3219B8B5F005D8377 /* MessagesTests.swift in Sources */ = {isa = PBXBuildFile; fileRef = 012606C1219B8B5F005D8377 /* MessagesTests.swift */; };
		012606C4219B8B5F005D8377 /* MessagesTests.swift in Sources */ = {isa = PBXBuildFile; fileRef = 012606C1219B8B5F005D8377 /* MessagesTests.swift */; };
		012606C7219BA9B7005D8377 /* Message+Test.swift in Sources */ = {isa = PBXBuildFile; fileRef = 012606C6219BA9B7005D8377 /* Message+Test.swift */; };
		012606C8219BA9B7005D8377 /* Message+Test.swift in Sources */ = {isa = PBXBuildFile; fileRef = 012606C6219BA9B7005D8377 /* Message+Test.swift */; };
		012606C9219BA9B7005D8377 /* Message+Test.swift in Sources */ = {isa = PBXBuildFile; fileRef = 012606C6219BA9B7005D8377 /* Message+Test.swift */; };
		012606CB219BA9C5005D8377 /* MessageTests.swift in Sources */ = {isa = PBXBuildFile; fileRef = 012606CA219BA9C5005D8377 /* MessageTests.swift */; };
		012606CC219BA9C5005D8377 /* MessageTests.swift in Sources */ = {isa = PBXBuildFile; fileRef = 012606CA219BA9C5005D8377 /* MessageTests.swift */; };
		012606CD219BA9C5005D8377 /* MessageTests.swift in Sources */ = {isa = PBXBuildFile; fileRef = 012606CA219BA9C5005D8377 /* MessageTests.swift */; };
		012606CF219BBD75005D8377 /* String+Random.swift in Sources */ = {isa = PBXBuildFile; fileRef = 012606CE219BBD75005D8377 /* String+Random.swift */; };
		012606D0219BBD75005D8377 /* String+Random.swift in Sources */ = {isa = PBXBuildFile; fileRef = 012606CE219BBD75005D8377 /* String+Random.swift */; };
		012606D1219BBD75005D8377 /* String+Random.swift in Sources */ = {isa = PBXBuildFile; fileRef = 012606CE219BBD75005D8377 /* String+Random.swift */; };
		012606D4219BC2BE005D8377 /* APIMessageReponse+Test.swift in Sources */ = {isa = PBXBuildFile; fileRef = 012606D3219BC2BE005D8377 /* APIMessageReponse+Test.swift */; };
		012606D5219BC2BE005D8377 /* APIMessageReponse+Test.swift in Sources */ = {isa = PBXBuildFile; fileRef = 012606D3219BC2BE005D8377 /* APIMessageReponse+Test.swift */; };
		012606D6219BC2BE005D8377 /* APIMessageReponse+Test.swift in Sources */ = {isa = PBXBuildFile; fileRef = 012606D3219BC2BE005D8377 /* APIMessageReponse+Test.swift */; };
		0128DB5421F819A700DB3E62 /* FrolloSDKDataModel-1.3.0.sqlite-wal in Resources */ = {isa = PBXBuildFile; fileRef = 0128DB5121F819A600DB3E62 /* FrolloSDKDataModel-1.3.0.sqlite-wal */; };
		0128DB5521F819A800DB3E62 /* FrolloSDKDataModel-1.3.0.sqlite-wal in Resources */ = {isa = PBXBuildFile; fileRef = 0128DB5121F819A600DB3E62 /* FrolloSDKDataModel-1.3.0.sqlite-wal */; };
		0128DB5621F819A800DB3E62 /* FrolloSDKDataModel-1.3.0.sqlite-wal in Resources */ = {isa = PBXBuildFile; fileRef = 0128DB5121F819A600DB3E62 /* FrolloSDKDataModel-1.3.0.sqlite-wal */; };
		0128DB5721F819A800DB3E62 /* FrolloSDKDataModel-1.3.0.sqlite-shm in Resources */ = {isa = PBXBuildFile; fileRef = 0128DB5221F819A700DB3E62 /* FrolloSDKDataModel-1.3.0.sqlite-shm */; };
		0128DB5821F819A800DB3E62 /* FrolloSDKDataModel-1.3.0.sqlite-shm in Resources */ = {isa = PBXBuildFile; fileRef = 0128DB5221F819A700DB3E62 /* FrolloSDKDataModel-1.3.0.sqlite-shm */; };
		0128DB5921F819A800DB3E62 /* FrolloSDKDataModel-1.3.0.sqlite-shm in Resources */ = {isa = PBXBuildFile; fileRef = 0128DB5221F819A700DB3E62 /* FrolloSDKDataModel-1.3.0.sqlite-shm */; };
		0128DB5A21F819A800DB3E62 /* FrolloSDKDataModel-1.3.0.sqlite in Resources */ = {isa = PBXBuildFile; fileRef = 0128DB5321F819A700DB3E62 /* FrolloSDKDataModel-1.3.0.sqlite */; };
		0128DB5B21F819A800DB3E62 /* FrolloSDKDataModel-1.3.0.sqlite in Resources */ = {isa = PBXBuildFile; fileRef = 0128DB5321F819A700DB3E62 /* FrolloSDKDataModel-1.3.0.sqlite */; };
		0128DB5C21F819A800DB3E62 /* FrolloSDKDataModel-1.3.0.sqlite in Resources */ = {isa = PBXBuildFile; fileRef = 0128DB5321F819A700DB3E62 /* FrolloSDKDataModel-1.3.0.sqlite */; };
		012C450A212A775D00799A0A /* ProviderLoginForm.swift in Sources */ = {isa = PBXBuildFile; fileRef = 012C4509212A775D00799A0A /* ProviderLoginForm.swift */; };
		012C450F212A88C500799A0A /* ProviderLoginFormTests.swift in Sources */ = {isa = PBXBuildFile; fileRef = 012C450D212A889F00799A0A /* ProviderLoginFormTests.swift */; };
		012C4510212A88C600799A0A /* ProviderLoginFormTests.swift in Sources */ = {isa = PBXBuildFile; fileRef = 012C450D212A889F00799A0A /* ProviderLoginFormTests.swift */; };
		012C4511212A88C600799A0A /* ProviderLoginFormTests.swift in Sources */ = {isa = PBXBuildFile; fileRef = 012C450D212A889F00799A0A /* ProviderLoginFormTests.swift */; };
		012C4512212A88CC00799A0A /* ProviderLoginForm+Test.swift in Sources */ = {isa = PBXBuildFile; fileRef = 012C450B212A875900799A0A /* ProviderLoginForm+Test.swift */; };
		012C4513212A88CD00799A0A /* ProviderLoginForm+Test.swift in Sources */ = {isa = PBXBuildFile; fileRef = 012C450B212A875900799A0A /* ProviderLoginForm+Test.swift */; };
		012C4514212A88CD00799A0A /* ProviderLoginForm+Test.swift in Sources */ = {isa = PBXBuildFile; fileRef = 012C450B212A875900799A0A /* ProviderLoginForm+Test.swift */; };
		012C4517212A967800799A0A /* provider_login_form_multiple_choice.json in Resources */ = {isa = PBXBuildFile; fileRef = 012C4515212A967700799A0A /* provider_login_form_multiple_choice.json */; };
		012C4518212A967800799A0A /* provider_login_form_multiple_choice.json in Resources */ = {isa = PBXBuildFile; fileRef = 012C4515212A967700799A0A /* provider_login_form_multiple_choice.json */; };
		012C4519212A967800799A0A /* provider_login_form_multiple_choice.json in Resources */ = {isa = PBXBuildFile; fileRef = 012C4515212A967700799A0A /* provider_login_form_multiple_choice.json */; };
		012C451A212A967800799A0A /* provider_login_form_login.json in Resources */ = {isa = PBXBuildFile; fileRef = 012C4516212A967800799A0A /* provider_login_form_login.json */; };
		012C451B212A967800799A0A /* provider_login_form_login.json in Resources */ = {isa = PBXBuildFile; fileRef = 012C4516212A967800799A0A /* provider_login_form_login.json */; };
		012C451C212A967800799A0A /* provider_login_form_login.json in Resources */ = {isa = PBXBuildFile; fileRef = 012C4516212A967800799A0A /* provider_login_form_login.json */; };
		012C451E212B850900799A0A /* provider_login_form_captcha.json in Resources */ = {isa = PBXBuildFile; fileRef = 012C451D212B850700799A0A /* provider_login_form_captcha.json */; };
		012C451F212B850900799A0A /* provider_login_form_captcha.json in Resources */ = {isa = PBXBuildFile; fileRef = 012C451D212B850700799A0A /* provider_login_form_captcha.json */; };
		012C4520212B850900799A0A /* provider_login_form_captcha.json in Resources */ = {isa = PBXBuildFile; fileRef = 012C451D212B850700799A0A /* provider_login_form_captcha.json */; };
		012DDD5E222615A300497E22 /* OAuthError.swift in Sources */ = {isa = PBXBuildFile; fileRef = 012DDD5D222615A300497E22 /* OAuthError.swift */; };
		01333D3F216AAF36005764A4 /* APIUserChangePasswordRequest.swift in Sources */ = {isa = PBXBuildFile; fileRef = 01333D3E216AAF36005764A4 /* APIUserChangePasswordRequest.swift */; };
		01333D42216AB115005764A4 /* APIUserChangePasswordRequest+Test.swift in Sources */ = {isa = PBXBuildFile; fileRef = 01333D40216AB094005764A4 /* APIUserChangePasswordRequest+Test.swift */; };
		01333D43216AB115005764A4 /* APIUserChangePasswordRequest+Test.swift in Sources */ = {isa = PBXBuildFile; fileRef = 01333D40216AB094005764A4 /* APIUserChangePasswordRequest+Test.swift */; };
		01333D44216AB116005764A4 /* APIUserChangePasswordRequest+Test.swift in Sources */ = {isa = PBXBuildFile; fileRef = 01333D40216AB094005764A4 /* APIUserChangePasswordRequest+Test.swift */; };
		0135D2FD21A2202400318142 /* NotificationPayload.swift in Sources */ = {isa = PBXBuildFile; fileRef = 0135D2FC21A2202400318142 /* NotificationPayload.swift */; };
		0135D30021A255B000318142 /* NotificationsTests.swift in Sources */ = {isa = PBXBuildFile; fileRef = 0135D2FF21A255B000318142 /* NotificationsTests.swift */; };
		0135D30121A255B000318142 /* NotificationsTests.swift in Sources */ = {isa = PBXBuildFile; fileRef = 0135D2FF21A255B000318142 /* NotificationsTests.swift */; };
		0135D30221A255B000318142 /* NotificationsTests.swift in Sources */ = {isa = PBXBuildFile; fileRef = 0135D2FF21A255B000318142 /* NotificationsTests.swift */; };
		0135D30421A25D5000318142 /* NotificationPayload+Test.swift in Sources */ = {isa = PBXBuildFile; fileRef = 0135D30321A25D5000318142 /* NotificationPayload+Test.swift */; };
		0135D30521A25D5000318142 /* NotificationPayload+Test.swift in Sources */ = {isa = PBXBuildFile; fileRef = 0135D30321A25D5000318142 /* NotificationPayload+Test.swift */; };
		0135D30621A25D5000318142 /* NotificationPayload+Test.swift in Sources */ = {isa = PBXBuildFile; fileRef = 0135D30321A25D5000318142 /* NotificationPayload+Test.swift */; };
		0135D30A21A2628F00318142 /* notification_event.json in Resources */ = {isa = PBXBuildFile; fileRef = 0135D30821A2628F00318142 /* notification_event.json */; };
		0135D30B21A2628F00318142 /* notification_event.json in Resources */ = {isa = PBXBuildFile; fileRef = 0135D30821A2628F00318142 /* notification_event.json */; };
		0135D30C21A2628F00318142 /* notification_event.json in Resources */ = {isa = PBXBuildFile; fileRef = 0135D30821A2628F00318142 /* notification_event.json */; };
		0135D30D21A2628F00318142 /* notification_message.json in Resources */ = {isa = PBXBuildFile; fileRef = 0135D30921A2628F00318142 /* notification_message.json */; };
		0135D30E21A2628F00318142 /* notification_message.json in Resources */ = {isa = PBXBuildFile; fileRef = 0135D30921A2628F00318142 /* notification_message.json */; };
		0135D30F21A2628F00318142 /* notification_message.json in Resources */ = {isa = PBXBuildFile; fileRef = 0135D30921A2628F00318142 /* notification_message.json */; };
		0135D31821A3D74500318142 /* FrolloSDKDelegate.swift in Sources */ = {isa = PBXBuildFile; fileRef = 0135D31721A3D74500318142 /* FrolloSDKDelegate.swift */; };
		0135D31A21A4C03000318142 /* FrolloSDKDelegateTests.swift in Sources */ = {isa = PBXBuildFile; fileRef = 0135D31921A4C03000318142 /* FrolloSDKDelegateTests.swift */; };
		0135D31B21A4C03000318142 /* FrolloSDKDelegateTests.swift in Sources */ = {isa = PBXBuildFile; fileRef = 0135D31921A4C03000318142 /* FrolloSDKDelegateTests.swift */; };
		0135D31C21A4C03000318142 /* FrolloSDKDelegateTests.swift in Sources */ = {isa = PBXBuildFile; fileRef = 0135D31921A4C03000318142 /* FrolloSDKDelegateTests.swift */; };
		0136D225210011E70062EAEA /* Keychain.swift in Sources */ = {isa = PBXBuildFile; fileRef = 0136D224210011E70062EAEA /* Keychain.swift */; };
		0136D229210067DF0062EAEA /* KeychainTests.swift in Sources */ = {isa = PBXBuildFile; fileRef = 0136D227210067B20062EAEA /* KeychainTests.swift */; };
		0136D2332101775B0062EAEA /* AppDelegate.swift in Sources */ = {isa = PBXBuildFile; fileRef = 0136D2322101775B0062EAEA /* AppDelegate.swift */; };
		0136D2352101775B0062EAEA /* ViewController.swift in Sources */ = {isa = PBXBuildFile; fileRef = 0136D2342101775B0062EAEA /* ViewController.swift */; };
		0136D2382101775B0062EAEA /* Main.storyboard in Resources */ = {isa = PBXBuildFile; fileRef = 0136D2362101775B0062EAEA /* Main.storyboard */; };
		0136D23A2101775D0062EAEA /* Assets.xcassets in Resources */ = {isa = PBXBuildFile; fileRef = 0136D2392101775D0062EAEA /* Assets.xcassets */; };
		0136D23D2101775D0062EAEA /* LaunchScreen.storyboard in Resources */ = {isa = PBXBuildFile; fileRef = 0136D23B2101775D0062EAEA /* LaunchScreen.storyboard */; };
		013A32AA211273A300B0590B /* ProviderAccount+CoreDataClass.swift in Sources */ = {isa = PBXBuildFile; fileRef = 013A32A8211273A300B0590B /* ProviderAccount+CoreDataClass.swift */; };
		013A32AD2112799500B0590B /* APIProviderAccountResponse.swift in Sources */ = {isa = PBXBuildFile; fileRef = 013A32AC2112799500B0590B /* APIProviderAccountResponse.swift */; };
		013A32AF21127A3600B0590B /* AccountRefreshStatus.swift in Sources */ = {isa = PBXBuildFile; fileRef = 013A32AE21127A3600B0590B /* AccountRefreshStatus.swift */; };
		013A32B32112994C00B0590B /* provider_accounts_valid.json in Resources */ = {isa = PBXBuildFile; fileRef = 013A32B02112994800B0590B /* provider_accounts_valid.json */; };
		013A32B42112994C00B0590B /* provider_accounts_valid.json in Resources */ = {isa = PBXBuildFile; fileRef = 013A32B02112994800B0590B /* provider_accounts_valid.json */; };
		013A32B52112994C00B0590B /* provider_accounts_valid.json in Resources */ = {isa = PBXBuildFile; fileRef = 013A32B02112994800B0590B /* provider_accounts_valid.json */; };
		013A32B92112994C00B0590B /* provider_accounts_invalid.json in Resources */ = {isa = PBXBuildFile; fileRef = 013A32B22112994B00B0590B /* provider_accounts_invalid.json */; };
		013A32BA2112994C00B0590B /* provider_accounts_invalid.json in Resources */ = {isa = PBXBuildFile; fileRef = 013A32B22112994B00B0590B /* provider_accounts_invalid.json */; };
		013A32BB2112994C00B0590B /* provider_accounts_invalid.json in Resources */ = {isa = PBXBuildFile; fileRef = 013A32B22112994B00B0590B /* provider_accounts_invalid.json */; };
		013A32BD21129B3200B0590B /* provider_account_id_123.json in Resources */ = {isa = PBXBuildFile; fileRef = 013A32BC21129B3100B0590B /* provider_account_id_123.json */; };
		013A32BE21129B3200B0590B /* provider_account_id_123.json in Resources */ = {isa = PBXBuildFile; fileRef = 013A32BC21129B3100B0590B /* provider_account_id_123.json */; };
		013A32BF21129B3200B0590B /* provider_account_id_123.json in Resources */ = {isa = PBXBuildFile; fileRef = 013A32BC21129B3100B0590B /* provider_account_id_123.json */; };
		013A32C12112AF4E00B0590B /* DateFormatter.swift in Sources */ = {isa = PBXBuildFile; fileRef = 013A32C02112AF4E00B0590B /* DateFormatter.swift */; };
		013A32C32112BBDE00B0590B /* APIProviderAccountResponse+Test.swift in Sources */ = {isa = PBXBuildFile; fileRef = 013A32C22112BBDE00B0590B /* APIProviderAccountResponse+Test.swift */; };
		013A32C42112BBDE00B0590B /* APIProviderAccountResponse+Test.swift in Sources */ = {isa = PBXBuildFile; fileRef = 013A32C22112BBDE00B0590B /* APIProviderAccountResponse+Test.swift */; };
		013A32C52112BBDE00B0590B /* APIProviderAccountResponse+Test.swift in Sources */ = {isa = PBXBuildFile; fileRef = 013A32C22112BBDE00B0590B /* APIProviderAccountResponse+Test.swift */; };
		013A32CB2112BE6600B0590B /* ProviderAccountTests.swift in Sources */ = {isa = PBXBuildFile; fileRef = 013A32CA2112BE6600B0590B /* ProviderAccountTests.swift */; };
		013A32CC2112BE6600B0590B /* ProviderAccountTests.swift in Sources */ = {isa = PBXBuildFile; fileRef = 013A32CA2112BE6600B0590B /* ProviderAccountTests.swift */; };
		013A32CD2112BE6600B0590B /* ProviderAccountTests.swift in Sources */ = {isa = PBXBuildFile; fileRef = 013A32CA2112BE6600B0590B /* ProviderAccountTests.swift */; };
		013A32CF2112C3A900B0590B /* ProviderAccount+Test.swift in Sources */ = {isa = PBXBuildFile; fileRef = 013A32CE2112C3A900B0590B /* ProviderAccount+Test.swift */; };
		013A32D02112C3A900B0590B /* ProviderAccount+Test.swift in Sources */ = {isa = PBXBuildFile; fileRef = 013A32CE2112C3A900B0590B /* ProviderAccount+Test.swift */; };
		013A32D12112C3A900B0590B /* ProviderAccount+Test.swift in Sources */ = {isa = PBXBuildFile; fileRef = 013A32CE2112C3A900B0590B /* ProviderAccount+Test.swift */; };
		013A32D32112C40500B0590B /* CoreData+Test.swift in Sources */ = {isa = PBXBuildFile; fileRef = 013A32D22112C40500B0590B /* CoreData+Test.swift */; };
		013A32D42112C40500B0590B /* CoreData+Test.swift in Sources */ = {isa = PBXBuildFile; fileRef = 013A32D22112C40500B0590B /* CoreData+Test.swift */; };
		013A32D52112C40500B0590B /* CoreData+Test.swift in Sources */ = {isa = PBXBuildFile; fileRef = 013A32D22112C40500B0590B /* CoreData+Test.swift */; };
		013BC1DF218A6998005A2714 /* ProviderLoginFormViewModel.swift in Sources */ = {isa = PBXBuildFile; fileRef = 013BC1DE218A6998005A2714 /* ProviderLoginFormViewModel.swift */; };
		013BC1E3218A81E2005A2714 /* ProviderLoginFormViewModelTests.swift in Sources */ = {isa = PBXBuildFile; fileRef = 013BC1E2218A81E2005A2714 /* ProviderLoginFormViewModelTests.swift */; };
		013BC1E4218A81E2005A2714 /* ProviderLoginFormViewModelTests.swift in Sources */ = {isa = PBXBuildFile; fileRef = 013BC1E2218A81E2005A2714 /* ProviderLoginFormViewModelTests.swift */; };
		013BC1E5218A81E2005A2714 /* ProviderLoginFormViewModelTests.swift in Sources */ = {isa = PBXBuildFile; fileRef = 013BC1E2218A81E2005A2714 /* ProviderLoginFormViewModelTests.swift */; };
		013D2D94210AA38800EEDEC5 /* DeviceInfo.swift in Sources */ = {isa = PBXBuildFile; fileRef = 013D2D93210AA38800EEDEC5 /* DeviceInfo.swift */; };
		01405E3E21DC2618009356CC /* FrolloSDKDataModel-1.2.0.sqlite-shm in Resources */ = {isa = PBXBuildFile; fileRef = 01405E3B21DC2616009356CC /* FrolloSDKDataModel-1.2.0.sqlite-shm */; };
		01405E3F21DC2618009356CC /* FrolloSDKDataModel-1.2.0.sqlite-shm in Resources */ = {isa = PBXBuildFile; fileRef = 01405E3B21DC2616009356CC /* FrolloSDKDataModel-1.2.0.sqlite-shm */; };
		01405E4021DC2618009356CC /* FrolloSDKDataModel-1.2.0.sqlite-shm in Resources */ = {isa = PBXBuildFile; fileRef = 01405E3B21DC2616009356CC /* FrolloSDKDataModel-1.2.0.sqlite-shm */; };
		01405E4121DC2618009356CC /* FrolloSDKDataModel-1.2.0.sqlite-wal in Resources */ = {isa = PBXBuildFile; fileRef = 01405E3C21DC2617009356CC /* FrolloSDKDataModel-1.2.0.sqlite-wal */; };
		01405E4221DC2618009356CC /* FrolloSDKDataModel-1.2.0.sqlite-wal in Resources */ = {isa = PBXBuildFile; fileRef = 01405E3C21DC2617009356CC /* FrolloSDKDataModel-1.2.0.sqlite-wal */; };
		01405E4321DC2618009356CC /* FrolloSDKDataModel-1.2.0.sqlite-wal in Resources */ = {isa = PBXBuildFile; fileRef = 01405E3C21DC2617009356CC /* FrolloSDKDataModel-1.2.0.sqlite-wal */; };
		01405E4421DC2618009356CC /* FrolloSDKDataModel-1.2.0.sqlite in Resources */ = {isa = PBXBuildFile; fileRef = 01405E3D21DC2618009356CC /* FrolloSDKDataModel-1.2.0.sqlite */; };
		01405E4521DC2618009356CC /* FrolloSDKDataModel-1.2.0.sqlite in Resources */ = {isa = PBXBuildFile; fileRef = 01405E3D21DC2618009356CC /* FrolloSDKDataModel-1.2.0.sqlite */; };
		01405E4621DC2618009356CC /* FrolloSDKDataModel-1.2.0.sqlite in Resources */ = {isa = PBXBuildFile; fileRef = 01405E3D21DC2618009356CC /* FrolloSDKDataModel-1.2.0.sqlite */; };
		01405E4A21DC43A8009356CC /* APIBillUpdateRequest.swift in Sources */ = {isa = PBXBuildFile; fileRef = 01405E4921DC43A8009356CC /* APIBillUpdateRequest.swift */; };
		01405E4C21DD6A62009356CC /* APIBillUpdateRequest+Test.swift in Sources */ = {isa = PBXBuildFile; fileRef = 01405E4B21DD6A62009356CC /* APIBillUpdateRequest+Test.swift */; };
		01405E4D21DD6A62009356CC /* APIBillUpdateRequest+Test.swift in Sources */ = {isa = PBXBuildFile; fileRef = 01405E4B21DD6A62009356CC /* APIBillUpdateRequest+Test.swift */; };
		01405E4E21DD6A62009356CC /* APIBillUpdateRequest+Test.swift in Sources */ = {isa = PBXBuildFile; fileRef = 01405E4B21DD6A62009356CC /* APIBillUpdateRequest+Test.swift */; };
		01405E5021DDA9CE009356CC /* APIBillCreateRequest.swift in Sources */ = {isa = PBXBuildFile; fileRef = 01405E4F21DDA9CE009356CC /* APIBillCreateRequest.swift */; };
		01405E5221DDB0AF009356CC /* APIBillCreateRequest+Test.swift in Sources */ = {isa = PBXBuildFile; fileRef = 01405E5121DDB0AF009356CC /* APIBillCreateRequest+Test.swift */; };
		01405E5321DDB0AF009356CC /* APIBillCreateRequest+Test.swift in Sources */ = {isa = PBXBuildFile; fileRef = 01405E5121DDB0AF009356CC /* APIBillCreateRequest+Test.swift */; };
		01405E5421DDB0AF009356CC /* APIBillCreateRequest+Test.swift in Sources */ = {isa = PBXBuildFile; fileRef = 01405E5121DDB0AF009356CC /* APIBillCreateRequest+Test.swift */; };
		01405E5721DDCD65009356CC /* BillPayment+CoreDataClass.swift in Sources */ = {isa = PBXBuildFile; fileRef = 01405E5521DDCD65009356CC /* BillPayment+CoreDataClass.swift */; };
		01405E5821DDCD65009356CC /* BillPayment+CoreDataProperties.swift in Sources */ = {isa = PBXBuildFile; fileRef = 01405E5621DDCD65009356CC /* BillPayment+CoreDataProperties.swift */; };
		01405E5A21DDCF38009356CC /* APIBillPaymentResponse.swift in Sources */ = {isa = PBXBuildFile; fileRef = 01405E5921DDCF38009356CC /* APIBillPaymentResponse.swift */; };
		01405E5D21DEDF12009356CC /* bill_payments_2018-12-01_valid.json in Resources */ = {isa = PBXBuildFile; fileRef = 01405E5B21DED30E009356CC /* bill_payments_2018-12-01_valid.json */; };
		01405E5E21DEDF13009356CC /* bill_payments_2018-12-01_valid.json in Resources */ = {isa = PBXBuildFile; fileRef = 01405E5B21DED30E009356CC /* bill_payments_2018-12-01_valid.json */; };
		01405E5F21DEDF13009356CC /* bill_payments_2018-12-01_valid.json in Resources */ = {isa = PBXBuildFile; fileRef = 01405E5B21DED30E009356CC /* bill_payments_2018-12-01_valid.json */; };
		01405E6321DEDFEA009356CC /* BillPaymentTests.swift in Sources */ = {isa = PBXBuildFile; fileRef = 01405E6221DEDFE9009356CC /* BillPaymentTests.swift */; };
		01405E6421DEDFEA009356CC /* BillPaymentTests.swift in Sources */ = {isa = PBXBuildFile; fileRef = 01405E6221DEDFE9009356CC /* BillPaymentTests.swift */; };
		01405E6521DEDFEA009356CC /* BillPaymentTests.swift in Sources */ = {isa = PBXBuildFile; fileRef = 01405E6221DEDFE9009356CC /* BillPaymentTests.swift */; };
		01405E6621DEDFED009356CC /* BillPayment+Test.swift in Sources */ = {isa = PBXBuildFile; fileRef = 01405E6021DEDFD2009356CC /* BillPayment+Test.swift */; };
		01405E6721DEDFEE009356CC /* BillPayment+Test.swift in Sources */ = {isa = PBXBuildFile; fileRef = 01405E6021DEDFD2009356CC /* BillPayment+Test.swift */; };
		01405E6821DEDFEE009356CC /* BillPayment+Test.swift in Sources */ = {isa = PBXBuildFile; fileRef = 01405E6021DEDFD2009356CC /* BillPayment+Test.swift */; };
		01405E6A21DEE067009356CC /* APIBillPaymentResponse+Test.swift in Sources */ = {isa = PBXBuildFile; fileRef = 01405E6921DEE067009356CC /* APIBillPaymentResponse+Test.swift */; };
		01405E6B21DEE067009356CC /* APIBillPaymentResponse+Test.swift in Sources */ = {isa = PBXBuildFile; fileRef = 01405E6921DEE067009356CC /* APIBillPaymentResponse+Test.swift */; };
		01405E6C21DEE067009356CC /* APIBillPaymentResponse+Test.swift in Sources */ = {isa = PBXBuildFile; fileRef = 01405E6921DEE067009356CC /* APIBillPaymentResponse+Test.swift */; };
		01405E6E21DF1D2E009356CC /* bill_payment_id_12345.json in Resources */ = {isa = PBXBuildFile; fileRef = 01405E6D21DF1D2D009356CC /* bill_payment_id_12345.json */; };
		01405E6F21DF1D2E009356CC /* bill_payment_id_12345.json in Resources */ = {isa = PBXBuildFile; fileRef = 01405E6D21DF1D2D009356CC /* bill_payment_id_12345.json */; };
		01405E7021DF1D2E009356CC /* bill_payment_id_12345.json in Resources */ = {isa = PBXBuildFile; fileRef = 01405E6D21DF1D2D009356CC /* bill_payment_id_12345.json */; };
		01456B7422433BD10077FC56 /* Surveys.swift in Sources */ = {isa = PBXBuildFile; fileRef = 2F657DA4223B2FB300471B85 /* Surveys.swift */; };
		01456B7522433D060077FC56 /* Survey.swift in Sources */ = {isa = PBXBuildFile; fileRef = 2F657DA2223B26B300471B85 /* Survey.swift */; };
		01456B7622433D550077FC56 /* APIService+Surveys.swift in Sources */ = {isa = PBXBuildFile; fileRef = 2F657DA6223B314100471B85 /* APIService+Surveys.swift */; };
		01456B7722433D830077FC56 /* SurveysEndpoint.swift in Sources */ = {isa = PBXBuildFile; fileRef = 2F657DA8223B323A00471B85 /* SurveysEndpoint.swift */; };
		01483B6C2117C70600D0DA87 /* Account+CoreDataClass.swift in Sources */ = {isa = PBXBuildFile; fileRef = 01483B682117C70600D0DA87 /* Account+CoreDataClass.swift */; };
		01483B6E2117C70600D0DA87 /* AccountBalanceTier+CoreDataClass.swift in Sources */ = {isa = PBXBuildFile; fileRef = 01483B6A2117C70600D0DA87 /* AccountBalanceTier+CoreDataClass.swift */; };
		01483B712117C7E900D0DA87 /* APIAccountResponse.swift in Sources */ = {isa = PBXBuildFile; fileRef = 01483B702117C7E900D0DA87 /* APIAccountResponse.swift */; };
		01483B732117D80100D0DA87 /* APIAccountResponse+Test.swift in Sources */ = {isa = PBXBuildFile; fileRef = 01483B722117D80100D0DA87 /* APIAccountResponse+Test.swift */; };
		01483B742117D80100D0DA87 /* APIAccountResponse+Test.swift in Sources */ = {isa = PBXBuildFile; fileRef = 01483B722117D80100D0DA87 /* APIAccountResponse+Test.swift */; };
		01483B752117D80100D0DA87 /* APIAccountResponse+Test.swift in Sources */ = {isa = PBXBuildFile; fileRef = 01483B722117D80100D0DA87 /* APIAccountResponse+Test.swift */; };
		01483B772117DC3800D0DA87 /* Account+Test.swift in Sources */ = {isa = PBXBuildFile; fileRef = 01483B762117DC3800D0DA87 /* Account+Test.swift */; };
		01483B782117DC3800D0DA87 /* Account+Test.swift in Sources */ = {isa = PBXBuildFile; fileRef = 01483B762117DC3800D0DA87 /* Account+Test.swift */; };
		01483B792117DC3800D0DA87 /* Account+Test.swift in Sources */ = {isa = PBXBuildFile; fileRef = 01483B762117DC3800D0DA87 /* Account+Test.swift */; };
		01483B7B2117E1FF00D0DA87 /* AccountTests.swift in Sources */ = {isa = PBXBuildFile; fileRef = 01483B7A2117E1FF00D0DA87 /* AccountTests.swift */; };
		01483B7C2117E1FF00D0DA87 /* AccountTests.swift in Sources */ = {isa = PBXBuildFile; fileRef = 01483B7A2117E1FF00D0DA87 /* AccountTests.swift */; };
		01483B7E2117F51600D0DA87 /* AccountBalanceTier+Test.swift in Sources */ = {isa = PBXBuildFile; fileRef = 01483B7D2117F51600D0DA87 /* AccountBalanceTier+Test.swift */; };
		01483B7F2117F51600D0DA87 /* AccountBalanceTier+Test.swift in Sources */ = {isa = PBXBuildFile; fileRef = 01483B7D2117F51600D0DA87 /* AccountBalanceTier+Test.swift */; };
		01483B802117F51600D0DA87 /* AccountBalanceTier+Test.swift in Sources */ = {isa = PBXBuildFile; fileRef = 01483B7D2117F51600D0DA87 /* AccountBalanceTier+Test.swift */; };
		01483B822117F65500D0DA87 /* AccountBalanceTierTests.swift in Sources */ = {isa = PBXBuildFile; fileRef = 01483B812117F65500D0DA87 /* AccountBalanceTierTests.swift */; };
		01483B832117F65500D0DA87 /* AccountBalanceTierTests.swift in Sources */ = {isa = PBXBuildFile; fileRef = 01483B812117F65500D0DA87 /* AccountBalanceTierTests.swift */; };
		01483B842117F65500D0DA87 /* AccountBalanceTierTests.swift in Sources */ = {isa = PBXBuildFile; fileRef = 01483B812117F65500D0DA87 /* AccountBalanceTierTests.swift */; };
		01483B88211808DE00D0DA87 /* accounts_invalid.json in Resources */ = {isa = PBXBuildFile; fileRef = 01483B85211808DC00D0DA87 /* accounts_invalid.json */; };
		01483B89211808DE00D0DA87 /* accounts_invalid.json in Resources */ = {isa = PBXBuildFile; fileRef = 01483B85211808DC00D0DA87 /* accounts_invalid.json */; };
		01483B8A211808DE00D0DA87 /* accounts_invalid.json in Resources */ = {isa = PBXBuildFile; fileRef = 01483B85211808DC00D0DA87 /* accounts_invalid.json */; };
		01483B8B211808DE00D0DA87 /* accounts_valid.json in Resources */ = {isa = PBXBuildFile; fileRef = 01483B86211808DE00D0DA87 /* accounts_valid.json */; };
		01483B8C211808DE00D0DA87 /* accounts_valid.json in Resources */ = {isa = PBXBuildFile; fileRef = 01483B86211808DE00D0DA87 /* accounts_valid.json */; };
		01483B8D211808DE00D0DA87 /* accounts_valid.json in Resources */ = {isa = PBXBuildFile; fileRef = 01483B86211808DE00D0DA87 /* accounts_valid.json */; };
		01483B8E211808DE00D0DA87 /* account_id_542.json in Resources */ = {isa = PBXBuildFile; fileRef = 01483B87211808DE00D0DA87 /* account_id_542.json */; };
		01483B8F211808DE00D0DA87 /* account_id_542.json in Resources */ = {isa = PBXBuildFile; fileRef = 01483B87211808DE00D0DA87 /* account_id_542.json */; };
		01483B90211808DE00D0DA87 /* account_id_542.json in Resources */ = {isa = PBXBuildFile; fileRef = 01483B87211808DE00D0DA87 /* account_id_542.json */; };
		01483B9221190E1700D0DA87 /* APIAccountUpdateRequest.swift in Sources */ = {isa = PBXBuildFile; fileRef = 01483B9121190E1700D0DA87 /* APIAccountUpdateRequest.swift */; };
		01483B94211913F200D0DA87 /* APIAccountUpdateRequest+Test.swift in Sources */ = {isa = PBXBuildFile; fileRef = 01483B93211913F200D0DA87 /* APIAccountUpdateRequest+Test.swift */; };
		01483B95211913F200D0DA87 /* APIAccountUpdateRequest+Test.swift in Sources */ = {isa = PBXBuildFile; fileRef = 01483B93211913F200D0DA87 /* APIAccountUpdateRequest+Test.swift */; };
		01483B96211913F200D0DA87 /* APIAccountUpdateRequest+Test.swift in Sources */ = {isa = PBXBuildFile; fileRef = 01483B93211913F200D0DA87 /* APIAccountUpdateRequest+Test.swift */; };
		01483B9921192C3900D0DA87 /* TransactionCategory+CoreDataClass.swift in Sources */ = {isa = PBXBuildFile; fileRef = 01483B9721192C3900D0DA87 /* TransactionCategory+CoreDataClass.swift */; };
		01483B9C21192D4A00D0DA87 /* APITransactionCategoryResponse.swift in Sources */ = {isa = PBXBuildFile; fileRef = 01483B9B21192D4A00D0DA87 /* APITransactionCategoryResponse.swift */; };
		01483B9E21192F1600D0DA87 /* BudgetCategory.swift in Sources */ = {isa = PBXBuildFile; fileRef = 01483B9D21192F1600D0DA87 /* BudgetCategory.swift */; };
		01483BA02119318D00D0DA87 /* APITransactionCategoryResponse+Test.swift in Sources */ = {isa = PBXBuildFile; fileRef = 01483B9F2119318D00D0DA87 /* APITransactionCategoryResponse+Test.swift */; };
		01483BA12119318D00D0DA87 /* APITransactionCategoryResponse+Test.swift in Sources */ = {isa = PBXBuildFile; fileRef = 01483B9F2119318D00D0DA87 /* APITransactionCategoryResponse+Test.swift */; };
		01483BA22119318D00D0DA87 /* APITransactionCategoryResponse+Test.swift in Sources */ = {isa = PBXBuildFile; fileRef = 01483B9F2119318D00D0DA87 /* APITransactionCategoryResponse+Test.swift */; };
		01483BA42119321A00D0DA87 /* TransactionCategory+Test.swift in Sources */ = {isa = PBXBuildFile; fileRef = 01483BA32119321A00D0DA87 /* TransactionCategory+Test.swift */; };
		01483BA52119321A00D0DA87 /* TransactionCategory+Test.swift in Sources */ = {isa = PBXBuildFile; fileRef = 01483BA32119321A00D0DA87 /* TransactionCategory+Test.swift */; };
		01483BA62119321A00D0DA87 /* TransactionCategory+Test.swift in Sources */ = {isa = PBXBuildFile; fileRef = 01483BA32119321A00D0DA87 /* TransactionCategory+Test.swift */; };
		01483BA821194AEC00D0DA87 /* TransactionCategoryTests.swift in Sources */ = {isa = PBXBuildFile; fileRef = 01483BA721194AEC00D0DA87 /* TransactionCategoryTests.swift */; };
		01483BA921194AEC00D0DA87 /* TransactionCategoryTests.swift in Sources */ = {isa = PBXBuildFile; fileRef = 01483BA721194AEC00D0DA87 /* TransactionCategoryTests.swift */; };
		01483BAA21194AEC00D0DA87 /* TransactionCategoryTests.swift in Sources */ = {isa = PBXBuildFile; fileRef = 01483BA721194AEC00D0DA87 /* TransactionCategoryTests.swift */; };
		01483BAD2119564600D0DA87 /* transaction_categories_invalid.json in Resources */ = {isa = PBXBuildFile; fileRef = 01483BAB2119564500D0DA87 /* transaction_categories_invalid.json */; };
		01483BAE2119564600D0DA87 /* transaction_categories_invalid.json in Resources */ = {isa = PBXBuildFile; fileRef = 01483BAB2119564500D0DA87 /* transaction_categories_invalid.json */; };
		01483BAF2119564600D0DA87 /* transaction_categories_invalid.json in Resources */ = {isa = PBXBuildFile; fileRef = 01483BAB2119564500D0DA87 /* transaction_categories_invalid.json */; };
		01483BB02119564600D0DA87 /* transaction_categories_valid.json in Resources */ = {isa = PBXBuildFile; fileRef = 01483BAC2119564600D0DA87 /* transaction_categories_valid.json */; };
		01483BB12119564600D0DA87 /* transaction_categories_valid.json in Resources */ = {isa = PBXBuildFile; fileRef = 01483BAC2119564600D0DA87 /* transaction_categories_valid.json */; };
		01483BB22119564600D0DA87 /* transaction_categories_valid.json in Resources */ = {isa = PBXBuildFile; fileRef = 01483BAC2119564600D0DA87 /* transaction_categories_valid.json */; };
		01483BB321195A8000D0DA87 /* AccountTests.swift in Sources */ = {isa = PBXBuildFile; fileRef = 01483B7A2117E1FF00D0DA87 /* AccountTests.swift */; };
		01483BB6211967A500D0DA87 /* Merchant+CoreDataClass.swift in Sources */ = {isa = PBXBuildFile; fileRef = 01483BB4211967A500D0DA87 /* Merchant+CoreDataClass.swift */; };
		01483BB921196E2100D0DA87 /* APIMerchantResponse.swift in Sources */ = {isa = PBXBuildFile; fileRef = 01483BB821196E2100D0DA87 /* APIMerchantResponse.swift */; };
		01483BBB2119706D00D0DA87 /* Merchant+Test.swift in Sources */ = {isa = PBXBuildFile; fileRef = 01483BBA2119706D00D0DA87 /* Merchant+Test.swift */; };
		01483BBC2119706D00D0DA87 /* Merchant+Test.swift in Sources */ = {isa = PBXBuildFile; fileRef = 01483BBA2119706D00D0DA87 /* Merchant+Test.swift */; };
		01483BBD2119706D00D0DA87 /* Merchant+Test.swift in Sources */ = {isa = PBXBuildFile; fileRef = 01483BBA2119706D00D0DA87 /* Merchant+Test.swift */; };
		01483BBF211970D700D0DA87 /* MerchantTests.swift in Sources */ = {isa = PBXBuildFile; fileRef = 01483BBE211970D700D0DA87 /* MerchantTests.swift */; };
		01483BC0211970D700D0DA87 /* MerchantTests.swift in Sources */ = {isa = PBXBuildFile; fileRef = 01483BBE211970D700D0DA87 /* MerchantTests.swift */; };
		01483BC1211970D700D0DA87 /* MerchantTests.swift in Sources */ = {isa = PBXBuildFile; fileRef = 01483BBE211970D700D0DA87 /* MerchantTests.swift */; };
		01483BC32119718700D0DA87 /* APIMerchantResponse+Test.swift in Sources */ = {isa = PBXBuildFile; fileRef = 01483BC22119718700D0DA87 /* APIMerchantResponse+Test.swift */; };
		01483BC42119718700D0DA87 /* APIMerchantResponse+Test.swift in Sources */ = {isa = PBXBuildFile; fileRef = 01483BC22119718700D0DA87 /* APIMerchantResponse+Test.swift */; };
		01483BC52119718700D0DA87 /* APIMerchantResponse+Test.swift in Sources */ = {isa = PBXBuildFile; fileRef = 01483BC22119718700D0DA87 /* APIMerchantResponse+Test.swift */; };
		01483BC82119781C00D0DA87 /* merchants_invalid.json in Resources */ = {isa = PBXBuildFile; fileRef = 01483BC62119781A00D0DA87 /* merchants_invalid.json */; };
		01483BC92119781C00D0DA87 /* merchants_invalid.json in Resources */ = {isa = PBXBuildFile; fileRef = 01483BC62119781A00D0DA87 /* merchants_invalid.json */; };
		01483BCA2119781C00D0DA87 /* merchants_invalid.json in Resources */ = {isa = PBXBuildFile; fileRef = 01483BC62119781A00D0DA87 /* merchants_invalid.json */; };
		01483BCB2119781C00D0DA87 /* merchants_valid.json in Resources */ = {isa = PBXBuildFile; fileRef = 01483BC72119781C00D0DA87 /* merchants_valid.json */; };
		01483BCC2119781C00D0DA87 /* merchants_valid.json in Resources */ = {isa = PBXBuildFile; fileRef = 01483BC72119781C00D0DA87 /* merchants_valid.json */; };
		01483BCD2119781C00D0DA87 /* merchants_valid.json in Resources */ = {isa = PBXBuildFile; fileRef = 01483BC72119781C00D0DA87 /* merchants_valid.json */; };
		01527CC920E1B5C300B5042A /* FrolloSDK.framework in Frameworks */ = {isa = PBXBuildFile; fileRef = 01527CBF20E1B5C300B5042A /* FrolloSDK.framework */; };
		01527CCE20E1B5C300B5042A /* FrolloSDKTests.swift in Sources */ = {isa = PBXBuildFile; fileRef = 01527CCD20E1B5C300B5042A /* FrolloSDKTests.swift */; };
		01527CD020E1B5C300B5042A /* FrolloSDK.h in Headers */ = {isa = PBXBuildFile; fileRef = 01527CC220E1B5C300B5042A /* FrolloSDK.h */; settings = {ATTRIBUTES = (Public, ); }; };
		01527CD920E1C5A600B5042A /* FrolloSDK.swift in Sources */ = {isa = PBXBuildFile; fileRef = 01527CD820E1C5A600B5042A /* FrolloSDK.swift */; };
		01555F2821812C62004A313A /* DeviceRequestTests.swift in Sources */ = {isa = PBXBuildFile; fileRef = 01555F2721812C62004A313A /* DeviceRequestTests.swift */; };
		01555F2921812C62004A313A /* DeviceRequestTests.swift in Sources */ = {isa = PBXBuildFile; fileRef = 01555F2721812C62004A313A /* DeviceRequestTests.swift */; };
		01555F2A21812C62004A313A /* DeviceRequestTests.swift in Sources */ = {isa = PBXBuildFile; fileRef = 01555F2721812C62004A313A /* DeviceRequestTests.swift */; };
		0159E46E2190F3BD002CC3BB /* PublicKeys.swift in Sources */ = {isa = PBXBuildFile; fileRef = 0159E46D2190F3BD002CC3BB /* PublicKeys.swift */; };
		0159E47621926949002CC3BB /* PropertyListPersistence.swift in Sources */ = {isa = PBXBuildFile; fileRef = 0159E47521926949002CC3BB /* PropertyListPersistence.swift */; };
		0159E47821926959002CC3BB /* UserDefaultsPersistence.swift in Sources */ = {isa = PBXBuildFile; fileRef = 0159E47721926959002CC3BB /* UserDefaultsPersistence.swift */; };
		0159E4822193CBAD002CC3BB /* Merchant+CoreDataProperties.swift in Sources */ = {isa = PBXBuildFile; fileRef = 0159E4792193CBAD002CC3BB /* Merchant+CoreDataProperties.swift */; };
		0159E4832193CBAD002CC3BB /* Transaction+CoreDataProperties.swift in Sources */ = {isa = PBXBuildFile; fileRef = 0159E47A2193CBAD002CC3BB /* Transaction+CoreDataProperties.swift */; };
		0159E4842193CBAD002CC3BB /* TransactionCategory+CoreDataProperties.swift in Sources */ = {isa = PBXBuildFile; fileRef = 0159E47B2193CBAD002CC3BB /* TransactionCategory+CoreDataProperties.swift */; };
		0159E4862193CBAD002CC3BB /* User+CoreDataProperties.swift in Sources */ = {isa = PBXBuildFile; fileRef = 0159E47D2193CBAD002CC3BB /* User+CoreDataProperties.swift */; };
		0159E4872193CBAD002CC3BB /* Provider+CoreDataProperties.swift in Sources */ = {isa = PBXBuildFile; fileRef = 0159E47E2193CBAD002CC3BB /* Provider+CoreDataProperties.swift */; };
		0159E4882193CBAD002CC3BB /* ProviderAccount+CoreDataProperties.swift in Sources */ = {isa = PBXBuildFile; fileRef = 0159E47F2193CBAD002CC3BB /* ProviderAccount+CoreDataProperties.swift */; };
		0159E4892193CBAD002CC3BB /* Account+CoreDataProperties.swift in Sources */ = {isa = PBXBuildFile; fileRef = 0159E4802193CBAD002CC3BB /* Account+CoreDataProperties.swift */; };
		0159E48A2193CBAD002CC3BB /* AccountBalanceTier+CoreDataProperties.swift in Sources */ = {isa = PBXBuildFile; fileRef = 0159E4812193CBAD002CC3BB /* AccountBalanceTier+CoreDataProperties.swift */; };
		015EEDDA210FC8760081AD76 /* APIService+Aggregation.swift in Sources */ = {isa = PBXBuildFile; fileRef = 015EEDD9210FC8760081AD76 /* APIService+Aggregation.swift */; };
		015EEDDC210FC9C60081AD76 /* AggregationEndpoint.swift in Sources */ = {isa = PBXBuildFile; fileRef = 015EEDDB210FC9C60081AD76 /* AggregationEndpoint.swift */; };
		015EEDDE210FD7710081AD76 /* FailableCodable.swift in Sources */ = {isa = PBXBuildFile; fileRef = 015EEDDD210FD7710081AD76 /* FailableCodable.swift */; };
		015EEDE2210FDA760081AD76 /* APIProviderResponse+Test.swift in Sources */ = {isa = PBXBuildFile; fileRef = 015EEDE1210FDA760081AD76 /* APIProviderResponse+Test.swift */; };
		015EEDE3210FDA760081AD76 /* APIProviderResponse+Test.swift in Sources */ = {isa = PBXBuildFile; fileRef = 015EEDE1210FDA760081AD76 /* APIProviderResponse+Test.swift */; };
		015EEDE4210FDA760081AD76 /* APIProviderResponse+Test.swift in Sources */ = {isa = PBXBuildFile; fileRef = 015EEDE1210FDA760081AD76 /* APIProviderResponse+Test.swift */; };
		015EEDEA210FDAB20081AD76 /* AggregationRequestTests.swift in Sources */ = {isa = PBXBuildFile; fileRef = 015EEDE9210FDAB20081AD76 /* AggregationRequestTests.swift */; };
		015EEDEB210FDAB20081AD76 /* AggregationRequestTests.swift in Sources */ = {isa = PBXBuildFile; fileRef = 015EEDE9210FDAB20081AD76 /* AggregationRequestTests.swift */; };
		015EEDEC210FDAB20081AD76 /* AggregationRequestTests.swift in Sources */ = {isa = PBXBuildFile; fileRef = 015EEDE9210FDAB20081AD76 /* AggregationRequestTests.swift */; };
		015EEDF1210FE51C0081AD76 /* providers_invalid.json in Resources */ = {isa = PBXBuildFile; fileRef = 015EEDEE210FE51C0081AD76 /* providers_invalid.json */; };
		015EEDF2210FE51C0081AD76 /* providers_invalid.json in Resources */ = {isa = PBXBuildFile; fileRef = 015EEDEE210FE51C0081AD76 /* providers_invalid.json */; };
		015EEDF3210FE51C0081AD76 /* providers_invalid.json in Resources */ = {isa = PBXBuildFile; fileRef = 015EEDEE210FE51C0081AD76 /* providers_invalid.json */; };
		015EEDF4210FE51C0081AD76 /* providers_valid.json in Resources */ = {isa = PBXBuildFile; fileRef = 015EEDEF210FE51C0081AD76 /* providers_valid.json */; };
		015EEDF5210FE51C0081AD76 /* providers_valid.json in Resources */ = {isa = PBXBuildFile; fileRef = 015EEDEF210FE51C0081AD76 /* providers_valid.json */; };
		015EEDF6210FE51C0081AD76 /* providers_valid.json in Resources */ = {isa = PBXBuildFile; fileRef = 015EEDEF210FE51C0081AD76 /* providers_valid.json */; };
		015EEDF7210FE51C0081AD76 /* provider_id_12345.json in Resources */ = {isa = PBXBuildFile; fileRef = 015EEDF0210FE51C0081AD76 /* provider_id_12345.json */; };
		015EEDF8210FE51C0081AD76 /* provider_id_12345.json in Resources */ = {isa = PBXBuildFile; fileRef = 015EEDF0210FE51C0081AD76 /* provider_id_12345.json */; };
		015EEDF9210FE51C0081AD76 /* provider_id_12345.json in Resources */ = {isa = PBXBuildFile; fileRef = 015EEDF0210FE51C0081AD76 /* provider_id_12345.json */; };
		015EEDFD211018420081AD76 /* ProviderTests.swift in Sources */ = {isa = PBXBuildFile; fileRef = 015EEDFC211018420081AD76 /* ProviderTests.swift */; };
		015EEDFE211018420081AD76 /* ProviderTests.swift in Sources */ = {isa = PBXBuildFile; fileRef = 015EEDFC211018420081AD76 /* ProviderTests.swift */; };
		015EEDFF211018420081AD76 /* ProviderTests.swift in Sources */ = {isa = PBXBuildFile; fileRef = 015EEDFC211018420081AD76 /* ProviderTests.swift */; };
		015EEE03211030F30081AD76 /* Aggregation.swift in Sources */ = {isa = PBXBuildFile; fileRef = 015EEE02211030F30081AD76 /* Aggregation.swift */; };
		015EEE05211037CE0081AD76 /* Provider+Test.swift in Sources */ = {isa = PBXBuildFile; fileRef = 015EEE04211037CE0081AD76 /* Provider+Test.swift */; };
		015EEE06211037CE0081AD76 /* Provider+Test.swift in Sources */ = {isa = PBXBuildFile; fileRef = 015EEE04211037CE0081AD76 /* Provider+Test.swift */; };
		015EEE07211037CE0081AD76 /* Provider+Test.swift in Sources */ = {isa = PBXBuildFile; fileRef = 015EEE04211037CE0081AD76 /* Provider+Test.swift */; };
		0160953720F33EB10060791B /* Version.swift in Sources */ = {isa = PBXBuildFile; fileRef = 0160953620F33EB10060791B /* Version.swift */; };
		0160953A20F41ECF0060791B /* VersionTests.swift in Sources */ = {isa = PBXBuildFile; fileRef = 0160953920F41ECF0060791B /* VersionTests.swift */; };
		0160953E20F47FE10060791B /* TestInvalidDataModel.xcdatamodeld in Sources */ = {isa = PBXBuildFile; fileRef = 0160953C20F47FE10060791B /* TestInvalidDataModel.xcdatamodeld */; };
		016097E6210AAAD90034E857 /* DeviceInfoTests.swift in Sources */ = {isa = PBXBuildFile; fileRef = 016097E5210AAAD90034E857 /* DeviceInfoTests.swift */; };
		016097E7210AAAD90034E857 /* DeviceInfoTests.swift in Sources */ = {isa = PBXBuildFile; fileRef = 016097E5210AAAD90034E857 /* DeviceInfoTests.swift */; };
		016097E8210AAAD90034E857 /* DeviceInfoTests.swift in Sources */ = {isa = PBXBuildFile; fileRef = 016097E5210AAAD90034E857 /* DeviceInfoTests.swift */; };
		016097EA210EA0D60034E857 /* XCTestCase+TempFolder.swift in Sources */ = {isa = PBXBuildFile; fileRef = 016097E9210EA0D60034E857 /* XCTestCase+TempFolder.swift */; };
		016097EB210EA0D60034E857 /* XCTestCase+TempFolder.swift in Sources */ = {isa = PBXBuildFile; fileRef = 016097E9210EA0D60034E857 /* XCTestCase+TempFolder.swift */; };
		016097EC210EA0D60034E857 /* XCTestCase+TempFolder.swift in Sources */ = {isa = PBXBuildFile; fileRef = 016097E9210EA0D60034E857 /* XCTestCase+TempFolder.swift */; };
		016097EE210EA27E0034E857 /* Keychain+Test.swift in Sources */ = {isa = PBXBuildFile; fileRef = 016097ED210EA27E0034E857 /* Keychain+Test.swift */; };
		016097EF210EA27E0034E857 /* Keychain+Test.swift in Sources */ = {isa = PBXBuildFile; fileRef = 016097ED210EA27E0034E857 /* Keychain+Test.swift */; };
		016097F0210EA27E0034E857 /* Keychain+Test.swift in Sources */ = {isa = PBXBuildFile; fileRef = 016097ED210EA27E0034E857 /* Keychain+Test.swift */; };
		016097F5210EE2BB0034E857 /* APIProviderResponse.swift in Sources */ = {isa = PBXBuildFile; fileRef = 016097F4210EE2BA0034E857 /* APIProviderResponse.swift */; };
		016097F8210EE3300034E857 /* Provider+CoreDataClass.swift in Sources */ = {isa = PBXBuildFile; fileRef = 016097F6210EE3300034E857 /* Provider+CoreDataClass.swift */; };
		01616B0C2186BFD5003EF2D0 /* APILogRequest.swift in Sources */ = {isa = PBXBuildFile; fileRef = 01616B0B2186BFD5003EF2D0 /* APILogRequest.swift */; };
		01616B0E2186C4E8003EF2D0 /* NetworkLoggerTests.swift in Sources */ = {isa = PBXBuildFile; fileRef = 01616B0D2186C4E8003EF2D0 /* NetworkLoggerTests.swift */; };
		01616B0F2186C4E8003EF2D0 /* NetworkLoggerTests.swift in Sources */ = {isa = PBXBuildFile; fileRef = 01616B0D2186C4E8003EF2D0 /* NetworkLoggerTests.swift */; };
		01616B102186C4E8003EF2D0 /* NetworkLoggerTests.swift in Sources */ = {isa = PBXBuildFile; fileRef = 01616B0D2186C4E8003EF2D0 /* NetworkLoggerTests.swift */; };
		016DD0A420EF365100F41919 /* APIErrorTests.swift in Sources */ = {isa = PBXBuildFile; fileRef = 016DD0A320EF365100F41919 /* APIErrorTests.swift */; };
		01704F5921FAD13D00666DAE /* ReportAccountBalance+CoreDataClass.swift in Sources */ = {isa = PBXBuildFile; fileRef = 01704F5721FAD13D00666DAE /* ReportAccountBalance+CoreDataClass.swift */; };
		01704F5A21FAD13D00666DAE /* ReportAccountBalance+CoreDataProperties.swift in Sources */ = {isa = PBXBuildFile; fileRef = 01704F5821FAD13D00666DAE /* ReportAccountBalance+CoreDataProperties.swift */; };
		017391F020EF001200C0BB32 /* APIErrorResponse.swift in Sources */ = {isa = PBXBuildFile; fileRef = 017391EF20EF001200C0BB32 /* APIErrorResponse.swift */; };
		01743B08212BA3D10082DA00 /* captcha.bmp in Resources */ = {isa = PBXBuildFile; fileRef = 01743B07212BA3D00082DA00 /* captcha.bmp */; };
		01743B09212BA3D10082DA00 /* captcha.bmp in Resources */ = {isa = PBXBuildFile; fileRef = 01743B07212BA3D00082DA00 /* captcha.bmp */; };
		01743B0A212BA3D10082DA00 /* captcha.bmp in Resources */ = {isa = PBXBuildFile; fileRef = 01743B07212BA3D00082DA00 /* captcha.bmp */; };
		01743B0C212BA9870082DA00 /* provider_login_form_question_answer.json in Resources */ = {isa = PBXBuildFile; fileRef = 01743B0B212BA9860082DA00 /* provider_login_form_question_answer.json */; };
		01743B0D212BA9870082DA00 /* provider_login_form_question_answer.json in Resources */ = {isa = PBXBuildFile; fileRef = 01743B0B212BA9860082DA00 /* provider_login_form_question_answer.json */; };
		01743B0E212BA9870082DA00 /* provider_login_form_question_answer.json in Resources */ = {isa = PBXBuildFile; fileRef = 01743B0B212BA9860082DA00 /* provider_login_form_question_answer.json */; };
		01743B10212BC04E0082DA00 /* provider_login_form_token.json in Resources */ = {isa = PBXBuildFile; fileRef = 01743B0F212BC04E0082DA00 /* provider_login_form_token.json */; };
		01743B11212BC04E0082DA00 /* provider_login_form_token.json in Resources */ = {isa = PBXBuildFile; fileRef = 01743B0F212BC04E0082DA00 /* provider_login_form_token.json */; };
		01743B12212BC04E0082DA00 /* provider_login_form_token.json in Resources */ = {isa = PBXBuildFile; fileRef = 01743B0F212BC04E0082DA00 /* provider_login_form_token.json */; };
		01743B14212BC3280082DA00 /* provider_login_form_options.json in Resources */ = {isa = PBXBuildFile; fileRef = 01743B13212BC3280082DA00 /* provider_login_form_options.json */; };
		01743B15212BC3280082DA00 /* provider_login_form_options.json in Resources */ = {isa = PBXBuildFile; fileRef = 01743B13212BC3280082DA00 /* provider_login_form_options.json */; };
		01743B16212BC3280082DA00 /* provider_login_form_options.json in Resources */ = {isa = PBXBuildFile; fileRef = 01743B13212BC3280082DA00 /* provider_login_form_options.json */; };
		01743B18212BCF9A0082DA00 /* provider_login_form_validation.json in Resources */ = {isa = PBXBuildFile; fileRef = 01743B17212BCF9A0082DA00 /* provider_login_form_validation.json */; };
		01743B19212BCF9A0082DA00 /* provider_login_form_validation.json in Resources */ = {isa = PBXBuildFile; fileRef = 01743B17212BCF9A0082DA00 /* provider_login_form_validation.json */; };
		01743B1A212BCF9A0082DA00 /* provider_login_form_validation.json in Resources */ = {isa = PBXBuildFile; fileRef = 01743B17212BCF9A0082DA00 /* provider_login_form_validation.json */; };
		017B48322101B4FE00447E65 /* APIErrorTests.swift in Sources */ = {isa = PBXBuildFile; fileRef = 016DD0A320EF365100F41919 /* APIErrorTests.swift */; };
		017B48332101B4FE00447E65 /* DatabaseTests.swift in Sources */ = {isa = PBXBuildFile; fileRef = 01EEDB1A20EAE2CE00F4516B /* DatabaseTests.swift */; };
		017B48342101B4FE00447E65 /* NetworkAuthenticatorTests.swift in Sources */ = {isa = PBXBuildFile; fileRef = 01E0819220FDB6F30036133F /* NetworkAuthenticatorTests.swift */; };
		017B48352101B4FE00447E65 /* VersionTests.swift in Sources */ = {isa = PBXBuildFile; fileRef = 0160953920F41ECF0060791B /* VersionTests.swift */; };
		017B48362101B4FE00447E65 /* NetworkErrorTests.swift in Sources */ = {isa = PBXBuildFile; fileRef = 01B896CF20F32D5E0068069A /* NetworkErrorTests.swift */; };
		017B48372101B4FE00447E65 /* ConsoleLoggerTests.swift in Sources */ = {isa = PBXBuildFile; fileRef = 01C824F820EC8EF90093400E /* ConsoleLoggerTests.swift */; };
		017B48382101B4FE00447E65 /* DatabaseMigrationTests.swift in Sources */ = {isa = PBXBuildFile; fileRef = 01EEDB1C20EAEA2000F4516B /* DatabaseMigrationTests.swift */; };
		017B48392101B4FE00447E65 /* NetworkTests.swift in Sources */ = {isa = PBXBuildFile; fileRef = 0101949D20F595F300334482 /* NetworkTests.swift */; };
		017B483A2101B4FE00447E65 /* DataErrorTests.swift in Sources */ = {isa = PBXBuildFile; fileRef = 01B896CD20F3169F0068069A /* DataErrorTests.swift */; };
		017B483B2101B4FE00447E65 /* UserRequestTests.swift in Sources */ = {isa = PBXBuildFile; fileRef = 01874B7A20F834D1005A7D0C /* UserRequestTests.swift */; };
		017B483C2101B4FE00447E65 /* TestInvalidDataModel.xcdatamodeld in Sources */ = {isa = PBXBuildFile; fileRef = 0160953C20F47FE10060791B /* TestInvalidDataModel.xcdatamodeld */; };
		017B483D2101B4FE00447E65 /* FileLoggerTests.swift in Sources */ = {isa = PBXBuildFile; fileRef = 01C824F620EC7AC30093400E /* FileLoggerTests.swift */; };
		017B483E2101B4FE00447E65 /* LogTests.swift in Sources */ = {isa = PBXBuildFile; fileRef = 01C824F220EC4D600093400E /* LogTests.swift */; };
		017B483F2101B4FE00447E65 /* KeychainTests.swift in Sources */ = {isa = PBXBuildFile; fileRef = 0136D227210067B20062EAEA /* KeychainTests.swift */; };
		017B48402101B4FE00447E65 /* FrolloSDKTests.swift in Sources */ = {isa = PBXBuildFile; fileRef = 01527CCD20E1B5C300B5042A /* FrolloSDKTests.swift */; };
		017B48412101B4FE00447E65 /* Data+Random.swift in Sources */ = {isa = PBXBuildFile; fileRef = 01C824E820EB2F570093400E /* Data+Random.swift */; };
		017B48432101B4FE00447E65 /* FrolloSDK.framework in Frameworks */ = {isa = PBXBuildFile; fileRef = 01527CBF20E1B5C300B5042A /* FrolloSDK.framework */; };
		017B48452101B4FE00447E65 /* error_invalid_count.json in Resources */ = {isa = PBXBuildFile; fileRef = 01B896AE20F2EDA30068069A /* error_invalid_count.json */; };
		017B48462101B4FE00447E65 /* FrolloSDKDataModel-1.0.0.sqlite-shm in Resources */ = {isa = PBXBuildFile; fileRef = 0101949020F5815700334482 /* FrolloSDKDataModel-1.0.0.sqlite-shm */; };
		017B48472101B4FE00447E65 /* error_server.json in Resources */ = {isa = PBXBuildFile; fileRef = 01B896AB20F2EDA30068069A /* error_server.json */; };
		017B48482101B4FE00447E65 /* error_invalid_refresh_token.json in Resources */ = {isa = PBXBuildFile; fileRef = 01B896A820F2EDA30068069A /* error_invalid_refresh_token.json */; };
		017B48492101B4FE00447E65 /* refresh_token_valid.json in Resources */ = {isa = PBXBuildFile; fileRef = 01E0819720FDC0E90036133F /* refresh_token_valid.json */; };
		017B484A2101B4FE00447E65 /* error_invalid_user_agent.json in Resources */ = {isa = PBXBuildFile; fileRef = 01B896AA20F2EDA30068069A /* error_invalid_user_agent.json */; };
		017B484B2101B4FE00447E65 /* error_duplicate.json in Resources */ = {isa = PBXBuildFile; fileRef = 01B896AF20F2EDA30068069A /* error_duplicate.json */; };
		017B484D2101B4FE00447E65 /* error_not_allowed.json in Resources */ = {isa = PBXBuildFile; fileRef = 01B896B420F2EDA30068069A /* error_not_allowed.json */; };
		017B484E2101B4FE00447E65 /* error_internal_exception.json in Resources */ = {isa = PBXBuildFile; fileRef = 01B896AC20F2EDA30068069A /* error_internal_exception.json */; };
		017B484F2101B4FE00447E65 /* frollo.cer in Resources */ = {isa = PBXBuildFile; fileRef = 01874B6420F6C0C6005A7D0C /* frollo.cer */; };
		017B48502101B4FE00447E65 /* FakeDatabaseModel.sqlite-shm in Resources */ = {isa = PBXBuildFile; fileRef = 0101949420F5815800334482 /* FakeDatabaseModel.sqlite-shm */; };
		017B48512101B4FE00447E65 /* error_missing_code.json in Resources */ = {isa = PBXBuildFile; fileRef = 01B896C920F3106B0068069A /* error_missing_code.json */; };
		017B48522101B4FE00447E65 /* error_invalid_access_token.json in Resources */ = {isa = PBXBuildFile; fileRef = 01B896A520F2EDA30068069A /* error_invalid_access_token.json */; };
		017B48532101B4FE00447E65 /* FakeDatabaseModel.sqlite in Resources */ = {isa = PBXBuildFile; fileRef = 0101949320F5815800334482 /* FakeDatabaseModel.sqlite */; };
		017B48542101B4FE00447E65 /* FakeDatabaseModel.sqlite-wal in Resources */ = {isa = PBXBuildFile; fileRef = 0101949120F5815700334482 /* FakeDatabaseModel.sqlite-wal */; };
		017B48552101B4FE00447E65 /* error_not_found.json in Resources */ = {isa = PBXBuildFile; fileRef = 01B896B120F2EDA30068069A /* error_not_found.json */; };
		017B48562101B4FE00447E65 /* FrolloSDKDataModel-1.0.0.sqlite in Resources */ = {isa = PBXBuildFile; fileRef = 0101949220F5815700334482 /* FrolloSDKDataModel-1.0.0.sqlite */; };
		017B48572101B4FE00447E65 /* error_value_must_differ.json in Resources */ = {isa = PBXBuildFile; fileRef = 01B896A620F2EDA30068069A /* error_value_must_differ.json */; };
		017B48582101B4FE00447E65 /* error_aggregator.json in Resources */ = {isa = PBXBuildFile; fileRef = 01B896B220F2EDA30068069A /* error_aggregator.json */; };
		017B48592101B4FE00447E65 /* error_unknown_code.json in Resources */ = {isa = PBXBuildFile; fileRef = 01B896C720F3106A0068069A /* error_unknown_code.json */; };
		017B485A2101B4FE00447E65 /* error_invalid_auth_head.json in Resources */ = {isa = PBXBuildFile; fileRef = 01B896A420F2EDA30068069A /* error_invalid_auth_head.json */; };
		017B485B2101B4FE00447E65 /* error_bad_format.json in Resources */ = {isa = PBXBuildFile; fileRef = 01B896C820F3106A0068069A /* error_bad_format.json */; };
		017B485C2101B4FE00447E65 /* FrolloSDKDataModel-1.0.0.sqlite-wal in Resources */ = {isa = PBXBuildFile; fileRef = 0101949520F5815800334482 /* FrolloSDKDataModel-1.0.0.sqlite-wal */; };
		017B485D2101B4FE00447E65 /* refresh_token_invalid.json in Resources */ = {isa = PBXBuildFile; fileRef = 01F220E820FECA8900C70B00 /* refresh_token_invalid.json */; };
		017B485E2101B4FE00447E65 /* error_suspended_device.json in Resources */ = {isa = PBXBuildFile; fileRef = 01B896B320F2EDA30068069A /* error_suspended_device.json */; };
		017B485F2101B4FE00447E65 /* error_invalid_username_password.json in Resources */ = {isa = PBXBuildFile; fileRef = 01B896A920F2EDA30068069A /* error_invalid_username_password.json */; };
		017B48602101B4FE00447E65 /* error_invalid_length.json in Resources */ = {isa = PBXBuildFile; fileRef = 01B896B020F2EDA30068069A /* error_invalid_length.json */; };
		017B48612101B4FE00447E65 /* error_invalid_value.json in Resources */ = {isa = PBXBuildFile; fileRef = 01B896A320F2EDA30068069A /* error_invalid_value.json */; };
		017B48622101B4FE00447E65 /* error_suspended_user.json in Resources */ = {isa = PBXBuildFile; fileRef = 01B896AD20F2EDA30068069A /* error_suspended_user.json */; };
		017B48632101B4FE00447E65 /* error_value_over_limit.json in Resources */ = {isa = PBXBuildFile; fileRef = 01B896A720F2EDA30068069A /* error_value_over_limit.json */; };
		017B486D2105433B00447E65 /* PreferencesTests.swift in Sources */ = {isa = PBXBuildFile; fileRef = 017B486C2105433B00447E65 /* PreferencesTests.swift */; };
		017B486E2105433B00447E65 /* PreferencesTests.swift in Sources */ = {isa = PBXBuildFile; fileRef = 017B486C2105433B00447E65 /* PreferencesTests.swift */; };
		017B487021054F0B00447E65 /* PreferencesPersistence.swift in Sources */ = {isa = PBXBuildFile; fileRef = 017B486F21054F0B00447E65 /* PreferencesPersistence.swift */; };
		017B487221055FBA00447E65 /* PropertyListPersistenceTests.swift in Sources */ = {isa = PBXBuildFile; fileRef = 017B487121055FBA00447E65 /* PropertyListPersistenceTests.swift */; };
		017B487321055FBA00447E65 /* PropertyListPersistenceTests.swift in Sources */ = {isa = PBXBuildFile; fileRef = 017B487121055FBA00447E65 /* PropertyListPersistenceTests.swift */; };
		017B487B2105950F00447E65 /* AppDelegate.swift in Sources */ = {isa = PBXBuildFile; fileRef = 017B487A2105950F00447E65 /* AppDelegate.swift */; };
		017B487D2105950F00447E65 /* ViewController.swift in Sources */ = {isa = PBXBuildFile; fileRef = 017B487C2105950F00447E65 /* ViewController.swift */; };
		017B48802105950F00447E65 /* Main.storyboard in Resources */ = {isa = PBXBuildFile; fileRef = 017B487E2105950F00447E65 /* Main.storyboard */; };
		017B48822105951000447E65 /* Assets.xcassets in Resources */ = {isa = PBXBuildFile; fileRef = 017B48812105951000447E65 /* Assets.xcassets */; };
		017B488D2105958100447E65 /* APIErrorTests.swift in Sources */ = {isa = PBXBuildFile; fileRef = 016DD0A320EF365100F41919 /* APIErrorTests.swift */; };
		017B488E2105958100447E65 /* DatabaseTests.swift in Sources */ = {isa = PBXBuildFile; fileRef = 01EEDB1A20EAE2CE00F4516B /* DatabaseTests.swift */; };
		017B488F2105958100447E65 /* NetworkAuthenticatorTests.swift in Sources */ = {isa = PBXBuildFile; fileRef = 01E0819220FDB6F30036133F /* NetworkAuthenticatorTests.swift */; };
		017B48902105958100447E65 /* VersionTests.swift in Sources */ = {isa = PBXBuildFile; fileRef = 0160953920F41ECF0060791B /* VersionTests.swift */; };
		017B48912105958100447E65 /* NetworkErrorTests.swift in Sources */ = {isa = PBXBuildFile; fileRef = 01B896CF20F32D5E0068069A /* NetworkErrorTests.swift */; };
		017B48922105958100447E65 /* ConsoleLoggerTests.swift in Sources */ = {isa = PBXBuildFile; fileRef = 01C824F820EC8EF90093400E /* ConsoleLoggerTests.swift */; };
		017B48932105958100447E65 /* DatabaseMigrationTests.swift in Sources */ = {isa = PBXBuildFile; fileRef = 01EEDB1C20EAEA2000F4516B /* DatabaseMigrationTests.swift */; };
		017B48942105958100447E65 /* NetworkTests.swift in Sources */ = {isa = PBXBuildFile; fileRef = 0101949D20F595F300334482 /* NetworkTests.swift */; };
		017B48952105958100447E65 /* DataErrorTests.swift in Sources */ = {isa = PBXBuildFile; fileRef = 01B896CD20F3169F0068069A /* DataErrorTests.swift */; };
		017B48962105958100447E65 /* PreferencesTests.swift in Sources */ = {isa = PBXBuildFile; fileRef = 017B486C2105433B00447E65 /* PreferencesTests.swift */; };
		017B48972105958100447E65 /* UserRequestTests.swift in Sources */ = {isa = PBXBuildFile; fileRef = 01874B7A20F834D1005A7D0C /* UserRequestTests.swift */; };
		017B48982105958100447E65 /* TestInvalidDataModel.xcdatamodeld in Sources */ = {isa = PBXBuildFile; fileRef = 0160953C20F47FE10060791B /* TestInvalidDataModel.xcdatamodeld */; };
		017B48992105958100447E65 /* PropertyListPersistenceTests.swift in Sources */ = {isa = PBXBuildFile; fileRef = 017B487121055FBA00447E65 /* PropertyListPersistenceTests.swift */; };
		017B489A2105958100447E65 /* FileLoggerTests.swift in Sources */ = {isa = PBXBuildFile; fileRef = 01C824F620EC7AC30093400E /* FileLoggerTests.swift */; };
		017B489B2105958100447E65 /* LogTests.swift in Sources */ = {isa = PBXBuildFile; fileRef = 01C824F220EC4D600093400E /* LogTests.swift */; };
		017B489C2105958100447E65 /* KeychainTests.swift in Sources */ = {isa = PBXBuildFile; fileRef = 0136D227210067B20062EAEA /* KeychainTests.swift */; };
		017B489D2105958100447E65 /* FrolloSDKTests.swift in Sources */ = {isa = PBXBuildFile; fileRef = 01527CCD20E1B5C300B5042A /* FrolloSDKTests.swift */; };
		017B489E2105958100447E65 /* Data+Random.swift in Sources */ = {isa = PBXBuildFile; fileRef = 01C824E820EB2F570093400E /* Data+Random.swift */; };
		017B48A02105958100447E65 /* FrolloSDK.framework in Frameworks */ = {isa = PBXBuildFile; fileRef = 01527CBF20E1B5C300B5042A /* FrolloSDK.framework */; };
		017B48A22105958100447E65 /* error_invalid_count.json in Resources */ = {isa = PBXBuildFile; fileRef = 01B896AE20F2EDA30068069A /* error_invalid_count.json */; };
		017B48A32105958100447E65 /* FrolloSDKDataModel-1.0.0.sqlite-shm in Resources */ = {isa = PBXBuildFile; fileRef = 0101949020F5815700334482 /* FrolloSDKDataModel-1.0.0.sqlite-shm */; };
		017B48A42105958100447E65 /* error_server.json in Resources */ = {isa = PBXBuildFile; fileRef = 01B896AB20F2EDA30068069A /* error_server.json */; };
		017B48A52105958100447E65 /* error_invalid_refresh_token.json in Resources */ = {isa = PBXBuildFile; fileRef = 01B896A820F2EDA30068069A /* error_invalid_refresh_token.json */; };
		017B48A62105958100447E65 /* refresh_token_valid.json in Resources */ = {isa = PBXBuildFile; fileRef = 01E0819720FDC0E90036133F /* refresh_token_valid.json */; };
		017B48A72105958100447E65 /* error_invalid_user_agent.json in Resources */ = {isa = PBXBuildFile; fileRef = 01B896AA20F2EDA30068069A /* error_invalid_user_agent.json */; };
		017B48A82105958100447E65 /* error_duplicate.json in Resources */ = {isa = PBXBuildFile; fileRef = 01B896AF20F2EDA30068069A /* error_duplicate.json */; };
		017B48AA2105958100447E65 /* error_not_allowed.json in Resources */ = {isa = PBXBuildFile; fileRef = 01B896B420F2EDA30068069A /* error_not_allowed.json */; };
		017B48AB2105958100447E65 /* error_internal_exception.json in Resources */ = {isa = PBXBuildFile; fileRef = 01B896AC20F2EDA30068069A /* error_internal_exception.json */; };
		017B48AC2105958100447E65 /* frollo.cer in Resources */ = {isa = PBXBuildFile; fileRef = 01874B6420F6C0C6005A7D0C /* frollo.cer */; };
		017B48AD2105958100447E65 /* FakeDatabaseModel.sqlite-shm in Resources */ = {isa = PBXBuildFile; fileRef = 0101949420F5815800334482 /* FakeDatabaseModel.sqlite-shm */; };
		017B48AE2105958100447E65 /* error_missing_code.json in Resources */ = {isa = PBXBuildFile; fileRef = 01B896C920F3106B0068069A /* error_missing_code.json */; };
		017B48AF2105958100447E65 /* error_invalid_access_token.json in Resources */ = {isa = PBXBuildFile; fileRef = 01B896A520F2EDA30068069A /* error_invalid_access_token.json */; };
		017B48B02105958100447E65 /* FakeDatabaseModel.sqlite in Resources */ = {isa = PBXBuildFile; fileRef = 0101949320F5815800334482 /* FakeDatabaseModel.sqlite */; };
		017B48B12105958100447E65 /* FakeDatabaseModel.sqlite-wal in Resources */ = {isa = PBXBuildFile; fileRef = 0101949120F5815700334482 /* FakeDatabaseModel.sqlite-wal */; };
		017B48B22105958100447E65 /* error_not_found.json in Resources */ = {isa = PBXBuildFile; fileRef = 01B896B120F2EDA30068069A /* error_not_found.json */; };
		017B48B32105958100447E65 /* FrolloSDKDataModel-1.0.0.sqlite in Resources */ = {isa = PBXBuildFile; fileRef = 0101949220F5815700334482 /* FrolloSDKDataModel-1.0.0.sqlite */; };
		017B48B42105958100447E65 /* error_value_must_differ.json in Resources */ = {isa = PBXBuildFile; fileRef = 01B896A620F2EDA30068069A /* error_value_must_differ.json */; };
		017B48B52105958100447E65 /* error_aggregator.json in Resources */ = {isa = PBXBuildFile; fileRef = 01B896B220F2EDA30068069A /* error_aggregator.json */; };
		017B48B62105958100447E65 /* error_unknown_code.json in Resources */ = {isa = PBXBuildFile; fileRef = 01B896C720F3106A0068069A /* error_unknown_code.json */; };
		017B48B72105958100447E65 /* error_invalid_auth_head.json in Resources */ = {isa = PBXBuildFile; fileRef = 01B896A420F2EDA30068069A /* error_invalid_auth_head.json */; };
		017B48B82105958100447E65 /* error_bad_format.json in Resources */ = {isa = PBXBuildFile; fileRef = 01B896C820F3106A0068069A /* error_bad_format.json */; };
		017B48B92105958100447E65 /* FrolloSDKDataModel-1.0.0.sqlite-wal in Resources */ = {isa = PBXBuildFile; fileRef = 0101949520F5815800334482 /* FrolloSDKDataModel-1.0.0.sqlite-wal */; };
		017B48BA2105958100447E65 /* refresh_token_invalid.json in Resources */ = {isa = PBXBuildFile; fileRef = 01F220E820FECA8900C70B00 /* refresh_token_invalid.json */; };
		017B48BB2105958100447E65 /* error_suspended_device.json in Resources */ = {isa = PBXBuildFile; fileRef = 01B896B320F2EDA30068069A /* error_suspended_device.json */; };
		017B48BC2105958100447E65 /* error_invalid_username_password.json in Resources */ = {isa = PBXBuildFile; fileRef = 01B896A920F2EDA30068069A /* error_invalid_username_password.json */; };
		017B48BD2105958100447E65 /* error_invalid_length.json in Resources */ = {isa = PBXBuildFile; fileRef = 01B896B020F2EDA30068069A /* error_invalid_length.json */; };
		017B48BE2105958100447E65 /* error_invalid_value.json in Resources */ = {isa = PBXBuildFile; fileRef = 01B896A320F2EDA30068069A /* error_invalid_value.json */; };
		017B48BF2105958100447E65 /* error_suspended_user.json in Resources */ = {isa = PBXBuildFile; fileRef = 01B896AD20F2EDA30068069A /* error_suspended_user.json */; };
		017B48C02105958100447E65 /* error_value_over_limit.json in Resources */ = {isa = PBXBuildFile; fileRef = 01B896A720F2EDA30068069A /* error_value_over_limit.json */; };
		017B48D62106D4A000447E65 /* UserTests.swift in Sources */ = {isa = PBXBuildFile; fileRef = 017B48D52106D4A000447E65 /* UserTests.swift */; };
		017B48D72106D4A000447E65 /* UserTests.swift in Sources */ = {isa = PBXBuildFile; fileRef = 017B48D52106D4A000447E65 /* UserTests.swift */; };
		017B48D82106D4A000447E65 /* UserTests.swift in Sources */ = {isa = PBXBuildFile; fileRef = 017B48D52106D4A000447E65 /* UserTests.swift */; };
		017B48DB2106E1C100447E65 /* User+CoreDataClass.swift in Sources */ = {isa = PBXBuildFile; fileRef = 017B48D92106E1C100447E65 /* User+CoreDataClass.swift */; };
		017B48E02107FE6A00447E65 /* APIUserResponse.swift in Sources */ = {isa = PBXBuildFile; fileRef = 017B48DF2107FE6A00447E65 /* APIUserResponse.swift */; };
		017B48E721082DCA00447E65 /* user_details_complete.json in Resources */ = {isa = PBXBuildFile; fileRef = 017B48E12108287500447E65 /* user_details_complete.json */; };
		017B48E821082DCA00447E65 /* user_details_complete.json in Resources */ = {isa = PBXBuildFile; fileRef = 017B48E12108287500447E65 /* user_details_complete.json */; };
		017B48E921082DCB00447E65 /* user_details_complete.json in Resources */ = {isa = PBXBuildFile; fileRef = 017B48E12108287500447E65 /* user_details_complete.json */; };
		017B48EA21082DCF00447E65 /* user_details_incomplete.json in Resources */ = {isa = PBXBuildFile; fileRef = 017B48E22108287600447E65 /* user_details_incomplete.json */; };
		017B48EB21082DCF00447E65 /* user_details_invalid.json in Resources */ = {isa = PBXBuildFile; fileRef = 017B48E32108287600447E65 /* user_details_invalid.json */; };
		017B48EC21082DD000447E65 /* user_details_incomplete.json in Resources */ = {isa = PBXBuildFile; fileRef = 017B48E22108287600447E65 /* user_details_incomplete.json */; };
		017B48ED21082DD000447E65 /* user_details_invalid.json in Resources */ = {isa = PBXBuildFile; fileRef = 017B48E32108287600447E65 /* user_details_invalid.json */; };
		017B48EE21082DD000447E65 /* user_details_incomplete.json in Resources */ = {isa = PBXBuildFile; fileRef = 017B48E22108287600447E65 /* user_details_incomplete.json */; };
		017B48EF21082DD000447E65 /* user_details_invalid.json in Resources */ = {isa = PBXBuildFile; fileRef = 017B48E32108287600447E65 /* user_details_invalid.json */; };
		017B48F12108356C00447E65 /* User+Test.swift in Sources */ = {isa = PBXBuildFile; fileRef = 017B48F02108356C00447E65 /* User+Test.swift */; };
		017B48F22108356C00447E65 /* User+Test.swift in Sources */ = {isa = PBXBuildFile; fileRef = 017B48F02108356C00447E65 /* User+Test.swift */; };
		017B48F32108356C00447E65 /* User+Test.swift in Sources */ = {isa = PBXBuildFile; fileRef = 017B48F02108356C00447E65 /* User+Test.swift */; };
		017B48F721083A3500447E65 /* APIUserResponse+Test.swift in Sources */ = {isa = PBXBuildFile; fileRef = 017B48F621083A3500447E65 /* APIUserResponse+Test.swift */; };
		017B48F821083A3500447E65 /* APIUserResponse+Test.swift in Sources */ = {isa = PBXBuildFile; fileRef = 017B48F621083A3500447E65 /* APIUserResponse+Test.swift */; };
		017B48F921083A3500447E65 /* APIUserResponse+Test.swift in Sources */ = {isa = PBXBuildFile; fileRef = 017B48F621083A3500447E65 /* APIUserResponse+Test.swift */; };
		017B48FC21084BA200447E65 /* AuthenticationTests.swift in Sources */ = {isa = PBXBuildFile; fileRef = 017B48FB21084BA200447E65 /* AuthenticationTests.swift */; };
		017B48FD21084BA200447E65 /* AuthenticationTests.swift in Sources */ = {isa = PBXBuildFile; fileRef = 017B48FB21084BA200447E65 /* AuthenticationTests.swift */; };
		017B48FE21084BA200447E65 /* AuthenticationTests.swift in Sources */ = {isa = PBXBuildFile; fileRef = 017B48FB21084BA200447E65 /* AuthenticationTests.swift */; };
		017B83A7221A4CBF0022884E /* Result.swift in Sources */ = {isa = PBXBuildFile; fileRef = 017B83A6221A4CBF0022884E /* Result.swift */; };
		017E58D0217FD92D00DC56FF /* CachedObjects.swift in Sources */ = {isa = PBXBuildFile; fileRef = 017E58CF217FD92D00DC56FF /* CachedObjects.swift */; };
		017E58D2217FF86F00DC56FF /* DateExtensionsTests.swift in Sources */ = {isa = PBXBuildFile; fileRef = 017E58D1217FF86F00DC56FF /* DateExtensionsTests.swift */; };
		017E58D3217FF86F00DC56FF /* DateExtensionsTests.swift in Sources */ = {isa = PBXBuildFile; fileRef = 017E58D1217FF86F00DC56FF /* DateExtensionsTests.swift */; };
		017E58D4217FF86F00DC56FF /* DateExtensionsTests.swift in Sources */ = {isa = PBXBuildFile; fileRef = 017E58D1217FF86F00DC56FF /* DateExtensionsTests.swift */; };
		01819144211162DD000E0F80 /* UniqueManagedObject.swift in Sources */ = {isa = PBXBuildFile; fileRef = 01819143211162DD000E0F80 /* UniqueManagedObject.swift */; };
		01819146211168C8000E0F80 /* APIUniqueResponse.swift in Sources */ = {isa = PBXBuildFile; fileRef = 01819145211168C8000E0F80 /* APIUniqueResponse.swift */; };
		01819149211178D2000E0F80 /* ResponseHandler.swift in Sources */ = {isa = PBXBuildFile; fileRef = 01819148211178D2000E0F80 /* ResponseHandler.swift */; };
		0181914E21117BC2000E0F80 /* AggregationTests.swift in Sources */ = {isa = PBXBuildFile; fileRef = 0181914D21117BC2000E0F80 /* AggregationTests.swift */; };
		0181914F21117BC2000E0F80 /* AggregationTests.swift in Sources */ = {isa = PBXBuildFile; fileRef = 0181914D21117BC2000E0F80 /* AggregationTests.swift */; };
		0181915021117BC2000E0F80 /* AggregationTests.swift in Sources */ = {isa = PBXBuildFile; fileRef = 0181914D21117BC2000E0F80 /* AggregationTests.swift */; };
		018240DD21C8B80B005705F9 /* Bill+CoreDataClass.swift in Sources */ = {isa = PBXBuildFile; fileRef = 018240DB21C8B80B005705F9 /* Bill+CoreDataClass.swift */; };
		018240DE21C8B80B005705F9 /* Bill+CoreDataProperties.swift in Sources */ = {isa = PBXBuildFile; fileRef = 018240DC21C8B80B005705F9 /* Bill+CoreDataProperties.swift */; };
		018240E121C8BAE3005705F9 /* APIBillResponse.swift in Sources */ = {isa = PBXBuildFile; fileRef = 018240E021C8BAE3005705F9 /* APIBillResponse.swift */; };
		018240E321C8BB6A005705F9 /* APIBillsResponse.swift in Sources */ = {isa = PBXBuildFile; fileRef = 018240E221C8BB6A005705F9 /* APIBillsResponse.swift */; };
		018501C521FFB31000069D87 /* APIAccountBalanceReportResponse.swift in Sources */ = {isa = PBXBuildFile; fileRef = 018501C421FFB31000069D87 /* APIAccountBalanceReportResponse.swift */; };
		018501CB21FFC56F00069D87 /* account_balance_reports_by_day_account_id_937_2018-10-29_2019-01-29.json in Resources */ = {isa = PBXBuildFile; fileRef = 018501C621FFC56F00069D87 /* account_balance_reports_by_day_account_id_937_2018-10-29_2019-01-29.json */; };
		018501CC21FFC56F00069D87 /* account_balance_reports_by_day_account_id_937_2018-10-29_2019-01-29.json in Resources */ = {isa = PBXBuildFile; fileRef = 018501C621FFC56F00069D87 /* account_balance_reports_by_day_account_id_937_2018-10-29_2019-01-29.json */; };
		018501CD21FFC56F00069D87 /* account_balance_reports_by_day_account_id_937_2018-10-29_2019-01-29.json in Resources */ = {isa = PBXBuildFile; fileRef = 018501C621FFC56F00069D87 /* account_balance_reports_by_day_account_id_937_2018-10-29_2019-01-29.json */; };
		018501CE21FFC56F00069D87 /* account_balance_reports_by_day_2018-10-29_2019-01-29.json in Resources */ = {isa = PBXBuildFile; fileRef = 018501C721FFC56F00069D87 /* account_balance_reports_by_day_2018-10-29_2019-01-29.json */; };
		018501CF21FFC56F00069D87 /* account_balance_reports_by_day_2018-10-29_2019-01-29.json in Resources */ = {isa = PBXBuildFile; fileRef = 018501C721FFC56F00069D87 /* account_balance_reports_by_day_2018-10-29_2019-01-29.json */; };
		018501D021FFC56F00069D87 /* account_balance_reports_by_day_2018-10-29_2019-01-29.json in Resources */ = {isa = PBXBuildFile; fileRef = 018501C721FFC56F00069D87 /* account_balance_reports_by_day_2018-10-29_2019-01-29.json */; };
		018501D121FFC56F00069D87 /* account_balance_reports_by_day_container_bank_2018-10-29_2019-01-29.json in Resources */ = {isa = PBXBuildFile; fileRef = 018501C821FFC56F00069D87 /* account_balance_reports_by_day_container_bank_2018-10-29_2019-01-29.json */; };
		018501D221FFC56F00069D87 /* account_balance_reports_by_day_container_bank_2018-10-29_2019-01-29.json in Resources */ = {isa = PBXBuildFile; fileRef = 018501C821FFC56F00069D87 /* account_balance_reports_by_day_container_bank_2018-10-29_2019-01-29.json */; };
		018501D321FFC56F00069D87 /* account_balance_reports_by_day_container_bank_2018-10-29_2019-01-29.json in Resources */ = {isa = PBXBuildFile; fileRef = 018501C821FFC56F00069D87 /* account_balance_reports_by_day_container_bank_2018-10-29_2019-01-29.json */; };
		018501D421FFC56F00069D87 /* account_balance_reports_by_month_2018-10-29_2019-01-29.json in Resources */ = {isa = PBXBuildFile; fileRef = 018501C921FFC56F00069D87 /* account_balance_reports_by_month_2018-10-29_2019-01-29.json */; };
		018501D521FFC56F00069D87 /* account_balance_reports_by_month_2018-10-29_2019-01-29.json in Resources */ = {isa = PBXBuildFile; fileRef = 018501C921FFC56F00069D87 /* account_balance_reports_by_month_2018-10-29_2019-01-29.json */; };
		018501D621FFC56F00069D87 /* account_balance_reports_by_month_2018-10-29_2019-01-29.json in Resources */ = {isa = PBXBuildFile; fileRef = 018501C921FFC56F00069D87 /* account_balance_reports_by_month_2018-10-29_2019-01-29.json */; };
		018501D721FFC56F00069D87 /* account_balance_reports_by_week_2018-10-29_2019-01-29.json in Resources */ = {isa = PBXBuildFile; fileRef = 018501CA21FFC56F00069D87 /* account_balance_reports_by_week_2018-10-29_2019-01-29.json */; };
		018501D821FFC56F00069D87 /* account_balance_reports_by_week_2018-10-29_2019-01-29.json in Resources */ = {isa = PBXBuildFile; fileRef = 018501CA21FFC56F00069D87 /* account_balance_reports_by_week_2018-10-29_2019-01-29.json */; };
		018501D921FFC56F00069D87 /* account_balance_reports_by_week_2018-10-29_2019-01-29.json in Resources */ = {isa = PBXBuildFile; fileRef = 018501CA21FFC56F00069D87 /* account_balance_reports_by_week_2018-10-29_2019-01-29.json */; };
		018501DB2203A6E100069D87 /* account_balance_reports_by_month_2018-11-01_2019-02-01.json in Resources */ = {isa = PBXBuildFile; fileRef = 018501DA2203A6E000069D87 /* account_balance_reports_by_month_2018-11-01_2019-02-01.json */; };
		018501DC2203A6E100069D87 /* account_balance_reports_by_month_2018-11-01_2019-02-01.json in Resources */ = {isa = PBXBuildFile; fileRef = 018501DA2203A6E000069D87 /* account_balance_reports_by_month_2018-11-01_2019-02-01.json */; };
		018501DD2203A6E100069D87 /* account_balance_reports_by_month_2018-11-01_2019-02-01.json in Resources */ = {isa = PBXBuildFile; fileRef = 018501DA2203A6E000069D87 /* account_balance_reports_by_month_2018-11-01_2019-02-01.json */; };
		018501DF2203AEB800069D87 /* ReportAccountBalance+Test.swift in Sources */ = {isa = PBXBuildFile; fileRef = 018501DE2203AEB800069D87 /* ReportAccountBalance+Test.swift */; };
		018501E02203AEB800069D87 /* ReportAccountBalance+Test.swift in Sources */ = {isa = PBXBuildFile; fileRef = 018501DE2203AEB800069D87 /* ReportAccountBalance+Test.swift */; };
		018501E12203AEB800069D87 /* ReportAccountBalance+Test.swift in Sources */ = {isa = PBXBuildFile; fileRef = 018501DE2203AEB800069D87 /* ReportAccountBalance+Test.swift */; };
		018501E622090C3400069D87 /* merchant_id_197.json in Resources */ = {isa = PBXBuildFile; fileRef = 018501E522090C3400069D87 /* merchant_id_197.json */; };
		018501E722090C3500069D87 /* merchant_id_197.json in Resources */ = {isa = PBXBuildFile; fileRef = 018501E522090C3400069D87 /* merchant_id_197.json */; };
		018501E822090C3500069D87 /* merchant_id_197.json in Resources */ = {isa = PBXBuildFile; fileRef = 018501E522090C3400069D87 /* merchant_id_197.json */; };
		018501EA22090EF900069D87 /* merchants_by_id.json in Resources */ = {isa = PBXBuildFile; fileRef = 018501E922090EF800069D87 /* merchants_by_id.json */; };
		018501EB22090EF900069D87 /* merchants_by_id.json in Resources */ = {isa = PBXBuildFile; fileRef = 018501E922090EF800069D87 /* merchants_by_id.json */; };
		018501EC22090EF900069D87 /* merchants_by_id.json in Resources */ = {isa = PBXBuildFile; fileRef = 018501E922090EF800069D87 /* merchants_by_id.json */; };
		018501EE2209161900069D87 /* providers_updated.json in Resources */ = {isa = PBXBuildFile; fileRef = 018501ED2209161900069D87 /* providers_updated.json */; };
		018501EF2209161900069D87 /* providers_updated.json in Resources */ = {isa = PBXBuildFile; fileRef = 018501ED2209161900069D87 /* providers_updated.json */; };
		018501F02209161900069D87 /* providers_updated.json in Resources */ = {isa = PBXBuildFile; fileRef = 018501ED2209161900069D87 /* providers_updated.json */; };
		01874B6520F6C0C7005A7D0C /* frollo.cer in Resources */ = {isa = PBXBuildFile; fileRef = 01874B6420F6C0C6005A7D0C /* frollo.cer */; };
		01874B7420F81EA8005A7D0C /* UserEndpoint.swift in Sources */ = {isa = PBXBuildFile; fileRef = 01874B7320F81EA8005A7D0C /* UserEndpoint.swift */; };
		01874B7620F82158005A7D0C /* Endpoint.swift in Sources */ = {isa = PBXBuildFile; fileRef = 01874B7520F82158005A7D0C /* Endpoint.swift */; };
		01874B7820F82C98005A7D0C /* DeviceEndpoint.swift in Sources */ = {isa = PBXBuildFile; fileRef = 01874B7720F82C98005A7D0C /* DeviceEndpoint.swift */; };
		01874B7B20F834D1005A7D0C /* UserRequestTests.swift in Sources */ = {isa = PBXBuildFile; fileRef = 01874B7A20F834D1005A7D0C /* UserRequestTests.swift */; };
		01874B7D20FD6FB9005A7D0C /* APIService+User.swift in Sources */ = {isa = PBXBuildFile; fileRef = 01874B7C20FD6FB9005A7D0C /* APIService+User.swift */; };
		01874B7F20FD9F21005A7D0C /* APIService+Device.swift in Sources */ = {isa = PBXBuildFile; fileRef = 01874B7E20FD9F21005A7D0C /* APIService+Device.swift */; };
		01874B8120FDA1DD005A7D0C /* NetworkAuthenticator.swift in Sources */ = {isa = PBXBuildFile; fileRef = 01874B8020FDA1DB005A7D0C /* NetworkAuthenticator.swift */; };
		018B0426216EC785008C34D7 /* Date.swift in Sources */ = {isa = PBXBuildFile; fileRef = 018B0425216EC785008C34D7 /* Date.swift */; };
		01A1F5932148D646002B9A93 /* provider-public-key.der in Resources */ = {isa = PBXBuildFile; fileRef = 01A1F5912148D645002B9A93 /* provider-public-key.der */; };
		01A1F5942148D646002B9A93 /* provider-public-key.der in Resources */ = {isa = PBXBuildFile; fileRef = 01A1F5912148D645002B9A93 /* provider-public-key.der */; };
		01A1F5952148D646002B9A93 /* provider-public-key.der in Resources */ = {isa = PBXBuildFile; fileRef = 01A1F5912148D645002B9A93 /* provider-public-key.der */; };
		01A1F5962148D646002B9A93 /* provider-public-key.pem in Resources */ = {isa = PBXBuildFile; fileRef = 01A1F5922148D646002B9A93 /* provider-public-key.pem */; };
		01A1F5972148D646002B9A93 /* provider-public-key.pem in Resources */ = {isa = PBXBuildFile; fileRef = 01A1F5922148D646002B9A93 /* provider-public-key.pem */; };
		01A1F5982148D646002B9A93 /* provider-public-key.pem in Resources */ = {isa = PBXBuildFile; fileRef = 01A1F5922148D646002B9A93 /* provider-public-key.pem */; };
		01A1F59A2148DBC9002B9A93 /* Data.swift in Sources */ = {isa = PBXBuildFile; fileRef = 01A1F5992148DBC9002B9A93 /* Data.swift */; };
		01B896B520F2EDA30068069A /* error_invalid_value.json in Resources */ = {isa = PBXBuildFile; fileRef = 01B896A320F2EDA30068069A /* error_invalid_value.json */; };
		01B896B620F2EDA30068069A /* error_invalid_auth_head.json in Resources */ = {isa = PBXBuildFile; fileRef = 01B896A420F2EDA30068069A /* error_invalid_auth_head.json */; };
		01B896B720F2EDA30068069A /* error_invalid_access_token.json in Resources */ = {isa = PBXBuildFile; fileRef = 01B896A520F2EDA30068069A /* error_invalid_access_token.json */; };
		01B896B820F2EDA30068069A /* error_value_must_differ.json in Resources */ = {isa = PBXBuildFile; fileRef = 01B896A620F2EDA30068069A /* error_value_must_differ.json */; };
		01B896B920F2EDA30068069A /* error_value_over_limit.json in Resources */ = {isa = PBXBuildFile; fileRef = 01B896A720F2EDA30068069A /* error_value_over_limit.json */; };
		01B896BA20F2EDA30068069A /* error_invalid_refresh_token.json in Resources */ = {isa = PBXBuildFile; fileRef = 01B896A820F2EDA30068069A /* error_invalid_refresh_token.json */; };
		01B896BB20F2EDA30068069A /* error_invalid_username_password.json in Resources */ = {isa = PBXBuildFile; fileRef = 01B896A920F2EDA30068069A /* error_invalid_username_password.json */; };
		01B896BC20F2EDA30068069A /* error_invalid_user_agent.json in Resources */ = {isa = PBXBuildFile; fileRef = 01B896AA20F2EDA30068069A /* error_invalid_user_agent.json */; };
		01B896BD20F2EDA30068069A /* error_server.json in Resources */ = {isa = PBXBuildFile; fileRef = 01B896AB20F2EDA30068069A /* error_server.json */; };
		01B896BE20F2EDA30068069A /* error_internal_exception.json in Resources */ = {isa = PBXBuildFile; fileRef = 01B896AC20F2EDA30068069A /* error_internal_exception.json */; };
		01B896BF20F2EDA30068069A /* error_suspended_user.json in Resources */ = {isa = PBXBuildFile; fileRef = 01B896AD20F2EDA30068069A /* error_suspended_user.json */; };
		01B896C020F2EDA30068069A /* error_invalid_count.json in Resources */ = {isa = PBXBuildFile; fileRef = 01B896AE20F2EDA30068069A /* error_invalid_count.json */; };
		01B896C120F2EDA30068069A /* error_duplicate.json in Resources */ = {isa = PBXBuildFile; fileRef = 01B896AF20F2EDA30068069A /* error_duplicate.json */; };
		01B896C220F2EDA30068069A /* error_invalid_length.json in Resources */ = {isa = PBXBuildFile; fileRef = 01B896B020F2EDA30068069A /* error_invalid_length.json */; };
		01B896C320F2EDA30068069A /* error_not_found.json in Resources */ = {isa = PBXBuildFile; fileRef = 01B896B120F2EDA30068069A /* error_not_found.json */; };
		01B896C420F2EDA30068069A /* error_aggregator.json in Resources */ = {isa = PBXBuildFile; fileRef = 01B896B220F2EDA30068069A /* error_aggregator.json */; };
		01B896C520F2EDA30068069A /* error_suspended_device.json in Resources */ = {isa = PBXBuildFile; fileRef = 01B896B320F2EDA30068069A /* error_suspended_device.json */; };
		01B896C620F2EDA30068069A /* error_not_allowed.json in Resources */ = {isa = PBXBuildFile; fileRef = 01B896B420F2EDA30068069A /* error_not_allowed.json */; };
		01B896CA20F3106B0068069A /* error_unknown_code.json in Resources */ = {isa = PBXBuildFile; fileRef = 01B896C720F3106A0068069A /* error_unknown_code.json */; };
		01B896CB20F3106B0068069A /* error_bad_format.json in Resources */ = {isa = PBXBuildFile; fileRef = 01B896C820F3106A0068069A /* error_bad_format.json */; };
		01B896CC20F3106B0068069A /* error_missing_code.json in Resources */ = {isa = PBXBuildFile; fileRef = 01B896C920F3106B0068069A /* error_missing_code.json */; };
		01B896CE20F3169F0068069A /* DataErrorTests.swift in Sources */ = {isa = PBXBuildFile; fileRef = 01B896CD20F3169F0068069A /* DataErrorTests.swift */; };
		01B896D020F32D5E0068069A /* NetworkErrorTests.swift in Sources */ = {isa = PBXBuildFile; fileRef = 01B896CF20F32D5E0068069A /* NetworkErrorTests.swift */; };
		01BB5A51221CC727000C03F0 /* DatabaseResetTests.swift in Sources */ = {isa = PBXBuildFile; fileRef = 01BB5A50221CC727000C03F0 /* DatabaseResetTests.swift */; };
		01BB5A52221CC727000C03F0 /* DatabaseResetTests.swift in Sources */ = {isa = PBXBuildFile; fileRef = 01BB5A50221CC727000C03F0 /* DatabaseResetTests.swift */; };
		01BB5A53221CC728000C03F0 /* DatabaseResetTests.swift in Sources */ = {isa = PBXBuildFile; fileRef = 01BB5A50221CC727000C03F0 /* DatabaseResetTests.swift */; };
		01BB5A55221CD2AE000C03F0 /* FrolloSDKConfiguration.swift in Sources */ = {isa = PBXBuildFile; fileRef = 01BB5A54221CD2AE000C03F0 /* FrolloSDKConfiguration.swift */; };
		01BB5A57221CDDA1000C03F0 /* FrolloSDKConfiguration+Test.swift in Sources */ = {isa = PBXBuildFile; fileRef = 01BB5A56221CDDA1000C03F0 /* FrolloSDKConfiguration+Test.swift */; };
		01BB5A58221CDDA1000C03F0 /* FrolloSDKConfiguration+Test.swift in Sources */ = {isa = PBXBuildFile; fileRef = 01BB5A56221CDDA1000C03F0 /* FrolloSDKConfiguration+Test.swift */; };
		01BB5A59221CDDA1000C03F0 /* FrolloSDKConfiguration+Test.swift in Sources */ = {isa = PBXBuildFile; fileRef = 01BB5A56221CDDA1000C03F0 /* FrolloSDKConfiguration+Test.swift */; };
		01BB5A5C221D1A26000C03F0 /* OAuthTokenRequest.swift in Sources */ = {isa = PBXBuildFile; fileRef = 01BB5A5B221D1A26000C03F0 /* OAuthTokenRequest.swift */; };
		01BB5A5E221E00AA000C03F0 /* OAuthTokenResponse.swift in Sources */ = {isa = PBXBuildFile; fileRef = 01BB5A5D221E00AA000C03F0 /* OAuthTokenResponse.swift */; };
		01BB5A64221E07D0000C03F0 /* HTTPHeader.swift in Sources */ = {isa = PBXBuildFile; fileRef = 01BB5A63221E07D0000C03F0 /* HTTPHeader.swift */; };
		01BB5A68221E1E21000C03F0 /* OAuthService.swift in Sources */ = {isa = PBXBuildFile; fileRef = 01BB5A67221E1E21000C03F0 /* OAuthService.swift */; };
		01BB5A6A221E1E2F000C03F0 /* APIService.swift in Sources */ = {isa = PBXBuildFile; fileRef = 01BB5A69221E1E2F000C03F0 /* APIService.swift */; };
		01BB5A6D221F54A3000C03F0 /* OAuthServiceTests.swift in Sources */ = {isa = PBXBuildFile; fileRef = 01BB5A6C221F54A3000C03F0 /* OAuthServiceTests.swift */; };
		01BB5A6E221F54A3000C03F0 /* OAuthServiceTests.swift in Sources */ = {isa = PBXBuildFile; fileRef = 01BB5A6C221F54A3000C03F0 /* OAuthServiceTests.swift */; };
		01BB5A6F221F54A3000C03F0 /* OAuthServiceTests.swift in Sources */ = {isa = PBXBuildFile; fileRef = 01BB5A6C221F54A3000C03F0 /* OAuthServiceTests.swift */; };
		01BB5A72221F55F9000C03F0 /* OAuthTokenRequest+Test.swift in Sources */ = {isa = PBXBuildFile; fileRef = 01BB5A71221F55F9000C03F0 /* OAuthTokenRequest+Test.swift */; };
		01BB5A73221F55F9000C03F0 /* OAuthTokenRequest+Test.swift in Sources */ = {isa = PBXBuildFile; fileRef = 01BB5A71221F55F9000C03F0 /* OAuthTokenRequest+Test.swift */; };
		01BB5A74221F55F9000C03F0 /* OAuthTokenRequest+Test.swift in Sources */ = {isa = PBXBuildFile; fileRef = 01BB5A71221F55F9000C03F0 /* OAuthTokenRequest+Test.swift */; };
		01BB5A77221F5973000C03F0 /* token_valid.json in Resources */ = {isa = PBXBuildFile; fileRef = 01BB5A76221F5973000C03F0 /* token_valid.json */; };
		01BB5A78221F5973000C03F0 /* token_valid.json in Resources */ = {isa = PBXBuildFile; fileRef = 01BB5A76221F5973000C03F0 /* token_valid.json */; };
		01BB5A79221F5973000C03F0 /* token_valid.json in Resources */ = {isa = PBXBuildFile; fileRef = 01BB5A76221F5973000C03F0 /* token_valid.json */; };
		01BB5A7B221F8054000C03F0 /* token_invalid.json in Resources */ = {isa = PBXBuildFile; fileRef = 01BB5A7A221F8054000C03F0 /* token_invalid.json */; };
		01BB5A7C221F8054000C03F0 /* token_invalid.json in Resources */ = {isa = PBXBuildFile; fileRef = 01BB5A7A221F8054000C03F0 /* token_invalid.json */; };
		01BB5A7D221F8054000C03F0 /* token_invalid.json in Resources */ = {isa = PBXBuildFile; fileRef = 01BB5A7A221F8054000C03F0 /* token_invalid.json */; };
		01BC3D0B2165C1EC0065A4B8 /* OTP.swift in Sources */ = {isa = PBXBuildFile; fileRef = 01BC3D0A2165C1EB0065A4B8 /* OTP.swift */; };
		01BC3D0D2165C5500065A4B8 /* OTPTests.swift in Sources */ = {isa = PBXBuildFile; fileRef = 01BC3D0C2165C5500065A4B8 /* OTPTests.swift */; };
		01BC3D0E2165C5500065A4B8 /* OTPTests.swift in Sources */ = {isa = PBXBuildFile; fileRef = 01BC3D0C2165C5500065A4B8 /* OTPTests.swift */; };
		01BC3D0F2165C5500065A4B8 /* OTPTests.swift in Sources */ = {isa = PBXBuildFile; fileRef = 01BC3D0C2165C5500065A4B8 /* OTPTests.swift */; };
		01BC3D112166D90C0065A4B8 /* APIUserRegisterRequest.swift in Sources */ = {isa = PBXBuildFile; fileRef = 01BC3D102166D90C0065A4B8 /* APIUserRegisterRequest.swift */; };
		01BC3D132166E1BC0065A4B8 /* APIUserRegisterRequest+Test.swift in Sources */ = {isa = PBXBuildFile; fileRef = 01BC3D122166E1BC0065A4B8 /* APIUserRegisterRequest+Test.swift */; };
		01BC3D142166E1BC0065A4B8 /* APIUserRegisterRequest+Test.swift in Sources */ = {isa = PBXBuildFile; fileRef = 01BC3D122166E1BC0065A4B8 /* APIUserRegisterRequest+Test.swift */; };
		01BC3D152166E1BC0065A4B8 /* APIUserRegisterRequest+Test.swift in Sources */ = {isa = PBXBuildFile; fileRef = 01BC3D122166E1BC0065A4B8 /* APIUserRegisterRequest+Test.swift */; };
		01C824E920EB2F570093400E /* Data+Random.swift in Sources */ = {isa = PBXBuildFile; fileRef = 01C824E820EB2F570093400E /* Data+Random.swift */; };
		01C824EC20EC34BA0093400E /* Log.swift in Sources */ = {isa = PBXBuildFile; fileRef = 01C824EB20EC34BA0093400E /* Log.swift */; };
		01C824EE20EC40FD0093400E /* ConsoleLogger.swift in Sources */ = {isa = PBXBuildFile; fileRef = 01C824ED20EC40FD0093400E /* ConsoleLogger.swift */; };
		01C824F020EC410B0093400E /* NetworkLogger.swift in Sources */ = {isa = PBXBuildFile; fileRef = 01C824EF20EC410B0093400E /* NetworkLogger.swift */; };
		01C824F320EC4D600093400E /* LogTests.swift in Sources */ = {isa = PBXBuildFile; fileRef = 01C824F220EC4D600093400E /* LogTests.swift */; };
		01C824F520EC75560093400E /* FileLogger.swift in Sources */ = {isa = PBXBuildFile; fileRef = 01C824F420EC75560093400E /* FileLogger.swift */; };
		01C824F720EC7AC30093400E /* FileLoggerTests.swift in Sources */ = {isa = PBXBuildFile; fileRef = 01C824F620EC7AC30093400E /* FileLoggerTests.swift */; };
		01C824F920EC8EF90093400E /* ConsoleLoggerTests.swift in Sources */ = {isa = PBXBuildFile; fileRef = 01C824F820EC8EF90093400E /* ConsoleLoggerTests.swift */; };
		01C824FD20EDD6630093400E /* FrolloSDKError.swift in Sources */ = {isa = PBXBuildFile; fileRef = 01C824FC20EDD6630093400E /* FrolloSDKError.swift */; };
		01C8250320EDDB340093400E /* APIError.swift in Sources */ = {isa = PBXBuildFile; fileRef = 01C8250220EDDB340093400E /* APIError.swift */; };
		01C8250520EDDB410093400E /* NetworkError.swift in Sources */ = {isa = PBXBuildFile; fileRef = 01C8250420EDDB410093400E /* NetworkError.swift */; };
		01C8250720EDDB4F0093400E /* DataError.swift in Sources */ = {isa = PBXBuildFile; fileRef = 01C8250620EDDB4F0093400E /* DataError.swift */; };
		01C8250D20EDEF250093400E /* Localizable.strings in Resources */ = {isa = PBXBuildFile; fileRef = 01C8250F20EDEF250093400E /* Localizable.strings */; };
		01C8251420EDF6200093400E /* Localization.swift in Sources */ = {isa = PBXBuildFile; fileRef = 01C8251320EDF6200093400E /* Localization.swift */; };
		01E0819420FDB7150036133F /* NetworkAuthenticatorTests.swift in Sources */ = {isa = PBXBuildFile; fileRef = 01E0819220FDB6F30036133F /* NetworkAuthenticatorTests.swift */; };
		01E0819820FDC0E90036133F /* refresh_token_valid.json in Resources */ = {isa = PBXBuildFile; fileRef = 01E0819720FDC0E90036133F /* refresh_token_valid.json */; };
		01E5BEE0222786DF003D85FD /* OAuthErrorTests.swift in Sources */ = {isa = PBXBuildFile; fileRef = 01E5BEDF222786DF003D85FD /* OAuthErrorTests.swift */; };
		01E5BEE1222786DF003D85FD /* OAuthErrorTests.swift in Sources */ = {isa = PBXBuildFile; fileRef = 01E5BEDF222786DF003D85FD /* OAuthErrorTests.swift */; };
		01E5BEE2222786DF003D85FD /* OAuthErrorTests.swift in Sources */ = {isa = PBXBuildFile; fileRef = 01E5BEDF222786DF003D85FD /* OAuthErrorTests.swift */; };
		01E5BEE62227A475003D85FD /* ReportAccountBalance+CoreDataProperties.swift in Sources */ = {isa = PBXBuildFile; fileRef = 01704F5821FAD13D00666DAE /* ReportAccountBalance+CoreDataProperties.swift */; };
		01E5BEE72227A475003D85FD /* Result.swift in Sources */ = {isa = PBXBuildFile; fileRef = 017B83A6221A4CBF0022884E /* Result.swift */; };
		01E5BEE82227A475003D85FD /* APITransactionCurrentReportResponse.swift in Sources */ = {isa = PBXBuildFile; fileRef = 01236D0B21EBF5AA008DD61A /* APITransactionCurrentReportResponse.swift */; };
		01E5BEE92227A475003D85FD /* Bill+CoreDataClass.swift in Sources */ = {isa = PBXBuildFile; fileRef = 018240DB21C8B80B005705F9 /* Bill+CoreDataClass.swift */; };
		01E5BEEA2227A475003D85FD /* DataError.swift in Sources */ = {isa = PBXBuildFile; fileRef = 01C8250620EDDB4F0093400E /* DataError.swift */; };
		01E5BEEB2227A475003D85FD /* Transaction+CoreDataClass.swift in Sources */ = {isa = PBXBuildFile; fileRef = 01ED8FC5211A5DE800ACE691 /* Transaction+CoreDataClass.swift */; };
		01E5BEEC2227A475003D85FD /* APIBillPaymentUpdateRequest.swift in Sources */ = {isa = PBXBuildFile; fileRef = 011C198821E3063600490EDD /* APIBillPaymentUpdateRequest.swift */; };
		01E5BEED2227A475003D85FD /* ProviderLoginForm.swift in Sources */ = {isa = PBXBuildFile; fileRef = 012C4509212A775D00799A0A /* ProviderLoginForm.swift */; };
		01E5BEEE2227A475003D85FD /* Database.swift in Sources */ = {isa = PBXBuildFile; fileRef = 01EED86D20E5AAAB00F4516B /* Database.swift */; };
		01E5BEEF2227A475003D85FD /* NetworkAuthenticator.swift in Sources */ = {isa = PBXBuildFile; fileRef = 01874B8020FDA1DB005A7D0C /* NetworkAuthenticator.swift */; };
		01E5BEF02227A475003D85FD /* Transaction+CoreDataProperties.swift in Sources */ = {isa = PBXBuildFile; fileRef = 0159E47A2193CBAD002CC3BB /* Transaction+CoreDataProperties.swift */; };
		01E5BEF12227A475003D85FD /* TransactionCategory+CoreDataProperties.swift in Sources */ = {isa = PBXBuildFile; fileRef = 0159E47B2193CBAD002CC3BB /* TransactionCategory+CoreDataProperties.swift */; };
		01E5BEF22227A475003D85FD /* FrolloSDKError.swift in Sources */ = {isa = PBXBuildFile; fileRef = 01C824FC20EDD6630093400E /* FrolloSDKError.swift */; };
		01E5BEF32227A475003D85FD /* MessageText+CoreDataProperties.swift in Sources */ = {isa = PBXBuildFile; fileRef = 012606A9219A784C005D8377 /* MessageText+CoreDataProperties.swift */; };
		01E5BEF42227A475003D85FD /* FrolloSDK.swift in Sources */ = {isa = PBXBuildFile; fileRef = 01527CD820E1C5A600B5042A /* FrolloSDK.swift */; };
		01E5BEF52227A475003D85FD /* Date.swift in Sources */ = {isa = PBXBuildFile; fileRef = 018B0425216EC785008C34D7 /* Date.swift */; };
		01E5BEF62227A475003D85FD /* AccountRefreshStatus.swift in Sources */ = {isa = PBXBuildFile; fileRef = 013A32AE21127A3600B0590B /* AccountRefreshStatus.swift */; };
		01E5BEF72227A475003D85FD /* Merchant+CoreDataClass.swift in Sources */ = {isa = PBXBuildFile; fileRef = 01483BB4211967A500D0DA87 /* Merchant+CoreDataClass.swift */; };
		01E5BEF82227A475003D85FD /* APILogRequest.swift in Sources */ = {isa = PBXBuildFile; fileRef = 01616B0B2186BFD5003EF2D0 /* APILogRequest.swift */; };
		01E5BEF92227A475003D85FD /* UserEndpoint.swift in Sources */ = {isa = PBXBuildFile; fileRef = 01874B7320F81EA8005A7D0C /* UserEndpoint.swift */; };
		01E5BEFA2227A475003D85FD /* LoginFormError.swift in Sources */ = {isa = PBXBuildFile; fileRef = 01E837592149F08100A50E15 /* LoginFormError.swift */; };
		01E5BEFB2227A475003D85FD /* PublicKeys.swift in Sources */ = {isa = PBXBuildFile; fileRef = 0159E46D2190F3BD002CC3BB /* PublicKeys.swift */; };
		01E5BEFC2227A475003D85FD /* User+CoreDataClass.swift in Sources */ = {isa = PBXBuildFile; fileRef = 017B48D92106E1C100447E65 /* User+CoreDataClass.swift */; };
		01E5BEFD2227A475003D85FD /* APIProviderResponse.swift in Sources */ = {isa = PBXBuildFile; fileRef = 016097F4210EE2BA0034E857 /* APIProviderResponse.swift */; };
		01E5BEFE2227A475003D85FD /* OAuthTokenResponse.swift in Sources */ = {isa = PBXBuildFile; fileRef = 01BB5A5D221E00AA000C03F0 /* OAuthTokenResponse.swift */; };
		01E5BEFF2227A475003D85FD /* ReportAccountBalance+CoreDataClass.swift in Sources */ = {isa = PBXBuildFile; fileRef = 01704F5721FAD13D00666DAE /* ReportAccountBalance+CoreDataClass.swift */; };
		01E5BF002227A475003D85FD /* APIService+Messages.swift in Sources */ = {isa = PBXBuildFile; fileRef = 0126069221992A36005D8377 /* APIService+Messages.swift */; };
		01E5BF012227A475003D85FD /* APIBillUpdateRequest.swift in Sources */ = {isa = PBXBuildFile; fileRef = 01405E4921DC43A8009356CC /* APIBillUpdateRequest.swift */; };
		01E5BF022227A475003D85FD /* HTTPHeader.swift in Sources */ = {isa = PBXBuildFile; fileRef = 01BB5A63221E07D0000C03F0 /* HTTPHeader.swift */; };
		01E5BF032227A475003D85FD /* Provider+CoreDataClass.swift in Sources */ = {isa = PBXBuildFile; fileRef = 016097F6210EE3300034E857 /* Provider+CoreDataClass.swift */; };
		01E5BF042227A475003D85FD /* ReportTransactionHistory+CoreDataClass.swift in Sources */ = {isa = PBXBuildFile; fileRef = 0104E02A21E84EED00D98EE7 /* ReportTransactionHistory+CoreDataClass.swift */; };
		01E5BF052227A475003D85FD /* BudgetCategory.swift in Sources */ = {isa = PBXBuildFile; fileRef = 01483B9D21192F1600D0DA87 /* BudgetCategory.swift */; };
		01E5BF062227A475003D85FD /* APIBillCreateRequest.swift in Sources */ = {isa = PBXBuildFile; fileRef = 01405E4F21DDA9CE009356CC /* APIBillCreateRequest.swift */; };
		01E5BF072227A475003D85FD /* APIBillPaymentResponse.swift in Sources */ = {isa = PBXBuildFile; fileRef = 01405E5921DDCF38009356CC /* APIBillPaymentResponse.swift */; };
		01E5BF082227A475003D85FD /* PreferencesPersistence.swift in Sources */ = {isa = PBXBuildFile; fileRef = 017B486F21054F0B00447E65 /* PreferencesPersistence.swift */; };
		01E5BF092227A475003D85FD /* BillPayment+CoreDataProperties.swift in Sources */ = {isa = PBXBuildFile; fileRef = 01405E5621DDCD65009356CC /* BillPayment+CoreDataProperties.swift */; };
		01E5BF0A2227A475003D85FD /* ProviderAccount+CoreDataClass.swift in Sources */ = {isa = PBXBuildFile; fileRef = 013A32A8211273A300B0590B /* ProviderAccount+CoreDataClass.swift */; };
		01E5BF0B2227A475003D85FD /* AccountBalanceTier+CoreDataProperties.swift in Sources */ = {isa = PBXBuildFile; fileRef = 0159E4812193CBAD002CC3BB /* AccountBalanceTier+CoreDataProperties.swift */; };
		01E5BF0C2227A475003D85FD /* Bill+CoreDataProperties.swift in Sources */ = {isa = PBXBuildFile; fileRef = 018240DC21C8B80B005705F9 /* Bill+CoreDataProperties.swift */; };
		01E5BF0D2227A475003D85FD /* APIService+Bills.swift in Sources */ = {isa = PBXBuildFile; fileRef = 0101A8DF21C9BDEF00DCFCEB /* APIService+Bills.swift */; };
		01E5BF0E2227A475003D85FD /* ConsoleLogger.swift in Sources */ = {isa = PBXBuildFile; fileRef = 01C824ED20EC40FD0093400E /* ConsoleLogger.swift */; };
		01E5BF0F2227A475003D85FD /* MessageVideo+CoreDataClass.swift in Sources */ = {isa = PBXBuildFile; fileRef = 012606A6219A784C005D8377 /* MessageVideo+CoreDataClass.swift */; };
		01E5BF102227A475003D85FD /* APIMerchantResponse.swift in Sources */ = {isa = PBXBuildFile; fileRef = 01483BB821196E2100D0DA87 /* APIMerchantResponse.swift */; };
		01E5BF112227A475003D85FD /* APITransactionHistoryReportResponse.swift in Sources */ = {isa = PBXBuildFile; fileRef = 01236D0621EBEC09008DD61A /* APITransactionHistoryReportResponse.swift */; };
		01E5BF122227A475003D85FD /* APIAccountResponse.swift in Sources */ = {isa = PBXBuildFile; fileRef = 01483B702117C7E900D0DA87 /* APIAccountResponse.swift */; };
		01E5BF132227A475003D85FD /* APIUserResponse.swift in Sources */ = {isa = PBXBuildFile; fileRef = 017B48DF2107FE6A00447E65 /* APIUserResponse.swift */; };
		01E5BF142227A475003D85FD /* Notifications.swift in Sources */ = {isa = PBXBuildFile; fileRef = 011F8152219E637E00A1495F /* Notifications.swift */; };
		01E5BF152227A475003D85FD /* APIService+Device.swift in Sources */ = {isa = PBXBuildFile; fileRef = 01874B7E20FD9F21005A7D0C /* APIService+Device.swift */; };
		01E5BF162227A475003D85FD /* APIUserUpdateRequest.swift in Sources */ = {isa = PBXBuildFile; fileRef = 01EAAEE22150663A003D1EAC /* APIUserUpdateRequest.swift */; };
		01E5BF172227A475003D85FD /* UniqueManagedObject.swift in Sources */ = {isa = PBXBuildFile; fileRef = 01819143211162DD000E0F80 /* UniqueManagedObject.swift */; };
		01E5BF182227A475003D85FD /* Localization.swift in Sources */ = {isa = PBXBuildFile; fileRef = 01C8251320EDF6200093400E /* Localization.swift */; };
		01E5BF192227A475003D85FD /* NetworkError.swift in Sources */ = {isa = PBXBuildFile; fileRef = 01C8250420EDDB410093400E /* NetworkError.swift */; };
		01E5BF1A2227A475003D85FD /* APIMessageUpdateRequest.swift in Sources */ = {isa = PBXBuildFile; fileRef = 012606B7219A7EF1005D8377 /* APIMessageUpdateRequest.swift */; };
		01E5BF1B2227A475003D85FD /* Endpoint.swift in Sources */ = {isa = PBXBuildFile; fileRef = 01874B7520F82158005A7D0C /* Endpoint.swift */; };
		01E5BF1C2227A475003D85FD /* BillPayment+CoreDataClass.swift in Sources */ = {isa = PBXBuildFile; fileRef = 01405E5521DDCD65009356CC /* BillPayment+CoreDataClass.swift */; };
		01E5BF1D2227A475003D85FD /* ReportsEndpoint.swift in Sources */ = {isa = PBXBuildFile; fileRef = 01236D0D21EBFA34008DD61A /* ReportsEndpoint.swift */; };
		01E5BF1E2227A475003D85FD /* APIService+Events.swift in Sources */ = {isa = PBXBuildFile; fileRef = 011F8141219D282400A1495F /* APIService+Events.swift */; };
		01E5BF1F2227A475003D85FD /* Aggregation.swift in Sources */ = {isa = PBXBuildFile; fileRef = 015EEE02211030F30081AD76 /* Aggregation.swift */; };
		01E5BF202227A475003D85FD /* APITransactionCategoryResponse.swift in Sources */ = {isa = PBXBuildFile; fileRef = 01483B9B21192D4A00D0DA87 /* APITransactionCategoryResponse.swift */; };
		01E5BF212227A475003D85FD /* APIAccountUpdateRequest.swift in Sources */ = {isa = PBXBuildFile; fileRef = 01483B9121190E1700D0DA87 /* APIAccountUpdateRequest.swift */; };
		01E5BF222227A475003D85FD /* UserDefaultsPersistence.swift in Sources */ = {isa = PBXBuildFile; fileRef = 0159E47721926959002CC3BB /* UserDefaultsPersistence.swift */; };
		01E5BF232227A475003D85FD /* APIUserRegisterRequest.swift in Sources */ = {isa = PBXBuildFile; fileRef = 01BC3D102166D90C0065A4B8 /* APIUserRegisterRequest.swift */; };
		01E5BF242227A475003D85FD /* BillsEndpoint.swift in Sources */ = {isa = PBXBuildFile; fileRef = 0101A8DD21C9BD0F00DCFCEB /* BillsEndpoint.swift */; };
		01E5BF252227A475003D85FD /* OTP.swift in Sources */ = {isa = PBXBuildFile; fileRef = 01BC3D0A2165C1EB0065A4B8 /* OTP.swift */; };
		01E5BF262227A475003D85FD /* APIService.swift in Sources */ = {isa = PBXBuildFile; fileRef = 01BB5A69221E1E2F000C03F0 /* APIService.swift */; };
		01E5BF272227A475003D85FD /* ProviderAccount+CoreDataProperties.swift in Sources */ = {isa = PBXBuildFile; fileRef = 0159E47F2193CBAD002CC3BB /* ProviderAccount+CoreDataProperties.swift */; };
		01E5BF282227A475003D85FD /* Authentication.swift in Sources */ = {isa = PBXBuildFile; fileRef = 01EED85C20E5A7EA00F4516B /* Authentication.swift */; };
		01E5BF292227A475003D85FD /* APIProviderAccountResponse.swift in Sources */ = {isa = PBXBuildFile; fileRef = 013A32AC2112799500B0590B /* APIProviderAccountResponse.swift */; };
		01E5BF2A2227A475003D85FD /* FileLogger.swift in Sources */ = {isa = PBXBuildFile; fileRef = 01C824F420EC75560093400E /* FileLogger.swift */; };
		01E5BF2B2227A475003D85FD /* Account+CoreDataClass.swift in Sources */ = {isa = PBXBuildFile; fileRef = 01483B682117C70600D0DA87 /* Account+CoreDataClass.swift */; };
		01E5BF2C2227A475003D85FD /* DeviceInfo.swift in Sources */ = {isa = PBXBuildFile; fileRef = 013D2D93210AA38800EEDEC5 /* DeviceInfo.swift */; };
		01E5BF2D2227A475003D85FD /* Merchant+CoreDataProperties.swift in Sources */ = {isa = PBXBuildFile; fileRef = 0159E4792193CBAD002CC3BB /* Merchant+CoreDataProperties.swift */; };
		01E5BF2E2227A475003D85FD /* Version.swift in Sources */ = {isa = PBXBuildFile; fileRef = 0160953620F33EB10060791B /* Version.swift */; };
		01E5BF2F2227A475003D85FD /* ReportTransactionCurrent+CoreDataClass.swift in Sources */ = {isa = PBXBuildFile; fileRef = 0104E02C21E84EED00D98EE7 /* ReportTransactionCurrent+CoreDataClass.swift */; };
		01E5BF302227A475003D85FD /* Keychain.swift in Sources */ = {isa = PBXBuildFile; fileRef = 0136D224210011E70062EAEA /* Keychain.swift */; };
		01E5BF312227A475003D85FD /* ReportTransactionCurrent+CoreDataProperties.swift in Sources */ = {isa = PBXBuildFile; fileRef = 0104E02D21E84EED00D98EE7 /* ReportTransactionCurrent+CoreDataProperties.swift */; };
		01E5BF322227A475003D85FD /* OAuthTokenRequest.swift in Sources */ = {isa = PBXBuildFile; fileRef = 01BB5A5B221D1A26000C03F0 /* OAuthTokenRequest.swift */; };
		01E5BF332227A475003D85FD /* Messages.swift in Sources */ = {isa = PBXBuildFile; fileRef = 0126068221990377005D8377 /* Messages.swift */; };
		01E5BF342227A475003D85FD /* APIMessageResponse.swift in Sources */ = {isa = PBXBuildFile; fileRef = 0126069521992AD4005D8377 /* APIMessageResponse.swift */; };
		01E5BF352227A475003D85FD /* FailableCodable.swift in Sources */ = {isa = PBXBuildFile; fileRef = 015EEDDD210FD7710081AD76 /* FailableCodable.swift */; };
		01E5BF362227A475003D85FD /* ProviderLoginFormViewModel.swift in Sources */ = {isa = PBXBuildFile; fileRef = 013BC1DE218A6998005A2714 /* ProviderLoginFormViewModel.swift */; };
		01E5BF372227A475003D85FD /* APIUserResetPasswordRequest.swift in Sources */ = {isa = PBXBuildFile; fileRef = 011F1A5F216B289B00119474 /* APIUserResetPasswordRequest.swift */; };
		01E5BF382227A475003D85FD /* APIProviderAccountUpdateRequest.swift in Sources */ = {isa = PBXBuildFile; fileRef = 01EAAEE0214F351D003D1EAC /* APIProviderAccountUpdateRequest.swift */; };
		01E5BF392227A475003D85FD /* FrolloSDKDataModel.xcdatamodeld in Sources */ = {isa = PBXBuildFile; fileRef = 01EED86920E5AA5B00F4516B /* FrolloSDKDataModel.xcdatamodeld */; };
		01E5BF3A2227A475003D85FD /* MessagesEndpoint.swift in Sources */ = {isa = PBXBuildFile; fileRef = 0126069021992909005D8377 /* MessagesEndpoint.swift */; };
		01E5BF3B2227A475003D85FD /* AccountBalanceTier+CoreDataClass.swift in Sources */ = {isa = PBXBuildFile; fileRef = 01483B6A2117C70600D0DA87 /* AccountBalanceTier+CoreDataClass.swift */; };
		01E5BF3C2227A475003D85FD /* ReportTransactionHistory+CoreDataProperties.swift in Sources */ = {isa = PBXBuildFile; fileRef = 0104E02B21E84EED00D98EE7 /* ReportTransactionHistory+CoreDataProperties.swift */; };
		01E5BF3D2227A475003D85FD /* Preferences.swift in Sources */ = {isa = PBXBuildFile; fileRef = 01EED86120E5A7EA00F4516B /* Preferences.swift */; };
		01E5BF3E2227A475003D85FD /* OAuthService.swift in Sources */ = {isa = PBXBuildFile; fileRef = 01BB5A67221E1E21000C03F0 /* OAuthService.swift */; };
		01E5BF3F2227A475003D85FD /* Message+CoreDataClass.swift in Sources */ = {isa = PBXBuildFile; fileRef = 0126068621991963005D8377 /* Message+CoreDataClass.swift */; };
		01E5BF402227A475003D85FD /* APIUserChangePasswordRequest.swift in Sources */ = {isa = PBXBuildFile; fileRef = 01333D3E216AAF36005764A4 /* APIUserChangePasswordRequest.swift */; };
		01E5BF412227A475003D85FD /* APIErrorResponse.swift in Sources */ = {isa = PBXBuildFile; fileRef = 017391EF20EF001200C0BB32 /* APIErrorResponse.swift */; };
		01E5BF422227A475003D85FD /* APITokenResponse.swift in Sources */ = {isa = PBXBuildFile; fileRef = 01F220E220FEAC7600C70B00 /* APITokenResponse.swift */; };
		01E5BF432227A475003D85FD /* MessageImage+CoreDataProperties.swift in Sources */ = {isa = PBXBuildFile; fileRef = 012606AD219A784C005D8377 /* MessageImage+CoreDataProperties.swift */; };
		01E5BF442227A475003D85FD /* ResponseHandler.swift in Sources */ = {isa = PBXBuildFile; fileRef = 01819148211178D2000E0F80 /* ResponseHandler.swift */; };
		01E5BF452227A475003D85FD /* APIEventCreateRequest.swift in Sources */ = {isa = PBXBuildFile; fileRef = 011F813D219D254000A1495F /* APIEventCreateRequest.swift */; };
		01E5BF462227A475003D85FD /* APIDeviceUpdateRequest.swift in Sources */ = {isa = PBXBuildFile; fileRef = 011F813A219CECA200A1495F /* APIDeviceUpdateRequest.swift */; };
		01E5BF472227A475003D85FD /* PropertyListPersistence.swift in Sources */ = {isa = PBXBuildFile; fileRef = 0159E47521926949002CC3BB /* PropertyListPersistence.swift */; };
		01E5BF482227A475003D85FD /* APIService+User.swift in Sources */ = {isa = PBXBuildFile; fileRef = 01874B7C20FD6FB9005A7D0C /* APIService+User.swift */; };
		01E5BF492227A475003D85FD /* MessageHTML+CoreDataClass.swift in Sources */ = {isa = PBXBuildFile; fileRef = 012606AA219A784C005D8377 /* MessageHTML+CoreDataClass.swift */; };
		01E5BF4A2227A475003D85FD /* Bills.swift in Sources */ = {isa = PBXBuildFile; fileRef = 0101A8FA21CC649000DCFCEB /* Bills.swift */; };
		01E5BF4B2227A475003D85FD /* APIProviderAccountCreateRequest.swift in Sources */ = {isa = PBXBuildFile; fileRef = 01EAAEDE214B6185003D1EAC /* APIProviderAccountCreateRequest.swift */; };
		01E5BF4C2227A475003D85FD /* APIBillResponse.swift in Sources */ = {isa = PBXBuildFile; fileRef = 018240E021C8BAE3005705F9 /* APIBillResponse.swift */; };
		01E5BF4D2227A475003D85FD /* User+CoreDataProperties.swift in Sources */ = {isa = PBXBuildFile; fileRef = 0159E47D2193CBAD002CC3BB /* User+CoreDataProperties.swift */; };
		01E5BF4E2227A475003D85FD /* ReportGrouping.swift in Sources */ = {isa = PBXBuildFile; fileRef = 0104E03221E8588300D98EE7 /* ReportGrouping.swift */; };
		01E5BF4F2227A475003D85FD /* NetworkLogger.swift in Sources */ = {isa = PBXBuildFile; fileRef = 01C824EF20EC410B0093400E /* NetworkLogger.swift */; };
		01E5BF502227A475003D85FD /* AggregationEndpoint.swift in Sources */ = {isa = PBXBuildFile; fileRef = 015EEDDB210FC9C60081AD76 /* AggregationEndpoint.swift */; };
		01E5BF512227A475003D85FD /* OAuthError.swift in Sources */ = {isa = PBXBuildFile; fileRef = 012DDD5D222615A300497E22 /* OAuthError.swift */; };
		01E5BF522227A475003D85FD /* APIAccountBalanceReportResponse.swift in Sources */ = {isa = PBXBuildFile; fileRef = 018501C421FFB31000069D87 /* APIAccountBalanceReportResponse.swift */; };
		01E5BF532227A475003D85FD /* APITransactionUpdateRequest.swift in Sources */ = {isa = PBXBuildFile; fileRef = 010EB42A211BF92A005A926A /* APITransactionUpdateRequest.swift */; };
		01E5BF542227A475003D85FD /* CachedObjects.swift in Sources */ = {isa = PBXBuildFile; fileRef = 017E58CF217FD92D00DC56FF /* CachedObjects.swift */; };
		01E5BF552227A475003D85FD /* Data.swift in Sources */ = {isa = PBXBuildFile; fileRef = 01A1F5992148DBC9002B9A93 /* Data.swift */; };
		01E5BF562227A475003D85FD /* DeviceEndpoint.swift in Sources */ = {isa = PBXBuildFile; fileRef = 01874B7720F82C98005A7D0C /* DeviceEndpoint.swift */; };
		01E5BF572227A475003D85FD /* DateFormatter.swift in Sources */ = {isa = PBXBuildFile; fileRef = 013A32C02112AF4E00B0590B /* DateFormatter.swift */; };
		01E5BF582227A475003D85FD /* MessageHTML+CoreDataProperties.swift in Sources */ = {isa = PBXBuildFile; fileRef = 012606AB219A784C005D8377 /* MessageHTML+CoreDataProperties.swift */; };
		01E5BF592227A475003D85FD /* SecKeyPEM.swift in Sources */ = {isa = PBXBuildFile; fileRef = 011E87CF213766550026E047 /* SecKeyPEM.swift */; };
		01E5BF5A2227A475003D85FD /* MessageText+CoreDataClass.swift in Sources */ = {isa = PBXBuildFile; fileRef = 012606A8219A784C005D8377 /* MessageText+CoreDataClass.swift */; };
		01E5BF5B2227A475003D85FD /* Message+CoreDataProperties.swift in Sources */ = {isa = PBXBuildFile; fileRef = 0126068721991963005D8377 /* Message+CoreDataProperties.swift */; };
		01E5BF5C2227A475003D85FD /* Provider+CoreDataProperties.swift in Sources */ = {isa = PBXBuildFile; fileRef = 0159E47E2193CBAD002CC3BB /* Provider+CoreDataProperties.swift */; };
		01E5BF5D2227A475003D85FD /* TransactionCategory+CoreDataClass.swift in Sources */ = {isa = PBXBuildFile; fileRef = 01483B9721192C3900D0DA87 /* TransactionCategory+CoreDataClass.swift */; };
		01E5BF5E2227A475003D85FD /* Events.swift in Sources */ = {isa = PBXBuildFile; fileRef = 011F8149219D31C000A1495F /* Events.swift */; };
		01E5BF5F2227A475003D85FD /* Log.swift in Sources */ = {isa = PBXBuildFile; fileRef = 01C824EB20EC34BA0093400E /* Log.swift */; };
		01E5BF602227A475003D85FD /* EventsEndpoint.swift in Sources */ = {isa = PBXBuildFile; fileRef = 011F813F219D25F000A1495F /* EventsEndpoint.swift */; };
		01E5BF612227A475003D85FD /* MessageVideo+CoreDataProperties.swift in Sources */ = {isa = PBXBuildFile; fileRef = 012606A7219A784C005D8377 /* MessageVideo+CoreDataProperties.swift */; };
		01E5BF622227A475003D85FD /* FrolloSDKConfiguration.swift in Sources */ = {isa = PBXBuildFile; fileRef = 01BB5A54221CD2AE000C03F0 /* FrolloSDKConfiguration.swift */; };
		01E5BF632227A475003D85FD /* APIService+Aggregation.swift in Sources */ = {isa = PBXBuildFile; fileRef = 015EEDD9210FC8760081AD76 /* APIService+Aggregation.swift */; };
		01E5BF642227A475003D85FD /* MessageImage+CoreDataClass.swift in Sources */ = {isa = PBXBuildFile; fileRef = 012606AC219A784C005D8377 /* MessageImage+CoreDataClass.swift */; };
		01E5BF652227A475003D85FD /* APIBillsResponse.swift in Sources */ = {isa = PBXBuildFile; fileRef = 018240E221C8BB6A005705F9 /* APIBillsResponse.swift */; };
		01E5BF662227A475003D85FD /* APITransactionResponse.swift in Sources */ = {isa = PBXBuildFile; fileRef = 01ED8FC9211A5E7A00ACE691 /* APITransactionResponse.swift */; };
		01E5BF672227A475003D85FD /* Network.swift in Sources */ = {isa = PBXBuildFile; fileRef = 01EED85F20E5A7EA00F4516B /* Network.swift */; };
		01E5BF682227A475003D85FD /* APIService+Reports.swift in Sources */ = {isa = PBXBuildFile; fileRef = 01236D0F21EC02CC008DD61A /* APIService+Reports.swift */; };
		01E5BF692227A475003D85FD /* Account+CoreDataProperties.swift in Sources */ = {isa = PBXBuildFile; fileRef = 0159E4802193CBAD002CC3BB /* Account+CoreDataProperties.swift */; };
		01E5BF6A2227A475003D85FD /* Reports.swift in Sources */ = {isa = PBXBuildFile; fileRef = 01236D0921EBF4E5008DD61A /* Reports.swift */; };
		01E5BF6B2227A475003D85FD /* APIError.swift in Sources */ = {isa = PBXBuildFile; fileRef = 01C8250220EDDB340093400E /* APIError.swift */; };
		01E5BF6C2227A475003D85FD /* FrolloSDKDelegate.swift in Sources */ = {isa = PBXBuildFile; fileRef = 0135D31721A3D74500318142 /* FrolloSDKDelegate.swift */; };
		01E5BF6D2227A475003D85FD /* NotificationPayload.swift in Sources */ = {isa = PBXBuildFile; fileRef = 0135D2FC21A2202400318142 /* NotificationPayload.swift */; };
		01E5BF6E2227A475003D85FD /* APIUniqueResponse.swift in Sources */ = {isa = PBXBuildFile; fileRef = 01819145211168C8000E0F80 /* APIUniqueResponse.swift */; };
		01E5BF712227A475003D85FD /* FrolloSDK.h in Headers */ = {isa = PBXBuildFile; fileRef = 01527CC220E1B5C300B5042A /* FrolloSDK.h */; settings = {ATTRIBUTES = (Public, ); }; };
		01E5BF732227A475003D85FD /* Localizable.strings in Resources */ = {isa = PBXBuildFile; fileRef = 01C8250F20EDEF250093400E /* Localizable.strings */; };
		01E5BF7B222895CA003D85FD /* APITransactionSummaryResponse.swift in Sources */ = {isa = PBXBuildFile; fileRef = 01E5BF7A222895CA003D85FD /* APITransactionSummaryResponse.swift */; };
		01E5BF7C222895CA003D85FD /* APITransactionSummaryResponse.swift in Sources */ = {isa = PBXBuildFile; fileRef = 01E5BF7A222895CA003D85FD /* APITransactionSummaryResponse.swift */; };
		01E5BF7E2228B032003D85FD /* transaction_summary.json in Resources */ = {isa = PBXBuildFile; fileRef = 01E5BF7D2228B031003D85FD /* transaction_summary.json */; };
		01E5BF7F2228B032003D85FD /* transaction_summary.json in Resources */ = {isa = PBXBuildFile; fileRef = 01E5BF7D2228B031003D85FD /* transaction_summary.json */; };
		01E5BF802228B032003D85FD /* transaction_summary.json in Resources */ = {isa = PBXBuildFile; fileRef = 01E5BF7D2228B031003D85FD /* transaction_summary.json */; };
		01E5BF82222C88E9003D85FD /* transaction_id_99703_excluded.json in Resources */ = {isa = PBXBuildFile; fileRef = 01E5BF81222C88E8003D85FD /* transaction_id_99703_excluded.json */; };
		01E5BF83222C88E9003D85FD /* transaction_id_99703_excluded.json in Resources */ = {isa = PBXBuildFile; fileRef = 01E5BF81222C88E8003D85FD /* transaction_id_99703_excluded.json */; };
		01E5BF84222C88E9003D85FD /* transaction_id_99703_excluded.json in Resources */ = {isa = PBXBuildFile; fileRef = 01E5BF81222C88E8003D85FD /* transaction_id_99703_excluded.json */; };
		01E5BF87222CC8E6003D85FD /* transactions_2018-12-04_count_200_skip_0.json in Resources */ = {isa = PBXBuildFile; fileRef = 01E5BF85222CC8E5003D85FD /* transactions_2018-12-04_count_200_skip_0.json */; };
		01E5BF88222CC8E6003D85FD /* transactions_2018-12-04_count_200_skip_0.json in Resources */ = {isa = PBXBuildFile; fileRef = 01E5BF85222CC8E5003D85FD /* transactions_2018-12-04_count_200_skip_0.json */; };
		01E5BF89222CC8E6003D85FD /* transactions_2018-12-04_count_200_skip_0.json in Resources */ = {isa = PBXBuildFile; fileRef = 01E5BF85222CC8E5003D85FD /* transactions_2018-12-04_count_200_skip_0.json */; };
		01E5BF8A222CC8E6003D85FD /* transactions_2018-12-04_count_200_skip_200.json in Resources */ = {isa = PBXBuildFile; fileRef = 01E5BF86222CC8E6003D85FD /* transactions_2018-12-04_count_200_skip_200.json */; };
		01E5BF8B222CC8E6003D85FD /* transactions_2018-12-04_count_200_skip_200.json in Resources */ = {isa = PBXBuildFile; fileRef = 01E5BF86222CC8E6003D85FD /* transactions_2018-12-04_count_200_skip_200.json */; };
		01E5BF8C222CC8E6003D85FD /* transactions_2018-12-04_count_200_skip_200.json in Resources */ = {isa = PBXBuildFile; fileRef = 01E5BF86222CC8E6003D85FD /* transactions_2018-12-04_count_200_skip_200.json */; };
		01E8375A2149F08100A50E15 /* LoginFormError.swift in Sources */ = {isa = PBXBuildFile; fileRef = 01E837592149F08100A50E15 /* LoginFormError.swift */; };
		01EAAEDF214B6185003D1EAC /* APIProviderAccountCreateRequest.swift in Sources */ = {isa = PBXBuildFile; fileRef = 01EAAEDE214B6185003D1EAC /* APIProviderAccountCreateRequest.swift */; };
		01EAAEE1214F351D003D1EAC /* APIProviderAccountUpdateRequest.swift in Sources */ = {isa = PBXBuildFile; fileRef = 01EAAEE0214F351D003D1EAC /* APIProviderAccountUpdateRequest.swift */; };
		01EAAEE32150663A003D1EAC /* APIUserUpdateRequest.swift in Sources */ = {isa = PBXBuildFile; fileRef = 01EAAEE22150663A003D1EAC /* APIUserUpdateRequest.swift */; };
		01ED8FC7211A5DE800ACE691 /* Transaction+CoreDataClass.swift in Sources */ = {isa = PBXBuildFile; fileRef = 01ED8FC5211A5DE800ACE691 /* Transaction+CoreDataClass.swift */; };
		01ED8FCA211A5E7A00ACE691 /* APITransactionResponse.swift in Sources */ = {isa = PBXBuildFile; fileRef = 01ED8FC9211A5E7A00ACE691 /* APITransactionResponse.swift */; };
		01ED8FCC211A660900ACE691 /* APITransactionResponse+Test.swift in Sources */ = {isa = PBXBuildFile; fileRef = 01ED8FCB211A660900ACE691 /* APITransactionResponse+Test.swift */; };
		01ED8FCD211A660900ACE691 /* APITransactionResponse+Test.swift in Sources */ = {isa = PBXBuildFile; fileRef = 01ED8FCB211A660900ACE691 /* APITransactionResponse+Test.swift */; };
		01ED8FCE211A660900ACE691 /* APITransactionResponse+Test.swift in Sources */ = {isa = PBXBuildFile; fileRef = 01ED8FCB211A660900ACE691 /* APITransactionResponse+Test.swift */; };
		01ED8FD0211A672C00ACE691 /* Transaction+Test.swift in Sources */ = {isa = PBXBuildFile; fileRef = 01ED8FCF211A672C00ACE691 /* Transaction+Test.swift */; };
		01ED8FD1211A672C00ACE691 /* Transaction+Test.swift in Sources */ = {isa = PBXBuildFile; fileRef = 01ED8FCF211A672C00ACE691 /* Transaction+Test.swift */; };
		01ED8FD2211A672C00ACE691 /* Transaction+Test.swift in Sources */ = {isa = PBXBuildFile; fileRef = 01ED8FCF211A672C00ACE691 /* Transaction+Test.swift */; };
		01ED8FD4211A684E00ACE691 /* TransactionTests.swift in Sources */ = {isa = PBXBuildFile; fileRef = 01ED8FD3211A684E00ACE691 /* TransactionTests.swift */; };
		01ED8FD5211A684E00ACE691 /* TransactionTests.swift in Sources */ = {isa = PBXBuildFile; fileRef = 01ED8FD3211A684E00ACE691 /* TransactionTests.swift */; };
		01ED8FD6211A684E00ACE691 /* TransactionTests.swift in Sources */ = {isa = PBXBuildFile; fileRef = 01ED8FD3211A684E00ACE691 /* TransactionTests.swift */; };
		01ED8FD9211A846500ACE691 /* transactions_2018-08-01_invalid.json in Resources */ = {isa = PBXBuildFile; fileRef = 01ED8FD7211A846300ACE691 /* transactions_2018-08-01_invalid.json */; };
		01ED8FDA211A846500ACE691 /* transactions_2018-08-01_invalid.json in Resources */ = {isa = PBXBuildFile; fileRef = 01ED8FD7211A846300ACE691 /* transactions_2018-08-01_invalid.json */; };
		01ED8FDB211A846500ACE691 /* transactions_2018-08-01_invalid.json in Resources */ = {isa = PBXBuildFile; fileRef = 01ED8FD7211A846300ACE691 /* transactions_2018-08-01_invalid.json */; };
		01ED8FDC211A846500ACE691 /* transactions_2018-08-01_valid.json in Resources */ = {isa = PBXBuildFile; fileRef = 01ED8FD8211A846500ACE691 /* transactions_2018-08-01_valid.json */; };
		01ED8FDD211A846500ACE691 /* transactions_2018-08-01_valid.json in Resources */ = {isa = PBXBuildFile; fileRef = 01ED8FD8211A846500ACE691 /* transactions_2018-08-01_valid.json */; };
		01ED8FDE211A846500ACE691 /* transactions_2018-08-01_valid.json in Resources */ = {isa = PBXBuildFile; fileRef = 01ED8FD8211A846500ACE691 /* transactions_2018-08-01_valid.json */; };
		01ED8FE0211A868F00ACE691 /* transaction_id_99703.json in Resources */ = {isa = PBXBuildFile; fileRef = 01ED8FDF211A868F00ACE691 /* transaction_id_99703.json */; };
		01ED8FE1211A868F00ACE691 /* transaction_id_99703.json in Resources */ = {isa = PBXBuildFile; fileRef = 01ED8FDF211A868F00ACE691 /* transaction_id_99703.json */; };
		01ED8FE2211A868F00ACE691 /* transaction_id_99703.json in Resources */ = {isa = PBXBuildFile; fileRef = 01ED8FDF211A868F00ACE691 /* transaction_id_99703.json */; };
		01EED86220E5A7EB00F4516B /* Authentication.swift in Sources */ = {isa = PBXBuildFile; fileRef = 01EED85C20E5A7EA00F4516B /* Authentication.swift */; };
		01EED86320E5A7EB00F4516B /* Network.swift in Sources */ = {isa = PBXBuildFile; fileRef = 01EED85F20E5A7EA00F4516B /* Network.swift */; };
		01EED86420E5A7EB00F4516B /* Preferences.swift in Sources */ = {isa = PBXBuildFile; fileRef = 01EED86120E5A7EA00F4516B /* Preferences.swift */; };
		01EED86B20E5AA5B00F4516B /* FrolloSDKDataModel.xcdatamodeld in Sources */ = {isa = PBXBuildFile; fileRef = 01EED86920E5AA5B00F4516B /* FrolloSDKDataModel.xcdatamodeld */; };
		01EED86E20E5AAAB00F4516B /* Database.swift in Sources */ = {isa = PBXBuildFile; fileRef = 01EED86D20E5AAAB00F4516B /* Database.swift */; };
		01EEDB1B20EAE2CE00F4516B /* DatabaseTests.swift in Sources */ = {isa = PBXBuildFile; fileRef = 01EEDB1A20EAE2CE00F4516B /* DatabaseTests.swift */; };
		01EEDB1D20EAEA2000F4516B /* DatabaseMigrationTests.swift in Sources */ = {isa = PBXBuildFile; fileRef = 01EEDB1C20EAEA2000F4516B /* DatabaseMigrationTests.swift */; };
		01F220E320FEAC7600C70B00 /* APITokenResponse.swift in Sources */ = {isa = PBXBuildFile; fileRef = 01F220E220FEAC7600C70B00 /* APITokenResponse.swift */; };
		01F220EA20FECA9100C70B00 /* refresh_token_invalid.json in Resources */ = {isa = PBXBuildFile; fileRef = 01F220E820FECA8900C70B00 /* refresh_token_invalid.json */; };
<<<<<<< HEAD
		2F657DA3223B26B300471B85 /* Survey.swift in Sources */ = {isa = PBXBuildFile; fileRef = 2F657DA2223B26B300471B85 /* Survey.swift */; };
		2F657DA5223B2FB300471B85 /* Surveys.swift in Sources */ = {isa = PBXBuildFile; fileRef = 2F657DA4223B2FB300471B85 /* Surveys.swift */; };
		2F657DA7223B314100471B85 /* APIService+Surveys.swift in Sources */ = {isa = PBXBuildFile; fileRef = 2F657DA6223B314100471B85 /* APIService+Surveys.swift */; };
		2F657DA9223B323A00471B85 /* SurveysEndpoint.swift in Sources */ = {isa = PBXBuildFile; fileRef = 2F657DA8223B323A00471B85 /* SurveysEndpoint.swift */; };
		2F657DAC223B39EE00471B85 /* SurveysTests.swift in Sources */ = {isa = PBXBuildFile; fileRef = 2F657DAB223B39EE00471B85 /* SurveysTests.swift */; };
		2F657DAF223B467000471B85 /* survey_response.json in Resources */ = {isa = PBXBuildFile; fileRef = 2F657DAE223B467000471B85 /* survey_response.json */; };
		2F657DB0223B467000471B85 /* survey_response.json in Resources */ = {isa = PBXBuildFile; fileRef = 2F657DAE223B467000471B85 /* survey_response.json */; };
		2F657DB1223B467000471B85 /* survey_response.json in Resources */ = {isa = PBXBuildFile; fileRef = 2F657DAE223B467000471B85 /* survey_response.json */; };
		2F657DB2223B4C3800471B85 /* SurveysTests.swift in Sources */ = {isa = PBXBuildFile; fileRef = 2F657DAB223B39EE00471B85 /* SurveysTests.swift */; };
		2F657DB3223B4C3800471B85 /* SurveysTests.swift in Sources */ = {isa = PBXBuildFile; fileRef = 2F657DAB223B39EE00471B85 /* SurveysTests.swift */; };
		2F657DB5223B56E000471B85 /* submit_survey_response.json in Resources */ = {isa = PBXBuildFile; fileRef = 2F657DB4223B56DF00471B85 /* submit_survey_response.json */; };
		2F657DB6223B56E000471B85 /* submit_survey_response.json in Resources */ = {isa = PBXBuildFile; fileRef = 2F657DB4223B56DF00471B85 /* submit_survey_response.json */; };
		2F657DB7223B56E000471B85 /* submit_survey_response.json in Resources */ = {isa = PBXBuildFile; fileRef = 2F657DB4223B56DF00471B85 /* submit_survey_response.json */; };
=======
		2FE180082248892800B87AAB /* OAuth2ErrorResponse.swift in Sources */ = {isa = PBXBuildFile; fileRef = 2FE180072248892800B87AAB /* OAuth2ErrorResponse.swift */; };
		2FE1800A2248973500B87AAB /* OAuth2Error.swift in Sources */ = {isa = PBXBuildFile; fileRef = 2FE180092248973500B87AAB /* OAuth2Error.swift */; };
		2FE180152248AA9200B87AAB /* OAuth2ErrorTests.swift in Sources */ = {isa = PBXBuildFile; fileRef = 2FE180142248AA9200B87AAB /* OAuth2ErrorTests.swift */; };
		2FE180162248AA9800B87AAB /* OAuth2ErrorTests.swift in Sources */ = {isa = PBXBuildFile; fileRef = 2FE180142248AA9200B87AAB /* OAuth2ErrorTests.swift */; };
		2FE180172248AA9900B87AAB /* OAuth2ErrorTests.swift in Sources */ = {isa = PBXBuildFile; fileRef = 2FE180142248AA9200B87AAB /* OAuth2ErrorTests.swift */; };
		2FE180182248AAEF00B87AAB /* error_oauth2_server.json in Resources */ = {isa = PBXBuildFile; fileRef = 2FE1800F2248A9D000B87AAB /* error_oauth2_server.json */; };
		2FE180192248AAEF00B87AAB /* error_oauth2_server.json in Resources */ = {isa = PBXBuildFile; fileRef = 2FE1800F2248A9D000B87AAB /* error_oauth2_server.json */; };
		2FE1801A2248AAEF00B87AAB /* error_oauth2_server.json in Resources */ = {isa = PBXBuildFile; fileRef = 2FE1800F2248A9D000B87AAB /* error_oauth2_server.json */; };
		2FE1801E2249891100B87AAB /* error_oauth2_invalid_request.json in Resources */ = {isa = PBXBuildFile; fileRef = 2FE1801C224987EB00B87AAB /* error_oauth2_invalid_request.json */; };
		2FE1801F2249891100B87AAB /* error_oauth2_invalid_request.json in Resources */ = {isa = PBXBuildFile; fileRef = 2FE1801C224987EB00B87AAB /* error_oauth2_invalid_request.json */; };
		2FE180202249891200B87AAB /* error_oauth2_invalid_request.json in Resources */ = {isa = PBXBuildFile; fileRef = 2FE1801C224987EB00B87AAB /* error_oauth2_invalid_request.json */; };
		2FE1802522498A2200B87AAB /* error_oauth2_invalid_client.json in Resources */ = {isa = PBXBuildFile; fileRef = 2FE1802122498A2100B87AAB /* error_oauth2_invalid_client.json */; };
		2FE1802622498A2200B87AAB /* error_oauth2_invalid_client.json in Resources */ = {isa = PBXBuildFile; fileRef = 2FE1802122498A2100B87AAB /* error_oauth2_invalid_client.json */; };
		2FE1802722498A2200B87AAB /* error_oauth2_invalid_client.json in Resources */ = {isa = PBXBuildFile; fileRef = 2FE1802122498A2100B87AAB /* error_oauth2_invalid_client.json */; };
		2FE1802822498A2200B87AAB /* error_oauth2_invalid_scope.json in Resources */ = {isa = PBXBuildFile; fileRef = 2FE1802222498A2100B87AAB /* error_oauth2_invalid_scope.json */; };
		2FE1802922498A2200B87AAB /* error_oauth2_invalid_scope.json in Resources */ = {isa = PBXBuildFile; fileRef = 2FE1802222498A2100B87AAB /* error_oauth2_invalid_scope.json */; };
		2FE1802A22498A2200B87AAB /* error_oauth2_invalid_scope.json in Resources */ = {isa = PBXBuildFile; fileRef = 2FE1802222498A2100B87AAB /* error_oauth2_invalid_scope.json */; };
		2FE1802B22498A2200B87AAB /* error_oauth2_invalid_grant.json in Resources */ = {isa = PBXBuildFile; fileRef = 2FE1802322498A2100B87AAB /* error_oauth2_invalid_grant.json */; };
		2FE1802C22498A2200B87AAB /* error_oauth2_invalid_grant.json in Resources */ = {isa = PBXBuildFile; fileRef = 2FE1802322498A2100B87AAB /* error_oauth2_invalid_grant.json */; };
		2FE1802D22498A2200B87AAB /* error_oauth2_invalid_grant.json in Resources */ = {isa = PBXBuildFile; fileRef = 2FE1802322498A2100B87AAB /* error_oauth2_invalid_grant.json */; };
		2FE1802E22498A2200B87AAB /* error_oauth2_unauthorized_client.json in Resources */ = {isa = PBXBuildFile; fileRef = 2FE1802422498A2200B87AAB /* error_oauth2_unauthorized_client.json */; };
		2FE1802F22498A2200B87AAB /* error_oauth2_unauthorized_client.json in Resources */ = {isa = PBXBuildFile; fileRef = 2FE1802422498A2200B87AAB /* error_oauth2_unauthorized_client.json */; };
		2FE1803022498A2200B87AAB /* error_oauth2_unauthorized_client.json in Resources */ = {isa = PBXBuildFile; fileRef = 2FE1802422498A2200B87AAB /* error_oauth2_unauthorized_client.json */; };
		2FE1803122498B4600B87AAB /* OAuth2Error.swift in Sources */ = {isa = PBXBuildFile; fileRef = 2FE180092248973500B87AAB /* OAuth2Error.swift */; };
		2FE1803222498B5100B87AAB /* OAuth2ErrorResponse.swift in Sources */ = {isa = PBXBuildFile; fileRef = 2FE180072248892800B87AAB /* OAuth2ErrorResponse.swift */; };
>>>>>>> d45967bd
/* End PBXBuildFile section */

/* Begin PBXContainerItemProxy section */
		01527CCA20E1B5C300B5042A /* PBXContainerItemProxy */ = {
			isa = PBXContainerItemProxy;
			containerPortal = 01527CB420E1B49800B5042A /* Project object */;
			proxyType = 1;
			remoteGlobalIDString = 01527CBE20E1B5C300B5042A;
			remoteInfo = FrolloSDK;
		};
		017B48282101B2C900447E65 /* PBXContainerItemProxy */ = {
			isa = PBXContainerItemProxy;
			containerPortal = 01527CB420E1B49800B5042A /* Project object */;
			proxyType = 1;
			remoteGlobalIDString = 01527CBE20E1B5C300B5042A;
			remoteInfo = FrolloSDK;
		};
		017B482A2101B30E00447E65 /* PBXContainerItemProxy */ = {
			isa = PBXContainerItemProxy;
			containerPortal = 01527CB420E1B49800B5042A /* Project object */;
			proxyType = 1;
			remoteGlobalIDString = 0136D22F2101775B0062EAEA;
			remoteInfo = FrolloSDKTestHost;
		};
		017B482E2101B4FE00447E65 /* PBXContainerItemProxy */ = {
			isa = PBXContainerItemProxy;
			containerPortal = 01527CB420E1B49800B5042A /* Project object */;
			proxyType = 1;
			remoteGlobalIDString = 01527CBE20E1B5C300B5042A;
			remoteInfo = FrolloSDK;
		};
		017B48892105958100447E65 /* PBXContainerItemProxy */ = {
			isa = PBXContainerItemProxy;
			containerPortal = 01527CB420E1B49800B5042A /* Project object */;
			proxyType = 1;
			remoteGlobalIDString = 01527CBE20E1B5C300B5042A;
			remoteInfo = FrolloSDK;
		};
		017B488B2105958100447E65 /* PBXContainerItemProxy */ = {
			isa = PBXContainerItemProxy;
			containerPortal = 01527CB420E1B49800B5042A /* Project object */;
			proxyType = 1;
			remoteGlobalIDString = 0136D22F2101775B0062EAEA;
			remoteInfo = FrolloSDKTestHost;
		};
		017B48C7210595C700447E65 /* PBXContainerItemProxy */ = {
			isa = PBXContainerItemProxy;
			containerPortal = 01527CB420E1B49800B5042A /* Project object */;
			proxyType = 1;
			remoteGlobalIDString = 017B48772105950F00447E65;
			remoteInfo = "FrolloSDK tvOS Test Host";
		};
/* End PBXContainerItemProxy section */

/* Begin PBXFileReference section */
		0101949020F5815700334482 /* FrolloSDKDataModel-1.0.0.sqlite-shm */ = {isa = PBXFileReference; lastKnownFileType = file; path = "FrolloSDKDataModel-1.0.0.sqlite-shm"; sourceTree = "<group>"; };
		0101949120F5815700334482 /* FakeDatabaseModel.sqlite-wal */ = {isa = PBXFileReference; fileEncoding = 4; lastKnownFileType = text; path = "FakeDatabaseModel.sqlite-wal"; sourceTree = "<group>"; };
		0101949220F5815700334482 /* FrolloSDKDataModel-1.0.0.sqlite */ = {isa = PBXFileReference; lastKnownFileType = file; path = "FrolloSDKDataModel-1.0.0.sqlite"; sourceTree = "<group>"; };
		0101949320F5815800334482 /* FakeDatabaseModel.sqlite */ = {isa = PBXFileReference; lastKnownFileType = file; path = FakeDatabaseModel.sqlite; sourceTree = "<group>"; };
		0101949420F5815800334482 /* FakeDatabaseModel.sqlite-shm */ = {isa = PBXFileReference; lastKnownFileType = file; path = "FakeDatabaseModel.sqlite-shm"; sourceTree = "<group>"; };
		0101949520F5815800334482 /* FrolloSDKDataModel-1.0.0.sqlite-wal */ = {isa = PBXFileReference; fileEncoding = 4; lastKnownFileType = text; path = "FrolloSDKDataModel-1.0.0.sqlite-wal"; sourceTree = "<group>"; };
		0101949D20F595F300334482 /* NetworkTests.swift */ = {isa = PBXFileReference; lastKnownFileType = sourcecode.swift; path = NetworkTests.swift; sourceTree = "<group>"; };
		0101A8DD21C9BD0F00DCFCEB /* BillsEndpoint.swift */ = {isa = PBXFileReference; lastKnownFileType = sourcecode.swift; path = BillsEndpoint.swift; sourceTree = "<group>"; };
		0101A8DF21C9BDEF00DCFCEB /* APIService+Bills.swift */ = {isa = PBXFileReference; lastKnownFileType = sourcecode.swift; path = "APIService+Bills.swift"; sourceTree = "<group>"; };
		0101A8E221C9C24700DCFCEB /* bills_valid.json */ = {isa = PBXFileReference; fileEncoding = 4; lastKnownFileType = text.json; path = bills_valid.json; sourceTree = "<group>"; };
		0101A8E621C9C28E00DCFCEB /* BillsRequestTests.swift */ = {isa = PBXFileReference; lastKnownFileType = sourcecode.swift; path = BillsRequestTests.swift; sourceTree = "<group>"; };
		0101A8EB21CC4F9300DCFCEB /* APIBillsResponse+Test.swift */ = {isa = PBXFileReference; lastKnownFileType = sourcecode.swift; path = "APIBillsResponse+Test.swift"; sourceTree = "<group>"; };
		0101A8ED21CC4FBD00DCFCEB /* APIBillResponse+Test.swift */ = {isa = PBXFileReference; lastKnownFileType = sourcecode.swift; path = "APIBillResponse+Test.swift"; sourceTree = "<group>"; };
		0101A8F521CC54F000DCFCEB /* Bill+Test.swift */ = {isa = PBXFileReference; lastKnownFileType = sourcecode.swift; path = "Bill+Test.swift"; sourceTree = "<group>"; };
		0101A8FA21CC649000DCFCEB /* Bills.swift */ = {isa = PBXFileReference; lastKnownFileType = sourcecode.swift; path = Bills.swift; sourceTree = "<group>"; };
		0101A8FC21CC832600DCFCEB /* BillTests.swift */ = {isa = PBXFileReference; lastKnownFileType = sourcecode.swift; path = BillTests.swift; sourceTree = "<group>"; };
		0101A90321CC8ABA00DCFCEB /* BillsTests.swift */ = {isa = PBXFileReference; lastKnownFileType = sourcecode.swift; path = BillsTests.swift; sourceTree = "<group>"; };
		0101A90721CC90DF00DCFCEB /* bill_id_12345.json */ = {isa = PBXFileReference; fileEncoding = 4; lastKnownFileType = text.json; path = bill_id_12345.json; sourceTree = "<group>"; };
		0104E02821E7F81D00D98EE7 /* FrolloSDKDataModel-1.3.0.xcdatamodel */ = {isa = PBXFileReference; lastKnownFileType = wrapper.xcdatamodel; path = "FrolloSDKDataModel-1.3.0.xcdatamodel"; sourceTree = "<group>"; };
		0104E02A21E84EED00D98EE7 /* ReportTransactionHistory+CoreDataClass.swift */ = {isa = PBXFileReference; lastKnownFileType = sourcecode.swift; path = "ReportTransactionHistory+CoreDataClass.swift"; sourceTree = "<group>"; };
		0104E02B21E84EED00D98EE7 /* ReportTransactionHistory+CoreDataProperties.swift */ = {isa = PBXFileReference; lastKnownFileType = sourcecode.swift; path = "ReportTransactionHistory+CoreDataProperties.swift"; sourceTree = "<group>"; };
		0104E02C21E84EED00D98EE7 /* ReportTransactionCurrent+CoreDataClass.swift */ = {isa = PBXFileReference; lastKnownFileType = sourcecode.swift; path = "ReportTransactionCurrent+CoreDataClass.swift"; sourceTree = "<group>"; };
		0104E02D21E84EED00D98EE7 /* ReportTransactionCurrent+CoreDataProperties.swift */ = {isa = PBXFileReference; lastKnownFileType = sourcecode.swift; path = "ReportTransactionCurrent+CoreDataProperties.swift"; sourceTree = "<group>"; };
		0104E03221E8588300D98EE7 /* ReportGrouping.swift */ = {isa = PBXFileReference; lastKnownFileType = sourcecode.swift; path = ReportGrouping.swift; sourceTree = "<group>"; };
		010EB42A211BF92A005A926A /* APITransactionUpdateRequest.swift */ = {isa = PBXFileReference; lastKnownFileType = sourcecode.swift; path = APITransactionUpdateRequest.swift; sourceTree = "<group>"; };
		010EB42C211C00D0005A926A /* APITransactionUpdateRequest+Test.swift */ = {isa = PBXFileReference; lastKnownFileType = sourcecode.swift; path = "APITransactionUpdateRequest+Test.swift"; sourceTree = "<group>"; };
		011C198821E3063600490EDD /* APIBillPaymentUpdateRequest.swift */ = {isa = PBXFileReference; lastKnownFileType = sourcecode.swift; path = APIBillPaymentUpdateRequest.swift; sourceTree = "<group>"; };
		011C198A21E30B7B00490EDD /* APIBillPaymentUpdateRequest+Test.swift */ = {isa = PBXFileReference; lastKnownFileType = sourcecode.swift; path = "APIBillPaymentUpdateRequest+Test.swift"; sourceTree = "<group>"; };
		011C198E21E42AF200490EDD /* error_account_locked.json */ = {isa = PBXFileReference; fileEncoding = 4; lastKnownFileType = text.json; path = error_account_locked.json; sourceTree = "<group>"; };
		011E87CF213766550026E047 /* SecKeyPEM.swift */ = {isa = PBXFileReference; lastKnownFileType = sourcecode.swift; path = SecKeyPEM.swift; sourceTree = "<group>"; };
		011E87D1213767F00026E047 /* SecKeyPEMTests.swift */ = {isa = PBXFileReference; lastKnownFileType = sourcecode.swift; path = SecKeyPEMTests.swift; sourceTree = "<group>"; };
		011F1A5F216B289B00119474 /* APIUserResetPasswordRequest.swift */ = {isa = PBXFileReference; lastKnownFileType = sourcecode.swift; path = APIUserResetPasswordRequest.swift; sourceTree = "<group>"; };
		011F8110219BE2E100A1495F /* MessageVideo+Test.swift */ = {isa = PBXFileReference; lastKnownFileType = sourcecode.swift; path = "MessageVideo+Test.swift"; sourceTree = "<group>"; };
		011F8116219BE3B800A1495F /* MessageHTML+Test.swift */ = {isa = PBXFileReference; lastKnownFileType = sourcecode.swift; path = "MessageHTML+Test.swift"; sourceTree = "<group>"; };
		011F811A219BE40100A1495F /* MessageImage+Test.swift */ = {isa = PBXFileReference; lastKnownFileType = sourcecode.swift; path = "MessageImage+Test.swift"; sourceTree = "<group>"; };
		011F811E219BF14000A1495F /* MessageText+Test.swift */ = {isa = PBXFileReference; lastKnownFileType = sourcecode.swift; path = "MessageText+Test.swift"; sourceTree = "<group>"; };
		011F8122219BF4E000A1495F /* FrolloSDKDataModel-1.1.0.sqlite-shm */ = {isa = PBXFileReference; lastKnownFileType = file; path = "FrolloSDKDataModel-1.1.0.sqlite-shm"; sourceTree = "<group>"; };
		011F8123219BF4E000A1495F /* FrolloSDKDataModel-1.1.0.sqlite-wal */ = {isa = PBXFileReference; fileEncoding = 4; lastKnownFileType = text; path = "FrolloSDKDataModel-1.1.0.sqlite-wal"; sourceTree = "<group>"; };
		011F8124219BF4E000A1495F /* FrolloSDKDataModel-1.1.0.sqlite */ = {isa = PBXFileReference; lastKnownFileType = file; path = "FrolloSDKDataModel-1.1.0.sqlite"; sourceTree = "<group>"; };
		011F8132219CDCD900A1495F /* APIMessageResponseTests.swift */ = {isa = PBXFileReference; lastKnownFileType = sourcecode.swift; path = APIMessageResponseTests.swift; sourceTree = "<group>"; };
		011F8136219CE5D100A1495F /* UserDefaultsPersistenceTests.swift */ = {isa = PBXFileReference; lastKnownFileType = sourcecode.swift; path = UserDefaultsPersistenceTests.swift; sourceTree = "<group>"; };
		011F813A219CECA200A1495F /* APIDeviceUpdateRequest.swift */ = {isa = PBXFileReference; lastKnownFileType = sourcecode.swift; path = APIDeviceUpdateRequest.swift; sourceTree = "<group>"; };
		011F813D219D254000A1495F /* APIEventCreateRequest.swift */ = {isa = PBXFileReference; lastKnownFileType = sourcecode.swift; path = APIEventCreateRequest.swift; sourceTree = "<group>"; };
		011F813F219D25F000A1495F /* EventsEndpoint.swift */ = {isa = PBXFileReference; lastKnownFileType = sourcecode.swift; path = EventsEndpoint.swift; sourceTree = "<group>"; };
		011F8141219D282400A1495F /* APIService+Events.swift */ = {isa = PBXFileReference; lastKnownFileType = sourcecode.swift; path = "APIService+Events.swift"; sourceTree = "<group>"; };
		011F8143219D2A3E00A1495F /* EventsRequestTests.swift */ = {isa = PBXFileReference; lastKnownFileType = sourcecode.swift; path = EventsRequestTests.swift; sourceTree = "<group>"; };
		011F8149219D31C000A1495F /* Events.swift */ = {isa = PBXFileReference; lastKnownFileType = sourcecode.swift; path = Events.swift; sourceTree = "<group>"; };
		011F814B219D35ED00A1495F /* EventsTests.swift */ = {isa = PBXFileReference; lastKnownFileType = sourcecode.swift; path = EventsTests.swift; sourceTree = "<group>"; };
		011F8152219E637E00A1495F /* Notifications.swift */ = {isa = PBXFileReference; lastKnownFileType = sourcecode.swift; path = Notifications.swift; sourceTree = "<group>"; };
		01236D0621EBEC09008DD61A /* APITransactionHistoryReportResponse.swift */ = {isa = PBXFileReference; lastKnownFileType = sourcecode.swift; path = APITransactionHistoryReportResponse.swift; sourceTree = "<group>"; };
		01236D0921EBF4E5008DD61A /* Reports.swift */ = {isa = PBXFileReference; lastKnownFileType = sourcecode.swift; path = Reports.swift; sourceTree = "<group>"; };
		01236D0B21EBF5AA008DD61A /* APITransactionCurrentReportResponse.swift */ = {isa = PBXFileReference; lastKnownFileType = sourcecode.swift; path = APITransactionCurrentReportResponse.swift; sourceTree = "<group>"; };
		01236D0D21EBFA34008DD61A /* ReportsEndpoint.swift */ = {isa = PBXFileReference; lastKnownFileType = sourcecode.swift; path = ReportsEndpoint.swift; sourceTree = "<group>"; };
		01236D0F21EC02CC008DD61A /* APIService+Reports.swift */ = {isa = PBXFileReference; lastKnownFileType = sourcecode.swift; path = "APIService+Reports.swift"; sourceTree = "<group>"; };
		01236D1121EC0D96008DD61A /* ReportsRequestTests.swift */ = {isa = PBXFileReference; lastKnownFileType = sourcecode.swift; path = ReportsRequestTests.swift; sourceTree = "<group>"; };
		01236D1621EC2466008DD61A /* APITransactionHistoryReportResponse+Test.swift */ = {isa = PBXFileReference; lastKnownFileType = sourcecode.swift; path = "APITransactionHistoryReportResponse+Test.swift"; sourceTree = "<group>"; };
		01236D1B21EC2FCB008DD61A /* ReportTransactionCurrent+Test.swift */ = {isa = PBXFileReference; lastKnownFileType = sourcecode.swift; path = "ReportTransactionCurrent+Test.swift"; sourceTree = "<group>"; };
		01236D1F21EC32EA008DD61A /* ReportTransactionHistory+Test.swift */ = {isa = PBXFileReference; lastKnownFileType = sourcecode.swift; path = "ReportTransactionHistory+Test.swift"; sourceTree = "<group>"; };
		01236D3421EEBE30008DD61A /* transaction_reports_history_txn_category_daily_2018-01-01_2018-12-31.json */ = {isa = PBXFileReference; fileEncoding = 4; lastKnownFileType = text.json; path = "transaction_reports_history_txn_category_daily_2018-01-01_2018-12-31.json"; sourceTree = "<group>"; };
		01236D3521EEBE30008DD61A /* transaction_reports_history_txn_category_monthly_living_2018-01-01_2018-12-31.json */ = {isa = PBXFileReference; fileEncoding = 4; lastKnownFileType = text.json; path = "transaction_reports_history_txn_category_monthly_living_2018-01-01_2018-12-31.json"; sourceTree = "<group>"; };
		01236D3621EEBE30008DD61A /* transaction_reports_history_txn_category_monthly_2018-03_01_2019-03-31.json */ = {isa = PBXFileReference; fileEncoding = 4; lastKnownFileType = text.json; path = "transaction_reports_history_txn_category_monthly_2018-03_01_2019-03-31.json"; sourceTree = "<group>"; };
		01236D3721EEBE30008DD61A /* transaction_reports_history_txn_category_monthly_2018-01-01_2018-12-31.json */ = {isa = PBXFileReference; fileEncoding = 4; lastKnownFileType = text.json; path = "transaction_reports_history_txn_category_monthly_2018-01-01_2018-12-31.json"; sourceTree = "<group>"; };
		01236D3821EEBE30008DD61A /* transaction_reports_history_budget_category_monthly_2018-01-01_2018-12-31.json */ = {isa = PBXFileReference; fileEncoding = 4; lastKnownFileType = text.json; path = "transaction_reports_history_budget_category_monthly_2018-01-01_2018-12-31.json"; sourceTree = "<group>"; };
		01236D3921EEBE30008DD61A /* transaction_reports_history_merchant_monthly_2018-01-01_2018-12-31.json */ = {isa = PBXFileReference; fileEncoding = 4; lastKnownFileType = text.json; path = "transaction_reports_history_merchant_monthly_2018-01-01_2018-12-31.json"; sourceTree = "<group>"; };
		01236D3A21EEBE30008DD61A /* transaction_reports_history_txn_category_monthly_lifestyle_2018-01-01_2018-12-31.json */ = {isa = PBXFileReference; fileEncoding = 4; lastKnownFileType = text.json; path = "transaction_reports_history_txn_category_monthly_lifestyle_2018-01-01_2018-12-31.json"; sourceTree = "<group>"; };
		01236D3B21EEBE30008DD61A /* transaction_reports_history_txn_category_weekly_2018-01-01_2018-12-31.json */ = {isa = PBXFileReference; fileEncoding = 4; lastKnownFileType = text.json; path = "transaction_reports_history_txn_category_weekly_2018-01-01_2018-12-31.json"; sourceTree = "<group>"; };
		01236D5421EED5F6008DD61A /* transaction_reports_current_txn_category_living.json */ = {isa = PBXFileReference; fileEncoding = 4; lastKnownFileType = text.json; path = transaction_reports_current_txn_category_living.json; sourceTree = "<group>"; };
		01236D5521EED5F6008DD61A /* transaction_reports_current_txn_category.json */ = {isa = PBXFileReference; fileEncoding = 4; lastKnownFileType = text.json; path = transaction_reports_current_txn_category.json; sourceTree = "<group>"; };
		01236D5621EED5F6008DD61A /* transaction_reports_current_merchant.json */ = {isa = PBXFileReference; fileEncoding = 4; lastKnownFileType = text.json; path = transaction_reports_current_merchant.json; sourceTree = "<group>"; };
		01236D5721EED5F6008DD61A /* transaction_reports_current_txn_category_3_days.json */ = {isa = PBXFileReference; fileEncoding = 4; lastKnownFileType = text.json; path = transaction_reports_current_txn_category_3_days.json; sourceTree = "<group>"; };
		01236D5821EED5F6008DD61A /* transaction_reports_current_txn_category_lifestyle.json */ = {isa = PBXFileReference; fileEncoding = 4; lastKnownFileType = text.json; path = transaction_reports_current_txn_category_lifestyle.json; sourceTree = "<group>"; };
		01236D5921EED5F6008DD61A /* transaction_reports_current_budget_category.json */ = {isa = PBXFileReference; fileEncoding = 4; lastKnownFileType = text.json; path = transaction_reports_current_budget_category.json; sourceTree = "<group>"; };
		01236D6D21EED72C008DD61A /* ReportsTests.swift */ = {isa = PBXFileReference; lastKnownFileType = sourcecode.swift; path = ReportsTests.swift; sourceTree = "<group>"; };
		0126068221990377005D8377 /* Messages.swift */ = {isa = PBXFileReference; lastKnownFileType = sourcecode.swift; path = Messages.swift; sourceTree = "<group>"; };
		0126068521990449005D8377 /* FrolloSDKDataModel-1.1.0.xcdatamodel */ = {isa = PBXFileReference; lastKnownFileType = wrapper.xcdatamodel; path = "FrolloSDKDataModel-1.1.0.xcdatamodel"; sourceTree = "<group>"; };
		0126068621991963005D8377 /* Message+CoreDataClass.swift */ = {isa = PBXFileReference; lastKnownFileType = sourcecode.swift; path = "Message+CoreDataClass.swift"; sourceTree = "<group>"; };
		0126068721991963005D8377 /* Message+CoreDataProperties.swift */ = {isa = PBXFileReference; lastKnownFileType = sourcecode.swift; path = "Message+CoreDataProperties.swift"; sourceTree = "<group>"; };
		0126069021992909005D8377 /* MessagesEndpoint.swift */ = {isa = PBXFileReference; lastKnownFileType = sourcecode.swift; path = MessagesEndpoint.swift; sourceTree = "<group>"; };
		0126069221992A36005D8377 /* APIService+Messages.swift */ = {isa = PBXFileReference; lastKnownFileType = sourcecode.swift; path = "APIService+Messages.swift"; sourceTree = "<group>"; };
		0126069521992AD4005D8377 /* APIMessageResponse.swift */ = {isa = PBXFileReference; lastKnownFileType = sourcecode.swift; path = APIMessageResponse.swift; sourceTree = "<group>"; };
		0126069821994A0D005D8377 /* MessagesRequestTests.swift */ = {isa = PBXFileReference; lastKnownFileType = sourcecode.swift; path = MessagesRequestTests.swift; sourceTree = "<group>"; };
		0126069D219A5409005D8377 /* messages_unread.json */ = {isa = PBXFileReference; fileEncoding = 4; lastKnownFileType = text.json; path = messages_unread.json; sourceTree = "<group>"; };
		0126069E219A5409005D8377 /* messages_valid.json */ = {isa = PBXFileReference; fileEncoding = 4; lastKnownFileType = text.json; path = messages_valid.json; sourceTree = "<group>"; };
		012606A6219A784C005D8377 /* MessageVideo+CoreDataClass.swift */ = {isa = PBXFileReference; lastKnownFileType = sourcecode.swift; path = "MessageVideo+CoreDataClass.swift"; sourceTree = "<group>"; };
		012606A7219A784C005D8377 /* MessageVideo+CoreDataProperties.swift */ = {isa = PBXFileReference; lastKnownFileType = sourcecode.swift; path = "MessageVideo+CoreDataProperties.swift"; sourceTree = "<group>"; };
		012606A8219A784C005D8377 /* MessageText+CoreDataClass.swift */ = {isa = PBXFileReference; lastKnownFileType = sourcecode.swift; path = "MessageText+CoreDataClass.swift"; sourceTree = "<group>"; };
		012606A9219A784C005D8377 /* MessageText+CoreDataProperties.swift */ = {isa = PBXFileReference; lastKnownFileType = sourcecode.swift; path = "MessageText+CoreDataProperties.swift"; sourceTree = "<group>"; };
		012606AA219A784C005D8377 /* MessageHTML+CoreDataClass.swift */ = {isa = PBXFileReference; lastKnownFileType = sourcecode.swift; path = "MessageHTML+CoreDataClass.swift"; sourceTree = "<group>"; };
		012606AB219A784C005D8377 /* MessageHTML+CoreDataProperties.swift */ = {isa = PBXFileReference; lastKnownFileType = sourcecode.swift; path = "MessageHTML+CoreDataProperties.swift"; sourceTree = "<group>"; };
		012606AC219A784C005D8377 /* MessageImage+CoreDataClass.swift */ = {isa = PBXFileReference; lastKnownFileType = sourcecode.swift; path = "MessageImage+CoreDataClass.swift"; sourceTree = "<group>"; };
		012606AD219A784C005D8377 /* MessageImage+CoreDataProperties.swift */ = {isa = PBXFileReference; lastKnownFileType = sourcecode.swift; path = "MessageImage+CoreDataProperties.swift"; sourceTree = "<group>"; };
		012606B7219A7EF1005D8377 /* APIMessageUpdateRequest.swift */ = {isa = PBXFileReference; lastKnownFileType = sourcecode.swift; path = APIMessageUpdateRequest.swift; sourceTree = "<group>"; };
		012606B9219A8391005D8377 /* messages_invalid.json */ = {isa = PBXFileReference; fileEncoding = 4; lastKnownFileType = text.json; path = messages_invalid.json; sourceTree = "<group>"; };
		012606BD219A8BAC005D8377 /* message_id_12345.json */ = {isa = PBXFileReference; fileEncoding = 4; lastKnownFileType = text.json; path = message_id_12345.json; sourceTree = "<group>"; };
		012606C1219B8B5F005D8377 /* MessagesTests.swift */ = {isa = PBXFileReference; lastKnownFileType = sourcecode.swift; path = MessagesTests.swift; sourceTree = "<group>"; };
		012606C6219BA9B7005D8377 /* Message+Test.swift */ = {isa = PBXFileReference; lastKnownFileType = sourcecode.swift; path = "Message+Test.swift"; sourceTree = "<group>"; };
		012606CA219BA9C5005D8377 /* MessageTests.swift */ = {isa = PBXFileReference; lastKnownFileType = sourcecode.swift; path = MessageTests.swift; sourceTree = "<group>"; };
		012606CE219BBD75005D8377 /* String+Random.swift */ = {isa = PBXFileReference; lastKnownFileType = sourcecode.swift; path = "String+Random.swift"; sourceTree = "<group>"; };
		012606D3219BC2BE005D8377 /* APIMessageReponse+Test.swift */ = {isa = PBXFileReference; lastKnownFileType = sourcecode.swift; path = "APIMessageReponse+Test.swift"; sourceTree = "<group>"; };
		0128DB5121F819A600DB3E62 /* FrolloSDKDataModel-1.3.0.sqlite-wal */ = {isa = PBXFileReference; fileEncoding = 4; lastKnownFileType = text; path = "FrolloSDKDataModel-1.3.0.sqlite-wal"; sourceTree = "<group>"; };
		0128DB5221F819A700DB3E62 /* FrolloSDKDataModel-1.3.0.sqlite-shm */ = {isa = PBXFileReference; lastKnownFileType = file; path = "FrolloSDKDataModel-1.3.0.sqlite-shm"; sourceTree = "<group>"; };
		0128DB5321F819A700DB3E62 /* FrolloSDKDataModel-1.3.0.sqlite */ = {isa = PBXFileReference; lastKnownFileType = file; path = "FrolloSDKDataModel-1.3.0.sqlite"; sourceTree = "<group>"; };
		012C4509212A775D00799A0A /* ProviderLoginForm.swift */ = {isa = PBXFileReference; lastKnownFileType = sourcecode.swift; path = ProviderLoginForm.swift; sourceTree = "<group>"; };
		012C450B212A875900799A0A /* ProviderLoginForm+Test.swift */ = {isa = PBXFileReference; lastKnownFileType = sourcecode.swift; path = "ProviderLoginForm+Test.swift"; sourceTree = "<group>"; };
		012C450D212A889F00799A0A /* ProviderLoginFormTests.swift */ = {isa = PBXFileReference; lastKnownFileType = sourcecode.swift; path = ProviderLoginFormTests.swift; sourceTree = "<group>"; };
		012C4515212A967700799A0A /* provider_login_form_multiple_choice.json */ = {isa = PBXFileReference; fileEncoding = 4; lastKnownFileType = text.json; path = provider_login_form_multiple_choice.json; sourceTree = "<group>"; };
		012C4516212A967800799A0A /* provider_login_form_login.json */ = {isa = PBXFileReference; fileEncoding = 4; lastKnownFileType = text.json; path = provider_login_form_login.json; sourceTree = "<group>"; };
		012C451D212B850700799A0A /* provider_login_form_captcha.json */ = {isa = PBXFileReference; fileEncoding = 4; lastKnownFileType = text.json; path = provider_login_form_captcha.json; sourceTree = "<group>"; };
		012DDD5D222615A300497E22 /* OAuthError.swift */ = {isa = PBXFileReference; lastKnownFileType = sourcecode.swift; path = OAuthError.swift; sourceTree = "<group>"; };
		01333D3E216AAF36005764A4 /* APIUserChangePasswordRequest.swift */ = {isa = PBXFileReference; lastKnownFileType = sourcecode.swift; path = APIUserChangePasswordRequest.swift; sourceTree = "<group>"; };
		01333D40216AB094005764A4 /* APIUserChangePasswordRequest+Test.swift */ = {isa = PBXFileReference; lastKnownFileType = sourcecode.swift; path = "APIUserChangePasswordRequest+Test.swift"; sourceTree = "<group>"; };
		0135D2FC21A2202400318142 /* NotificationPayload.swift */ = {isa = PBXFileReference; lastKnownFileType = sourcecode.swift; path = NotificationPayload.swift; sourceTree = "<group>"; };
		0135D2FF21A255B000318142 /* NotificationsTests.swift */ = {isa = PBXFileReference; lastKnownFileType = sourcecode.swift; path = NotificationsTests.swift; sourceTree = "<group>"; };
		0135D30321A25D5000318142 /* NotificationPayload+Test.swift */ = {isa = PBXFileReference; lastKnownFileType = sourcecode.swift; path = "NotificationPayload+Test.swift"; sourceTree = "<group>"; };
		0135D30821A2628F00318142 /* notification_event.json */ = {isa = PBXFileReference; fileEncoding = 4; lastKnownFileType = text.json; path = notification_event.json; sourceTree = "<group>"; };
		0135D30921A2628F00318142 /* notification_message.json */ = {isa = PBXFileReference; fileEncoding = 4; lastKnownFileType = text.json; path = notification_message.json; sourceTree = "<group>"; };
		0135D31721A3D74500318142 /* FrolloSDKDelegate.swift */ = {isa = PBXFileReference; lastKnownFileType = sourcecode.swift; path = FrolloSDKDelegate.swift; sourceTree = "<group>"; };
		0135D31921A4C03000318142 /* FrolloSDKDelegateTests.swift */ = {isa = PBXFileReference; lastKnownFileType = sourcecode.swift; path = FrolloSDKDelegateTests.swift; sourceTree = "<group>"; };
		0136D224210011E70062EAEA /* Keychain.swift */ = {isa = PBXFileReference; lastKnownFileType = sourcecode.swift; path = Keychain.swift; sourceTree = "<group>"; };
		0136D227210067B20062EAEA /* KeychainTests.swift */ = {isa = PBXFileReference; lastKnownFileType = sourcecode.swift; path = KeychainTests.swift; sourceTree = "<group>"; };
		0136D2302101775B0062EAEA /* FrolloSDK iOS Test Host.app */ = {isa = PBXFileReference; explicitFileType = wrapper.application; includeInIndex = 0; path = "FrolloSDK iOS Test Host.app"; sourceTree = BUILT_PRODUCTS_DIR; };
		0136D2322101775B0062EAEA /* AppDelegate.swift */ = {isa = PBXFileReference; lastKnownFileType = sourcecode.swift; path = AppDelegate.swift; sourceTree = "<group>"; };
		0136D2342101775B0062EAEA /* ViewController.swift */ = {isa = PBXFileReference; lastKnownFileType = sourcecode.swift; path = ViewController.swift; sourceTree = "<group>"; };
		0136D2372101775B0062EAEA /* Base */ = {isa = PBXFileReference; lastKnownFileType = file.storyboard; name = Base; path = Base.lproj/Main.storyboard; sourceTree = "<group>"; };
		0136D2392101775D0062EAEA /* Assets.xcassets */ = {isa = PBXFileReference; lastKnownFileType = folder.assetcatalog; path = Assets.xcassets; sourceTree = "<group>"; };
		0136D23C2101775D0062EAEA /* Base */ = {isa = PBXFileReference; lastKnownFileType = file.storyboard; name = Base; path = Base.lproj/LaunchScreen.storyboard; sourceTree = "<group>"; };
		0136D23E2101775D0062EAEA /* Info.plist */ = {isa = PBXFileReference; lastKnownFileType = text.plist.xml; path = Info.plist; sourceTree = "<group>"; };
		0136D2422101776E0062EAEA /* FrolloSDKTestHost.entitlements */ = {isa = PBXFileReference; lastKnownFileType = text.plist.entitlements; path = FrolloSDKTestHost.entitlements; sourceTree = "<group>"; };
		013A32A8211273A300B0590B /* ProviderAccount+CoreDataClass.swift */ = {isa = PBXFileReference; lastKnownFileType = sourcecode.swift; path = "ProviderAccount+CoreDataClass.swift"; sourceTree = "<group>"; };
		013A32AC2112799500B0590B /* APIProviderAccountResponse.swift */ = {isa = PBXFileReference; lastKnownFileType = sourcecode.swift; path = APIProviderAccountResponse.swift; sourceTree = "<group>"; };
		013A32AE21127A3600B0590B /* AccountRefreshStatus.swift */ = {isa = PBXFileReference; lastKnownFileType = sourcecode.swift; path = AccountRefreshStatus.swift; sourceTree = "<group>"; };
		013A32B02112994800B0590B /* provider_accounts_valid.json */ = {isa = PBXFileReference; fileEncoding = 4; lastKnownFileType = text.json; path = provider_accounts_valid.json; sourceTree = "<group>"; };
		013A32B22112994B00B0590B /* provider_accounts_invalid.json */ = {isa = PBXFileReference; fileEncoding = 4; lastKnownFileType = text.json; path = provider_accounts_invalid.json; sourceTree = "<group>"; };
		013A32BC21129B3100B0590B /* provider_account_id_123.json */ = {isa = PBXFileReference; fileEncoding = 4; lastKnownFileType = text.json; path = provider_account_id_123.json; sourceTree = "<group>"; };
		013A32C02112AF4E00B0590B /* DateFormatter.swift */ = {isa = PBXFileReference; lastKnownFileType = sourcecode.swift; path = DateFormatter.swift; sourceTree = "<group>"; };
		013A32C22112BBDE00B0590B /* APIProviderAccountResponse+Test.swift */ = {isa = PBXFileReference; lastKnownFileType = sourcecode.swift; path = "APIProviderAccountResponse+Test.swift"; sourceTree = "<group>"; };
		013A32CA2112BE6600B0590B /* ProviderAccountTests.swift */ = {isa = PBXFileReference; lastKnownFileType = sourcecode.swift; path = ProviderAccountTests.swift; sourceTree = "<group>"; };
		013A32CE2112C3A900B0590B /* ProviderAccount+Test.swift */ = {isa = PBXFileReference; lastKnownFileType = sourcecode.swift; path = "ProviderAccount+Test.swift"; sourceTree = "<group>"; };
		013A32D22112C40500B0590B /* CoreData+Test.swift */ = {isa = PBXFileReference; lastKnownFileType = sourcecode.swift; path = "CoreData+Test.swift"; sourceTree = "<group>"; };
		013BC1DE218A6998005A2714 /* ProviderLoginFormViewModel.swift */ = {isa = PBXFileReference; lastKnownFileType = sourcecode.swift; path = ProviderLoginFormViewModel.swift; sourceTree = "<group>"; };
		013BC1E2218A81E2005A2714 /* ProviderLoginFormViewModelTests.swift */ = {isa = PBXFileReference; lastKnownFileType = sourcecode.swift; path = ProviderLoginFormViewModelTests.swift; sourceTree = "<group>"; };
		013D2D93210AA38800EEDEC5 /* DeviceInfo.swift */ = {isa = PBXFileReference; lastKnownFileType = sourcecode.swift; path = DeviceInfo.swift; sourceTree = "<group>"; };
		01405E3B21DC2616009356CC /* FrolloSDKDataModel-1.2.0.sqlite-shm */ = {isa = PBXFileReference; lastKnownFileType = file; path = "FrolloSDKDataModel-1.2.0.sqlite-shm"; sourceTree = "<group>"; };
		01405E3C21DC2617009356CC /* FrolloSDKDataModel-1.2.0.sqlite-wal */ = {isa = PBXFileReference; fileEncoding = 4; lastKnownFileType = text; path = "FrolloSDKDataModel-1.2.0.sqlite-wal"; sourceTree = "<group>"; };
		01405E3D21DC2618009356CC /* FrolloSDKDataModel-1.2.0.sqlite */ = {isa = PBXFileReference; lastKnownFileType = file; path = "FrolloSDKDataModel-1.2.0.sqlite"; sourceTree = "<group>"; };
		01405E4921DC43A8009356CC /* APIBillUpdateRequest.swift */ = {isa = PBXFileReference; lastKnownFileType = sourcecode.swift; path = APIBillUpdateRequest.swift; sourceTree = "<group>"; };
		01405E4B21DD6A62009356CC /* APIBillUpdateRequest+Test.swift */ = {isa = PBXFileReference; lastKnownFileType = sourcecode.swift; path = "APIBillUpdateRequest+Test.swift"; sourceTree = "<group>"; };
		01405E4F21DDA9CE009356CC /* APIBillCreateRequest.swift */ = {isa = PBXFileReference; lastKnownFileType = sourcecode.swift; path = APIBillCreateRequest.swift; sourceTree = "<group>"; };
		01405E5121DDB0AF009356CC /* APIBillCreateRequest+Test.swift */ = {isa = PBXFileReference; lastKnownFileType = sourcecode.swift; path = "APIBillCreateRequest+Test.swift"; sourceTree = "<group>"; };
		01405E5521DDCD65009356CC /* BillPayment+CoreDataClass.swift */ = {isa = PBXFileReference; lastKnownFileType = sourcecode.swift; path = "BillPayment+CoreDataClass.swift"; sourceTree = "<group>"; };
		01405E5621DDCD65009356CC /* BillPayment+CoreDataProperties.swift */ = {isa = PBXFileReference; lastKnownFileType = sourcecode.swift; path = "BillPayment+CoreDataProperties.swift"; sourceTree = "<group>"; };
		01405E5921DDCF38009356CC /* APIBillPaymentResponse.swift */ = {isa = PBXFileReference; lastKnownFileType = sourcecode.swift; path = APIBillPaymentResponse.swift; sourceTree = "<group>"; };
		01405E5B21DED30E009356CC /* bill_payments_2018-12-01_valid.json */ = {isa = PBXFileReference; fileEncoding = 4; lastKnownFileType = text.json; path = "bill_payments_2018-12-01_valid.json"; sourceTree = "<group>"; };
		01405E6021DEDFD2009356CC /* BillPayment+Test.swift */ = {isa = PBXFileReference; lastKnownFileType = sourcecode.swift; path = "BillPayment+Test.swift"; sourceTree = "<group>"; };
		01405E6221DEDFE9009356CC /* BillPaymentTests.swift */ = {isa = PBXFileReference; lastKnownFileType = sourcecode.swift; path = BillPaymentTests.swift; sourceTree = "<group>"; };
		01405E6921DEE067009356CC /* APIBillPaymentResponse+Test.swift */ = {isa = PBXFileReference; lastKnownFileType = sourcecode.swift; path = "APIBillPaymentResponse+Test.swift"; sourceTree = "<group>"; };
		01405E6D21DF1D2D009356CC /* bill_payment_id_12345.json */ = {isa = PBXFileReference; fileEncoding = 4; lastKnownFileType = text.json; path = bill_payment_id_12345.json; sourceTree = "<group>"; };
		01483B682117C70600D0DA87 /* Account+CoreDataClass.swift */ = {isa = PBXFileReference; lastKnownFileType = sourcecode.swift; path = "Account+CoreDataClass.swift"; sourceTree = "<group>"; };
		01483B6A2117C70600D0DA87 /* AccountBalanceTier+CoreDataClass.swift */ = {isa = PBXFileReference; lastKnownFileType = sourcecode.swift; path = "AccountBalanceTier+CoreDataClass.swift"; sourceTree = "<group>"; };
		01483B702117C7E900D0DA87 /* APIAccountResponse.swift */ = {isa = PBXFileReference; lastKnownFileType = sourcecode.swift; path = APIAccountResponse.swift; sourceTree = "<group>"; };
		01483B722117D80100D0DA87 /* APIAccountResponse+Test.swift */ = {isa = PBXFileReference; lastKnownFileType = sourcecode.swift; path = "APIAccountResponse+Test.swift"; sourceTree = "<group>"; };
		01483B762117DC3800D0DA87 /* Account+Test.swift */ = {isa = PBXFileReference; lastKnownFileType = sourcecode.swift; path = "Account+Test.swift"; sourceTree = "<group>"; };
		01483B7A2117E1FF00D0DA87 /* AccountTests.swift */ = {isa = PBXFileReference; lastKnownFileType = sourcecode.swift; path = AccountTests.swift; sourceTree = "<group>"; };
		01483B7D2117F51600D0DA87 /* AccountBalanceTier+Test.swift */ = {isa = PBXFileReference; lastKnownFileType = sourcecode.swift; path = "AccountBalanceTier+Test.swift"; sourceTree = "<group>"; };
		01483B812117F65500D0DA87 /* AccountBalanceTierTests.swift */ = {isa = PBXFileReference; lastKnownFileType = sourcecode.swift; path = AccountBalanceTierTests.swift; sourceTree = "<group>"; };
		01483B85211808DC00D0DA87 /* accounts_invalid.json */ = {isa = PBXFileReference; fileEncoding = 4; lastKnownFileType = text.json; path = accounts_invalid.json; sourceTree = "<group>"; };
		01483B86211808DE00D0DA87 /* accounts_valid.json */ = {isa = PBXFileReference; fileEncoding = 4; lastKnownFileType = text.json; path = accounts_valid.json; sourceTree = "<group>"; };
		01483B87211808DE00D0DA87 /* account_id_542.json */ = {isa = PBXFileReference; fileEncoding = 4; lastKnownFileType = text.json; path = account_id_542.json; sourceTree = "<group>"; };
		01483B9121190E1700D0DA87 /* APIAccountUpdateRequest.swift */ = {isa = PBXFileReference; lastKnownFileType = sourcecode.swift; path = APIAccountUpdateRequest.swift; sourceTree = "<group>"; };
		01483B93211913F200D0DA87 /* APIAccountUpdateRequest+Test.swift */ = {isa = PBXFileReference; lastKnownFileType = sourcecode.swift; path = "APIAccountUpdateRequest+Test.swift"; sourceTree = "<group>"; };
		01483B9721192C3900D0DA87 /* TransactionCategory+CoreDataClass.swift */ = {isa = PBXFileReference; lastKnownFileType = sourcecode.swift; path = "TransactionCategory+CoreDataClass.swift"; sourceTree = "<group>"; };
		01483B9B21192D4A00D0DA87 /* APITransactionCategoryResponse.swift */ = {isa = PBXFileReference; lastKnownFileType = sourcecode.swift; path = APITransactionCategoryResponse.swift; sourceTree = "<group>"; };
		01483B9D21192F1600D0DA87 /* BudgetCategory.swift */ = {isa = PBXFileReference; lastKnownFileType = sourcecode.swift; path = BudgetCategory.swift; sourceTree = "<group>"; };
		01483B9F2119318D00D0DA87 /* APITransactionCategoryResponse+Test.swift */ = {isa = PBXFileReference; lastKnownFileType = sourcecode.swift; path = "APITransactionCategoryResponse+Test.swift"; sourceTree = "<group>"; };
		01483BA32119321A00D0DA87 /* TransactionCategory+Test.swift */ = {isa = PBXFileReference; lastKnownFileType = sourcecode.swift; path = "TransactionCategory+Test.swift"; sourceTree = "<group>"; };
		01483BA721194AEC00D0DA87 /* TransactionCategoryTests.swift */ = {isa = PBXFileReference; lastKnownFileType = sourcecode.swift; path = TransactionCategoryTests.swift; sourceTree = "<group>"; };
		01483BAB2119564500D0DA87 /* transaction_categories_invalid.json */ = {isa = PBXFileReference; fileEncoding = 4; lastKnownFileType = text.json; path = transaction_categories_invalid.json; sourceTree = "<group>"; };
		01483BAC2119564600D0DA87 /* transaction_categories_valid.json */ = {isa = PBXFileReference; fileEncoding = 4; lastKnownFileType = text.json; path = transaction_categories_valid.json; sourceTree = "<group>"; };
		01483BB4211967A500D0DA87 /* Merchant+CoreDataClass.swift */ = {isa = PBXFileReference; lastKnownFileType = sourcecode.swift; path = "Merchant+CoreDataClass.swift"; sourceTree = "<group>"; };
		01483BB821196E2100D0DA87 /* APIMerchantResponse.swift */ = {isa = PBXFileReference; lastKnownFileType = sourcecode.swift; path = APIMerchantResponse.swift; sourceTree = "<group>"; };
		01483BBA2119706D00D0DA87 /* Merchant+Test.swift */ = {isa = PBXFileReference; lastKnownFileType = sourcecode.swift; path = "Merchant+Test.swift"; sourceTree = "<group>"; };
		01483BBE211970D700D0DA87 /* MerchantTests.swift */ = {isa = PBXFileReference; lastKnownFileType = sourcecode.swift; path = MerchantTests.swift; sourceTree = "<group>"; };
		01483BC22119718700D0DA87 /* APIMerchantResponse+Test.swift */ = {isa = PBXFileReference; lastKnownFileType = sourcecode.swift; path = "APIMerchantResponse+Test.swift"; sourceTree = "<group>"; };
		01483BC62119781A00D0DA87 /* merchants_invalid.json */ = {isa = PBXFileReference; fileEncoding = 4; lastKnownFileType = text.json; path = merchants_invalid.json; sourceTree = "<group>"; };
		01483BC72119781C00D0DA87 /* merchants_valid.json */ = {isa = PBXFileReference; fileEncoding = 4; lastKnownFileType = text.json; path = merchants_valid.json; sourceTree = "<group>"; };
		01527CBF20E1B5C300B5042A /* FrolloSDK.framework */ = {isa = PBXFileReference; explicitFileType = wrapper.framework; includeInIndex = 0; path = FrolloSDK.framework; sourceTree = BUILT_PRODUCTS_DIR; };
		01527CC220E1B5C300B5042A /* FrolloSDK.h */ = {isa = PBXFileReference; lastKnownFileType = sourcecode.c.h; path = FrolloSDK.h; sourceTree = "<group>"; };
		01527CC320E1B5C300B5042A /* Info.plist */ = {isa = PBXFileReference; lastKnownFileType = text.plist.xml; path = Info.plist; sourceTree = "<group>"; };
		01527CC820E1B5C300B5042A /* FrolloSDK iOS Tests.xctest */ = {isa = PBXFileReference; explicitFileType = wrapper.cfbundle; includeInIndex = 0; path = "FrolloSDK iOS Tests.xctest"; sourceTree = BUILT_PRODUCTS_DIR; };
		01527CCD20E1B5C300B5042A /* FrolloSDKTests.swift */ = {isa = PBXFileReference; lastKnownFileType = sourcecode.swift; path = FrolloSDKTests.swift; sourceTree = "<group>"; };
		01527CCF20E1B5C300B5042A /* Info.plist */ = {isa = PBXFileReference; lastKnownFileType = text.plist.xml; path = Info.plist; sourceTree = "<group>"; };
		01527CD720E1C2D700B5042A /* Package.swift */ = {isa = PBXFileReference; lastKnownFileType = sourcecode.swift; path = Package.swift; sourceTree = "<group>"; };
		01527CD820E1C5A600B5042A /* FrolloSDK.swift */ = {isa = PBXFileReference; lastKnownFileType = sourcecode.swift; path = FrolloSDK.swift; sourceTree = "<group>"; };
		01527CDA20E1CD1800B5042A /* Cartfile */ = {isa = PBXFileReference; lastKnownFileType = text; path = Cartfile; sourceTree = "<group>"; };
		01527CDB20E1CD1800B5042A /* README.md */ = {isa = PBXFileReference; lastKnownFileType = net.daringfireball.markdown; path = README.md; sourceTree = "<group>"; };
		01527CDC20E1CD1800B5042A /* Carthage.xcconfig */ = {isa = PBXFileReference; lastKnownFileType = text.xcconfig; path = Carthage.xcconfig; sourceTree = "<group>"; };
		01555F2721812C62004A313A /* DeviceRequestTests.swift */ = {isa = PBXFileReference; lastKnownFileType = sourcecode.swift; path = DeviceRequestTests.swift; sourceTree = "<group>"; };
		0159E46D2190F3BD002CC3BB /* PublicKeys.swift */ = {isa = PBXFileReference; lastKnownFileType = sourcecode.swift; path = PublicKeys.swift; sourceTree = "<group>"; };
		0159E47521926949002CC3BB /* PropertyListPersistence.swift */ = {isa = PBXFileReference; lastKnownFileType = sourcecode.swift; path = PropertyListPersistence.swift; sourceTree = "<group>"; };
		0159E47721926959002CC3BB /* UserDefaultsPersistence.swift */ = {isa = PBXFileReference; lastKnownFileType = sourcecode.swift; path = UserDefaultsPersistence.swift; sourceTree = "<group>"; };
		0159E4792193CBAD002CC3BB /* Merchant+CoreDataProperties.swift */ = {isa = PBXFileReference; lastKnownFileType = sourcecode.swift; path = "Merchant+CoreDataProperties.swift"; sourceTree = "<group>"; };
		0159E47A2193CBAD002CC3BB /* Transaction+CoreDataProperties.swift */ = {isa = PBXFileReference; lastKnownFileType = sourcecode.swift; path = "Transaction+CoreDataProperties.swift"; sourceTree = "<group>"; };
		0159E47B2193CBAD002CC3BB /* TransactionCategory+CoreDataProperties.swift */ = {isa = PBXFileReference; lastKnownFileType = sourcecode.swift; path = "TransactionCategory+CoreDataProperties.swift"; sourceTree = "<group>"; };
		0159E47D2193CBAD002CC3BB /* User+CoreDataProperties.swift */ = {isa = PBXFileReference; lastKnownFileType = sourcecode.swift; path = "User+CoreDataProperties.swift"; sourceTree = "<group>"; };
		0159E47E2193CBAD002CC3BB /* Provider+CoreDataProperties.swift */ = {isa = PBXFileReference; lastKnownFileType = sourcecode.swift; path = "Provider+CoreDataProperties.swift"; sourceTree = "<group>"; };
		0159E47F2193CBAD002CC3BB /* ProviderAccount+CoreDataProperties.swift */ = {isa = PBXFileReference; lastKnownFileType = sourcecode.swift; path = "ProviderAccount+CoreDataProperties.swift"; sourceTree = "<group>"; };
		0159E4802193CBAD002CC3BB /* Account+CoreDataProperties.swift */ = {isa = PBXFileReference; lastKnownFileType = sourcecode.swift; path = "Account+CoreDataProperties.swift"; sourceTree = "<group>"; };
		0159E4812193CBAD002CC3BB /* AccountBalanceTier+CoreDataProperties.swift */ = {isa = PBXFileReference; lastKnownFileType = sourcecode.swift; path = "AccountBalanceTier+CoreDataProperties.swift"; sourceTree = "<group>"; };
		015EEDD9210FC8760081AD76 /* APIService+Aggregation.swift */ = {isa = PBXFileReference; lastKnownFileType = sourcecode.swift; path = "APIService+Aggregation.swift"; sourceTree = "<group>"; };
		015EEDDB210FC9C60081AD76 /* AggregationEndpoint.swift */ = {isa = PBXFileReference; lastKnownFileType = sourcecode.swift; path = AggregationEndpoint.swift; sourceTree = "<group>"; };
		015EEDDD210FD7710081AD76 /* FailableCodable.swift */ = {isa = PBXFileReference; lastKnownFileType = sourcecode.swift; path = FailableCodable.swift; sourceTree = "<group>"; };
		015EEDE1210FDA760081AD76 /* APIProviderResponse+Test.swift */ = {isa = PBXFileReference; lastKnownFileType = sourcecode.swift; path = "APIProviderResponse+Test.swift"; sourceTree = "<group>"; };
		015EEDE9210FDAB20081AD76 /* AggregationRequestTests.swift */ = {isa = PBXFileReference; lastKnownFileType = sourcecode.swift; path = AggregationRequestTests.swift; sourceTree = "<group>"; };
		015EEDEE210FE51C0081AD76 /* providers_invalid.json */ = {isa = PBXFileReference; fileEncoding = 4; lastKnownFileType = text.json; path = providers_invalid.json; sourceTree = "<group>"; };
		015EEDEF210FE51C0081AD76 /* providers_valid.json */ = {isa = PBXFileReference; fileEncoding = 4; lastKnownFileType = text.json; path = providers_valid.json; sourceTree = "<group>"; };
		015EEDF0210FE51C0081AD76 /* provider_id_12345.json */ = {isa = PBXFileReference; fileEncoding = 4; lastKnownFileType = text.json; path = provider_id_12345.json; sourceTree = "<group>"; };
		015EEDFC211018420081AD76 /* ProviderTests.swift */ = {isa = PBXFileReference; lastKnownFileType = sourcecode.swift; path = ProviderTests.swift; sourceTree = "<group>"; };
		015EEE02211030F30081AD76 /* Aggregation.swift */ = {isa = PBXFileReference; lastKnownFileType = sourcecode.swift; path = Aggregation.swift; sourceTree = "<group>"; };
		015EEE04211037CE0081AD76 /* Provider+Test.swift */ = {isa = PBXFileReference; lastKnownFileType = sourcecode.swift; path = "Provider+Test.swift"; sourceTree = "<group>"; };
		0160953620F33EB10060791B /* Version.swift */ = {isa = PBXFileReference; lastKnownFileType = sourcecode.swift; path = Version.swift; sourceTree = "<group>"; };
		0160953920F41ECF0060791B /* VersionTests.swift */ = {isa = PBXFileReference; lastKnownFileType = sourcecode.swift; path = VersionTests.swift; sourceTree = "<group>"; };
		0160953D20F47FE10060791B /* TestInvalidDataModel.xcdatamodel */ = {isa = PBXFileReference; lastKnownFileType = wrapper.xcdatamodel; path = TestInvalidDataModel.xcdatamodel; sourceTree = "<group>"; };
		016097E5210AAAD90034E857 /* DeviceInfoTests.swift */ = {isa = PBXFileReference; lastKnownFileType = sourcecode.swift; path = DeviceInfoTests.swift; sourceTree = "<group>"; };
		016097E9210EA0D60034E857 /* XCTestCase+TempFolder.swift */ = {isa = PBXFileReference; lastKnownFileType = sourcecode.swift; path = "XCTestCase+TempFolder.swift"; sourceTree = "<group>"; };
		016097ED210EA27E0034E857 /* Keychain+Test.swift */ = {isa = PBXFileReference; lastKnownFileType = sourcecode.swift; path = "Keychain+Test.swift"; sourceTree = "<group>"; };
		016097F4210EE2BA0034E857 /* APIProviderResponse.swift */ = {isa = PBXFileReference; lastKnownFileType = sourcecode.swift; path = APIProviderResponse.swift; sourceTree = "<group>"; };
		016097F6210EE3300034E857 /* Provider+CoreDataClass.swift */ = {isa = PBXFileReference; lastKnownFileType = sourcecode.swift; path = "Provider+CoreDataClass.swift"; sourceTree = "<group>"; };
		01616B0B2186BFD5003EF2D0 /* APILogRequest.swift */ = {isa = PBXFileReference; lastKnownFileType = sourcecode.swift; path = APILogRequest.swift; sourceTree = "<group>"; };
		01616B0D2186C4E8003EF2D0 /* NetworkLoggerTests.swift */ = {isa = PBXFileReference; lastKnownFileType = sourcecode.swift; path = NetworkLoggerTests.swift; sourceTree = "<group>"; };
		016DD0A320EF365100F41919 /* APIErrorTests.swift */ = {isa = PBXFileReference; lastKnownFileType = sourcecode.swift; path = APIErrorTests.swift; sourceTree = "<group>"; };
		01704F5721FAD13D00666DAE /* ReportAccountBalance+CoreDataClass.swift */ = {isa = PBXFileReference; lastKnownFileType = sourcecode.swift; path = "ReportAccountBalance+CoreDataClass.swift"; sourceTree = "<group>"; };
		01704F5821FAD13D00666DAE /* ReportAccountBalance+CoreDataProperties.swift */ = {isa = PBXFileReference; lastKnownFileType = sourcecode.swift; path = "ReportAccountBalance+CoreDataProperties.swift"; sourceTree = "<group>"; };
		017391EF20EF001200C0BB32 /* APIErrorResponse.swift */ = {isa = PBXFileReference; lastKnownFileType = sourcecode.swift; path = APIErrorResponse.swift; sourceTree = "<group>"; };
		01743B07212BA3D00082DA00 /* captcha.bmp */ = {isa = PBXFileReference; lastKnownFileType = image.bmp; path = captcha.bmp; sourceTree = "<group>"; };
		01743B0B212BA9860082DA00 /* provider_login_form_question_answer.json */ = {isa = PBXFileReference; fileEncoding = 4; lastKnownFileType = text.json; path = provider_login_form_question_answer.json; sourceTree = "<group>"; };
		01743B0F212BC04E0082DA00 /* provider_login_form_token.json */ = {isa = PBXFileReference; fileEncoding = 4; lastKnownFileType = text.json; path = provider_login_form_token.json; sourceTree = "<group>"; };
		01743B13212BC3280082DA00 /* provider_login_form_options.json */ = {isa = PBXFileReference; fileEncoding = 4; lastKnownFileType = text.json; path = provider_login_form_options.json; sourceTree = "<group>"; };
		01743B17212BCF9A0082DA00 /* provider_login_form_validation.json */ = {isa = PBXFileReference; fileEncoding = 4; lastKnownFileType = text.json; path = provider_login_form_validation.json; sourceTree = "<group>"; };
		017B48682101B4FE00447E65 /* FrolloSDK macOS Tests.xctest */ = {isa = PBXFileReference; explicitFileType = wrapper.cfbundle; includeInIndex = 0; path = "FrolloSDK macOS Tests.xctest"; sourceTree = BUILT_PRODUCTS_DIR; };
		017B486C2105433B00447E65 /* PreferencesTests.swift */ = {isa = PBXFileReference; lastKnownFileType = sourcecode.swift; path = PreferencesTests.swift; sourceTree = "<group>"; };
		017B486F21054F0B00447E65 /* PreferencesPersistence.swift */ = {isa = PBXFileReference; lastKnownFileType = sourcecode.swift; path = PreferencesPersistence.swift; sourceTree = "<group>"; };
		017B487121055FBA00447E65 /* PropertyListPersistenceTests.swift */ = {isa = PBXFileReference; lastKnownFileType = sourcecode.swift; path = PropertyListPersistenceTests.swift; sourceTree = "<group>"; };
		017B48782105950F00447E65 /* FrolloSDK tvOS Test Host.app */ = {isa = PBXFileReference; explicitFileType = wrapper.application; includeInIndex = 0; path = "FrolloSDK tvOS Test Host.app"; sourceTree = BUILT_PRODUCTS_DIR; };
		017B487A2105950F00447E65 /* AppDelegate.swift */ = {isa = PBXFileReference; lastKnownFileType = sourcecode.swift; path = AppDelegate.swift; sourceTree = "<group>"; };
		017B487C2105950F00447E65 /* ViewController.swift */ = {isa = PBXFileReference; lastKnownFileType = sourcecode.swift; path = ViewController.swift; sourceTree = "<group>"; };
		017B487F2105950F00447E65 /* Base */ = {isa = PBXFileReference; lastKnownFileType = file.storyboard; name = Base; path = Base.lproj/Main.storyboard; sourceTree = "<group>"; };
		017B48812105951000447E65 /* Assets.xcassets */ = {isa = PBXFileReference; lastKnownFileType = folder.assetcatalog; path = Assets.xcassets; sourceTree = "<group>"; };
		017B48832105951000447E65 /* Info.plist */ = {isa = PBXFileReference; lastKnownFileType = text.plist.xml; path = Info.plist; sourceTree = "<group>"; };
		017B48C52105958100447E65 /* FrolloSDK tvOS Tests.xctest */ = {isa = PBXFileReference; explicitFileType = wrapper.cfbundle; includeInIndex = 0; path = "FrolloSDK tvOS Tests.xctest"; sourceTree = BUILT_PRODUCTS_DIR; };
		017B48C92105960000447E65 /* FrolloSDK tvOS Test Host.entitlements */ = {isa = PBXFileReference; lastKnownFileType = text.plist.entitlements; path = "FrolloSDK tvOS Test Host.entitlements"; sourceTree = "<group>"; };
		017B48D52106D4A000447E65 /* UserTests.swift */ = {isa = PBXFileReference; lastKnownFileType = sourcecode.swift; path = UserTests.swift; sourceTree = "<group>"; };
		017B48D92106E1C100447E65 /* User+CoreDataClass.swift */ = {isa = PBXFileReference; lastKnownFileType = sourcecode.swift; path = "User+CoreDataClass.swift"; sourceTree = "<group>"; };
		017B48DF2107FE6A00447E65 /* APIUserResponse.swift */ = {isa = PBXFileReference; lastKnownFileType = sourcecode.swift; path = APIUserResponse.swift; sourceTree = "<group>"; };
		017B48E12108287500447E65 /* user_details_complete.json */ = {isa = PBXFileReference; fileEncoding = 4; lastKnownFileType = text.json; path = user_details_complete.json; sourceTree = "<group>"; };
		017B48E22108287600447E65 /* user_details_incomplete.json */ = {isa = PBXFileReference; fileEncoding = 4; lastKnownFileType = text.json; path = user_details_incomplete.json; sourceTree = "<group>"; };
		017B48E32108287600447E65 /* user_details_invalid.json */ = {isa = PBXFileReference; fileEncoding = 4; lastKnownFileType = text.json; path = user_details_invalid.json; sourceTree = "<group>"; };
		017B48F02108356C00447E65 /* User+Test.swift */ = {isa = PBXFileReference; lastKnownFileType = sourcecode.swift; path = "User+Test.swift"; sourceTree = "<group>"; };
		017B48F621083A3500447E65 /* APIUserResponse+Test.swift */ = {isa = PBXFileReference; lastKnownFileType = sourcecode.swift; path = "APIUserResponse+Test.swift"; sourceTree = "<group>"; };
		017B48FB21084BA200447E65 /* AuthenticationTests.swift */ = {isa = PBXFileReference; lastKnownFileType = sourcecode.swift; path = AuthenticationTests.swift; sourceTree = "<group>"; };
		017B83A6221A4CBF0022884E /* Result.swift */ = {isa = PBXFileReference; lastKnownFileType = sourcecode.swift; path = Result.swift; sourceTree = "<group>"; };
		017E58CF217FD92D00DC56FF /* CachedObjects.swift */ = {isa = PBXFileReference; lastKnownFileType = sourcecode.swift; path = CachedObjects.swift; sourceTree = "<group>"; };
		017E58D1217FF86F00DC56FF /* DateExtensionsTests.swift */ = {isa = PBXFileReference; lastKnownFileType = sourcecode.swift; path = DateExtensionsTests.swift; sourceTree = "<group>"; };
		01819143211162DD000E0F80 /* UniqueManagedObject.swift */ = {isa = PBXFileReference; lastKnownFileType = sourcecode.swift; path = UniqueManagedObject.swift; sourceTree = "<group>"; };
		01819145211168C8000E0F80 /* APIUniqueResponse.swift */ = {isa = PBXFileReference; lastKnownFileType = sourcecode.swift; path = APIUniqueResponse.swift; sourceTree = "<group>"; };
		01819148211178D2000E0F80 /* ResponseHandler.swift */ = {isa = PBXFileReference; lastKnownFileType = sourcecode.swift; path = ResponseHandler.swift; sourceTree = "<group>"; };
		0181914D21117BC2000E0F80 /* AggregationTests.swift */ = {isa = PBXFileReference; lastKnownFileType = sourcecode.swift; path = AggregationTests.swift; sourceTree = "<group>"; };
		018240D921C8B3CB005705F9 /* FrolloSDKDataModel-1.2.0.xcdatamodel */ = {isa = PBXFileReference; lastKnownFileType = wrapper.xcdatamodel; path = "FrolloSDKDataModel-1.2.0.xcdatamodel"; sourceTree = "<group>"; };
		018240DB21C8B80B005705F9 /* Bill+CoreDataClass.swift */ = {isa = PBXFileReference; lastKnownFileType = sourcecode.swift; path = "Bill+CoreDataClass.swift"; sourceTree = "<group>"; };
		018240DC21C8B80B005705F9 /* Bill+CoreDataProperties.swift */ = {isa = PBXFileReference; lastKnownFileType = sourcecode.swift; path = "Bill+CoreDataProperties.swift"; sourceTree = "<group>"; };
		018240E021C8BAE3005705F9 /* APIBillResponse.swift */ = {isa = PBXFileReference; lastKnownFileType = sourcecode.swift; path = APIBillResponse.swift; sourceTree = "<group>"; };
		018240E221C8BB6A005705F9 /* APIBillsResponse.swift */ = {isa = PBXFileReference; lastKnownFileType = sourcecode.swift; path = APIBillsResponse.swift; sourceTree = "<group>"; };
		018501C421FFB31000069D87 /* APIAccountBalanceReportResponse.swift */ = {isa = PBXFileReference; lastKnownFileType = sourcecode.swift; path = APIAccountBalanceReportResponse.swift; sourceTree = "<group>"; };
		018501C621FFC56F00069D87 /* account_balance_reports_by_day_account_id_937_2018-10-29_2019-01-29.json */ = {isa = PBXFileReference; fileEncoding = 4; lastKnownFileType = text.json; path = "account_balance_reports_by_day_account_id_937_2018-10-29_2019-01-29.json"; sourceTree = "<group>"; };
		018501C721FFC56F00069D87 /* account_balance_reports_by_day_2018-10-29_2019-01-29.json */ = {isa = PBXFileReference; fileEncoding = 4; lastKnownFileType = text.json; path = "account_balance_reports_by_day_2018-10-29_2019-01-29.json"; sourceTree = "<group>"; };
		018501C821FFC56F00069D87 /* account_balance_reports_by_day_container_bank_2018-10-29_2019-01-29.json */ = {isa = PBXFileReference; fileEncoding = 4; lastKnownFileType = text.json; path = "account_balance_reports_by_day_container_bank_2018-10-29_2019-01-29.json"; sourceTree = "<group>"; };
		018501C921FFC56F00069D87 /* account_balance_reports_by_month_2018-10-29_2019-01-29.json */ = {isa = PBXFileReference; fileEncoding = 4; lastKnownFileType = text.json; path = "account_balance_reports_by_month_2018-10-29_2019-01-29.json"; sourceTree = "<group>"; };
		018501CA21FFC56F00069D87 /* account_balance_reports_by_week_2018-10-29_2019-01-29.json */ = {isa = PBXFileReference; fileEncoding = 4; lastKnownFileType = text.json; path = "account_balance_reports_by_week_2018-10-29_2019-01-29.json"; sourceTree = "<group>"; };
		018501DA2203A6E000069D87 /* account_balance_reports_by_month_2018-11-01_2019-02-01.json */ = {isa = PBXFileReference; fileEncoding = 4; lastKnownFileType = text.json; path = "account_balance_reports_by_month_2018-11-01_2019-02-01.json"; sourceTree = "<group>"; };
		018501DE2203AEB800069D87 /* ReportAccountBalance+Test.swift */ = {isa = PBXFileReference; lastKnownFileType = sourcecode.swift; path = "ReportAccountBalance+Test.swift"; sourceTree = "<group>"; };
		018501E522090C3400069D87 /* merchant_id_197.json */ = {isa = PBXFileReference; fileEncoding = 4; lastKnownFileType = text.json; path = merchant_id_197.json; sourceTree = "<group>"; };
		018501E922090EF800069D87 /* merchants_by_id.json */ = {isa = PBXFileReference; fileEncoding = 4; lastKnownFileType = text.json; path = merchants_by_id.json; sourceTree = "<group>"; };
		018501ED2209161900069D87 /* providers_updated.json */ = {isa = PBXFileReference; fileEncoding = 4; lastKnownFileType = text.json; path = providers_updated.json; sourceTree = "<group>"; };
		01874B6420F6C0C6005A7D0C /* frollo.cer */ = {isa = PBXFileReference; lastKnownFileType = file; path = frollo.cer; sourceTree = "<group>"; };
		01874B7320F81EA8005A7D0C /* UserEndpoint.swift */ = {isa = PBXFileReference; lastKnownFileType = sourcecode.swift; path = UserEndpoint.swift; sourceTree = "<group>"; };
		01874B7520F82158005A7D0C /* Endpoint.swift */ = {isa = PBXFileReference; lastKnownFileType = sourcecode.swift; path = Endpoint.swift; sourceTree = "<group>"; };
		01874B7720F82C98005A7D0C /* DeviceEndpoint.swift */ = {isa = PBXFileReference; lastKnownFileType = sourcecode.swift; path = DeviceEndpoint.swift; sourceTree = "<group>"; };
		01874B7A20F834D1005A7D0C /* UserRequestTests.swift */ = {isa = PBXFileReference; lastKnownFileType = sourcecode.swift; path = UserRequestTests.swift; sourceTree = "<group>"; };
		01874B7C20FD6FB9005A7D0C /* APIService+User.swift */ = {isa = PBXFileReference; lastKnownFileType = sourcecode.swift; path = "APIService+User.swift"; sourceTree = "<group>"; };
		01874B7E20FD9F21005A7D0C /* APIService+Device.swift */ = {isa = PBXFileReference; lastKnownFileType = sourcecode.swift; path = "APIService+Device.swift"; sourceTree = "<group>"; };
		01874B8020FDA1DB005A7D0C /* NetworkAuthenticator.swift */ = {isa = PBXFileReference; fileEncoding = 4; lastKnownFileType = sourcecode.swift; path = NetworkAuthenticator.swift; sourceTree = "<group>"; };
		018B0425216EC785008C34D7 /* Date.swift */ = {isa = PBXFileReference; lastKnownFileType = sourcecode.swift; path = Date.swift; sourceTree = "<group>"; };
		018B042B216EFD95008C34D7 /* Gemfile */ = {isa = PBXFileReference; lastKnownFileType = text; path = Gemfile; sourceTree = "<group>"; };
		01A1F5912148D645002B9A93 /* provider-public-key.der */ = {isa = PBXFileReference; lastKnownFileType = file; path = "provider-public-key.der"; sourceTree = "<group>"; };
		01A1F5922148D646002B9A93 /* provider-public-key.pem */ = {isa = PBXFileReference; fileEncoding = 4; lastKnownFileType = text; path = "provider-public-key.pem"; sourceTree = "<group>"; };
		01A1F5992148DBC9002B9A93 /* Data.swift */ = {isa = PBXFileReference; lastKnownFileType = sourcecode.swift; path = Data.swift; sourceTree = "<group>"; };
		01B896A320F2EDA30068069A /* error_invalid_value.json */ = {isa = PBXFileReference; fileEncoding = 4; lastKnownFileType = text.json; path = error_invalid_value.json; sourceTree = "<group>"; };
		01B896A420F2EDA30068069A /* error_invalid_auth_head.json */ = {isa = PBXFileReference; fileEncoding = 4; lastKnownFileType = text.json; path = error_invalid_auth_head.json; sourceTree = "<group>"; };
		01B896A520F2EDA30068069A /* error_invalid_access_token.json */ = {isa = PBXFileReference; fileEncoding = 4; lastKnownFileType = text.json; path = error_invalid_access_token.json; sourceTree = "<group>"; };
		01B896A620F2EDA30068069A /* error_value_must_differ.json */ = {isa = PBXFileReference; fileEncoding = 4; lastKnownFileType = text.json; path = error_value_must_differ.json; sourceTree = "<group>"; };
		01B896A720F2EDA30068069A /* error_value_over_limit.json */ = {isa = PBXFileReference; fileEncoding = 4; lastKnownFileType = text.json; path = error_value_over_limit.json; sourceTree = "<group>"; };
		01B896A820F2EDA30068069A /* error_invalid_refresh_token.json */ = {isa = PBXFileReference; fileEncoding = 4; lastKnownFileType = text.json; path = error_invalid_refresh_token.json; sourceTree = "<group>"; };
		01B896A920F2EDA30068069A /* error_invalid_username_password.json */ = {isa = PBXFileReference; fileEncoding = 4; lastKnownFileType = text.json; path = error_invalid_username_password.json; sourceTree = "<group>"; };
		01B896AA20F2EDA30068069A /* error_invalid_user_agent.json */ = {isa = PBXFileReference; fileEncoding = 4; lastKnownFileType = text.json; path = error_invalid_user_agent.json; sourceTree = "<group>"; };
		01B896AB20F2EDA30068069A /* error_server.json */ = {isa = PBXFileReference; fileEncoding = 4; lastKnownFileType = text.json; path = error_server.json; sourceTree = "<group>"; };
		01B896AC20F2EDA30068069A /* error_internal_exception.json */ = {isa = PBXFileReference; fileEncoding = 4; lastKnownFileType = text.json; path = error_internal_exception.json; sourceTree = "<group>"; };
		01B896AD20F2EDA30068069A /* error_suspended_user.json */ = {isa = PBXFileReference; fileEncoding = 4; lastKnownFileType = text.json; path = error_suspended_user.json; sourceTree = "<group>"; };
		01B896AE20F2EDA30068069A /* error_invalid_count.json */ = {isa = PBXFileReference; fileEncoding = 4; lastKnownFileType = text.json; path = error_invalid_count.json; sourceTree = "<group>"; };
		01B896AF20F2EDA30068069A /* error_duplicate.json */ = {isa = PBXFileReference; fileEncoding = 4; lastKnownFileType = text.json; path = error_duplicate.json; sourceTree = "<group>"; };
		01B896B020F2EDA30068069A /* error_invalid_length.json */ = {isa = PBXFileReference; fileEncoding = 4; lastKnownFileType = text.json; path = error_invalid_length.json; sourceTree = "<group>"; };
		01B896B120F2EDA30068069A /* error_not_found.json */ = {isa = PBXFileReference; fileEncoding = 4; lastKnownFileType = text.json; path = error_not_found.json; sourceTree = "<group>"; };
		01B896B220F2EDA30068069A /* error_aggregator.json */ = {isa = PBXFileReference; fileEncoding = 4; lastKnownFileType = text.json; path = error_aggregator.json; sourceTree = "<group>"; };
		01B896B320F2EDA30068069A /* error_suspended_device.json */ = {isa = PBXFileReference; fileEncoding = 4; lastKnownFileType = text.json; path = error_suspended_device.json; sourceTree = "<group>"; };
		01B896B420F2EDA30068069A /* error_not_allowed.json */ = {isa = PBXFileReference; fileEncoding = 4; lastKnownFileType = text.json; path = error_not_allowed.json; sourceTree = "<group>"; };
		01B896C720F3106A0068069A /* error_unknown_code.json */ = {isa = PBXFileReference; fileEncoding = 4; lastKnownFileType = text.json; path = error_unknown_code.json; sourceTree = "<group>"; };
		01B896C820F3106A0068069A /* error_bad_format.json */ = {isa = PBXFileReference; fileEncoding = 4; lastKnownFileType = text.json; path = error_bad_format.json; sourceTree = "<group>"; };
		01B896C920F3106B0068069A /* error_missing_code.json */ = {isa = PBXFileReference; fileEncoding = 4; lastKnownFileType = text.json; path = error_missing_code.json; sourceTree = "<group>"; };
		01B896CD20F3169F0068069A /* DataErrorTests.swift */ = {isa = PBXFileReference; lastKnownFileType = sourcecode.swift; path = DataErrorTests.swift; sourceTree = "<group>"; };
		01B896CF20F32D5E0068069A /* NetworkErrorTests.swift */ = {isa = PBXFileReference; lastKnownFileType = sourcecode.swift; path = NetworkErrorTests.swift; sourceTree = "<group>"; };
		01BB5A50221CC727000C03F0 /* DatabaseResetTests.swift */ = {isa = PBXFileReference; lastKnownFileType = sourcecode.swift; path = DatabaseResetTests.swift; sourceTree = "<group>"; };
		01BB5A54221CD2AE000C03F0 /* FrolloSDKConfiguration.swift */ = {isa = PBXFileReference; lastKnownFileType = sourcecode.swift; path = FrolloSDKConfiguration.swift; sourceTree = "<group>"; };
		01BB5A56221CDDA1000C03F0 /* FrolloSDKConfiguration+Test.swift */ = {isa = PBXFileReference; lastKnownFileType = sourcecode.swift; path = "FrolloSDKConfiguration+Test.swift"; sourceTree = "<group>"; };
		01BB5A5B221D1A26000C03F0 /* OAuthTokenRequest.swift */ = {isa = PBXFileReference; lastKnownFileType = sourcecode.swift; path = OAuthTokenRequest.swift; sourceTree = "<group>"; };
		01BB5A5D221E00AA000C03F0 /* OAuthTokenResponse.swift */ = {isa = PBXFileReference; lastKnownFileType = sourcecode.swift; path = OAuthTokenResponse.swift; sourceTree = "<group>"; };
		01BB5A63221E07D0000C03F0 /* HTTPHeader.swift */ = {isa = PBXFileReference; lastKnownFileType = sourcecode.swift; path = HTTPHeader.swift; sourceTree = "<group>"; };
		01BB5A67221E1E21000C03F0 /* OAuthService.swift */ = {isa = PBXFileReference; lastKnownFileType = sourcecode.swift; path = OAuthService.swift; sourceTree = "<group>"; };
		01BB5A69221E1E2F000C03F0 /* APIService.swift */ = {isa = PBXFileReference; lastKnownFileType = sourcecode.swift; path = APIService.swift; sourceTree = "<group>"; };
		01BB5A6C221F54A3000C03F0 /* OAuthServiceTests.swift */ = {isa = PBXFileReference; lastKnownFileType = sourcecode.swift; path = OAuthServiceTests.swift; sourceTree = "<group>"; };
		01BB5A71221F55F9000C03F0 /* OAuthTokenRequest+Test.swift */ = {isa = PBXFileReference; lastKnownFileType = sourcecode.swift; path = "OAuthTokenRequest+Test.swift"; sourceTree = "<group>"; };
		01BB5A76221F5973000C03F0 /* token_valid.json */ = {isa = PBXFileReference; fileEncoding = 4; lastKnownFileType = text.json; path = token_valid.json; sourceTree = "<group>"; };
		01BB5A7A221F8054000C03F0 /* token_invalid.json */ = {isa = PBXFileReference; fileEncoding = 4; lastKnownFileType = text.json; path = token_invalid.json; sourceTree = "<group>"; };
		01BC3D0A2165C1EB0065A4B8 /* OTP.swift */ = {isa = PBXFileReference; fileEncoding = 4; lastKnownFileType = sourcecode.swift; path = OTP.swift; sourceTree = "<group>"; };
		01BC3D0C2165C5500065A4B8 /* OTPTests.swift */ = {isa = PBXFileReference; lastKnownFileType = sourcecode.swift; path = OTPTests.swift; sourceTree = "<group>"; };
		01BC3D102166D90C0065A4B8 /* APIUserRegisterRequest.swift */ = {isa = PBXFileReference; lastKnownFileType = sourcecode.swift; path = APIUserRegisterRequest.swift; sourceTree = "<group>"; };
		01BC3D122166E1BC0065A4B8 /* APIUserRegisterRequest+Test.swift */ = {isa = PBXFileReference; lastKnownFileType = sourcecode.swift; path = "APIUserRegisterRequest+Test.swift"; sourceTree = "<group>"; };
		01C824E820EB2F570093400E /* Data+Random.swift */ = {isa = PBXFileReference; lastKnownFileType = sourcecode.swift; path = "Data+Random.swift"; sourceTree = "<group>"; };
		01C824EB20EC34BA0093400E /* Log.swift */ = {isa = PBXFileReference; lastKnownFileType = sourcecode.swift; path = Log.swift; sourceTree = "<group>"; };
		01C824ED20EC40FD0093400E /* ConsoleLogger.swift */ = {isa = PBXFileReference; lastKnownFileType = sourcecode.swift; path = ConsoleLogger.swift; sourceTree = "<group>"; };
		01C824EF20EC410B0093400E /* NetworkLogger.swift */ = {isa = PBXFileReference; lastKnownFileType = sourcecode.swift; path = NetworkLogger.swift; sourceTree = "<group>"; };
		01C824F220EC4D600093400E /* LogTests.swift */ = {isa = PBXFileReference; lastKnownFileType = sourcecode.swift; path = LogTests.swift; sourceTree = "<group>"; };
		01C824F420EC75560093400E /* FileLogger.swift */ = {isa = PBXFileReference; lastKnownFileType = sourcecode.swift; path = FileLogger.swift; sourceTree = "<group>"; };
		01C824F620EC7AC30093400E /* FileLoggerTests.swift */ = {isa = PBXFileReference; lastKnownFileType = sourcecode.swift; path = FileLoggerTests.swift; sourceTree = "<group>"; };
		01C824F820EC8EF90093400E /* ConsoleLoggerTests.swift */ = {isa = PBXFileReference; lastKnownFileType = sourcecode.swift; path = ConsoleLoggerTests.swift; sourceTree = "<group>"; };
		01C824FC20EDD6630093400E /* FrolloSDKError.swift */ = {isa = PBXFileReference; lastKnownFileType = sourcecode.swift; path = FrolloSDKError.swift; sourceTree = "<group>"; };
		01C8250220EDDB340093400E /* APIError.swift */ = {isa = PBXFileReference; lastKnownFileType = sourcecode.swift; path = APIError.swift; sourceTree = "<group>"; };
		01C8250420EDDB410093400E /* NetworkError.swift */ = {isa = PBXFileReference; lastKnownFileType = sourcecode.swift; path = NetworkError.swift; sourceTree = "<group>"; };
		01C8250620EDDB4F0093400E /* DataError.swift */ = {isa = PBXFileReference; lastKnownFileType = sourcecode.swift; path = DataError.swift; sourceTree = "<group>"; };
		01C8250E20EDEF250093400E /* en */ = {isa = PBXFileReference; lastKnownFileType = text.plist.strings; name = en; path = en.lproj/Localizable.strings; sourceTree = "<group>"; };
		01C8251320EDF6200093400E /* Localization.swift */ = {isa = PBXFileReference; lastKnownFileType = sourcecode.swift; path = Localization.swift; sourceTree = "<group>"; };
		01E0819220FDB6F30036133F /* NetworkAuthenticatorTests.swift */ = {isa = PBXFileReference; lastKnownFileType = sourcecode.swift; path = NetworkAuthenticatorTests.swift; sourceTree = "<group>"; };
		01E0819520FDBA850036133F /* Cartfile.private */ = {isa = PBXFileReference; lastKnownFileType = text; path = Cartfile.private; sourceTree = "<group>"; };
		01E0819720FDC0E90036133F /* refresh_token_valid.json */ = {isa = PBXFileReference; fileEncoding = 4; lastKnownFileType = text.json; path = refresh_token_valid.json; sourceTree = "<group>"; };
		01E5BEDF222786DF003D85FD /* OAuthErrorTests.swift */ = {isa = PBXFileReference; lastKnownFileType = sourcecode.swift; path = OAuthErrorTests.swift; sourceTree = "<group>"; };
		01E5BF772227A475003D85FD /* FrolloSDKCore.framework */ = {isa = PBXFileReference; explicitFileType = wrapper.framework; includeInIndex = 0; path = FrolloSDKCore.framework; sourceTree = BUILT_PRODUCTS_DIR; };
		01E5BF792227A796003D85FD /* FrolloSDKCore-Info.plist */ = {isa = PBXFileReference; lastKnownFileType = text.plist.xml; path = "FrolloSDKCore-Info.plist"; sourceTree = "<group>"; };
		01E5BF7A222895CA003D85FD /* APITransactionSummaryResponse.swift */ = {isa = PBXFileReference; lastKnownFileType = sourcecode.swift; path = APITransactionSummaryResponse.swift; sourceTree = "<group>"; };
		01E5BF7D2228B031003D85FD /* transaction_summary.json */ = {isa = PBXFileReference; fileEncoding = 4; lastKnownFileType = text.json; path = transaction_summary.json; sourceTree = "<group>"; };
		01E5BF81222C88E8003D85FD /* transaction_id_99703_excluded.json */ = {isa = PBXFileReference; fileEncoding = 4; lastKnownFileType = text.json; path = transaction_id_99703_excluded.json; sourceTree = "<group>"; };
		01E5BF85222CC8E5003D85FD /* transactions_2018-12-04_count_200_skip_0.json */ = {isa = PBXFileReference; fileEncoding = 4; lastKnownFileType = text.json; path = "transactions_2018-12-04_count_200_skip_0.json"; sourceTree = "<group>"; };
		01E5BF86222CC8E6003D85FD /* transactions_2018-12-04_count_200_skip_200.json */ = {isa = PBXFileReference; fileEncoding = 4; lastKnownFileType = text.json; path = "transactions_2018-12-04_count_200_skip_200.json"; sourceTree = "<group>"; };
		01E837592149F08100A50E15 /* LoginFormError.swift */ = {isa = PBXFileReference; lastKnownFileType = sourcecode.swift; path = LoginFormError.swift; sourceTree = "<group>"; };
		01EAAEDE214B6185003D1EAC /* APIProviderAccountCreateRequest.swift */ = {isa = PBXFileReference; lastKnownFileType = sourcecode.swift; path = APIProviderAccountCreateRequest.swift; sourceTree = "<group>"; };
		01EAAEE0214F351D003D1EAC /* APIProviderAccountUpdateRequest.swift */ = {isa = PBXFileReference; lastKnownFileType = sourcecode.swift; path = APIProviderAccountUpdateRequest.swift; sourceTree = "<group>"; };
		01EAAEE22150663A003D1EAC /* APIUserUpdateRequest.swift */ = {isa = PBXFileReference; lastKnownFileType = sourcecode.swift; path = APIUserUpdateRequest.swift; sourceTree = "<group>"; };
		01ED8FC5211A5DE800ACE691 /* Transaction+CoreDataClass.swift */ = {isa = PBXFileReference; lastKnownFileType = sourcecode.swift; path = "Transaction+CoreDataClass.swift"; sourceTree = "<group>"; };
		01ED8FC9211A5E7A00ACE691 /* APITransactionResponse.swift */ = {isa = PBXFileReference; lastKnownFileType = sourcecode.swift; path = APITransactionResponse.swift; sourceTree = "<group>"; };
		01ED8FCB211A660900ACE691 /* APITransactionResponse+Test.swift */ = {isa = PBXFileReference; lastKnownFileType = sourcecode.swift; path = "APITransactionResponse+Test.swift"; sourceTree = "<group>"; };
		01ED8FCF211A672C00ACE691 /* Transaction+Test.swift */ = {isa = PBXFileReference; lastKnownFileType = sourcecode.swift; path = "Transaction+Test.swift"; sourceTree = "<group>"; };
		01ED8FD3211A684E00ACE691 /* TransactionTests.swift */ = {isa = PBXFileReference; lastKnownFileType = sourcecode.swift; path = TransactionTests.swift; sourceTree = "<group>"; };
		01ED8FD7211A846300ACE691 /* transactions_2018-08-01_invalid.json */ = {isa = PBXFileReference; fileEncoding = 4; lastKnownFileType = text.json; path = "transactions_2018-08-01_invalid.json"; sourceTree = "<group>"; };
		01ED8FD8211A846500ACE691 /* transactions_2018-08-01_valid.json */ = {isa = PBXFileReference; fileEncoding = 4; lastKnownFileType = text.json; path = "transactions_2018-08-01_valid.json"; sourceTree = "<group>"; };
		01ED8FDF211A868F00ACE691 /* transaction_id_99703.json */ = {isa = PBXFileReference; fileEncoding = 4; lastKnownFileType = text.json; path = transaction_id_99703.json; sourceTree = "<group>"; };
		01EED85C20E5A7EA00F4516B /* Authentication.swift */ = {isa = PBXFileReference; fileEncoding = 4; lastKnownFileType = sourcecode.swift; path = Authentication.swift; sourceTree = "<group>"; };
		01EED85F20E5A7EA00F4516B /* Network.swift */ = {isa = PBXFileReference; fileEncoding = 4; lastKnownFileType = sourcecode.swift; path = Network.swift; sourceTree = "<group>"; };
		01EED86120E5A7EA00F4516B /* Preferences.swift */ = {isa = PBXFileReference; fileEncoding = 4; lastKnownFileType = sourcecode.swift; path = Preferences.swift; sourceTree = "<group>"; };
		01EED86A20E5AA5B00F4516B /* FrolloSDKDataModel-1.0.0.xcdatamodel */ = {isa = PBXFileReference; lastKnownFileType = wrapper.xcdatamodel; path = "FrolloSDKDataModel-1.0.0.xcdatamodel"; sourceTree = "<group>"; };
		01EED86D20E5AAAB00F4516B /* Database.swift */ = {isa = PBXFileReference; lastKnownFileType = sourcecode.swift; path = Database.swift; sourceTree = "<group>"; };
		01EEDB1A20EAE2CE00F4516B /* DatabaseTests.swift */ = {isa = PBXFileReference; lastKnownFileType = sourcecode.swift; path = DatabaseTests.swift; sourceTree = "<group>"; };
		01EEDB1C20EAEA2000F4516B /* DatabaseMigrationTests.swift */ = {isa = PBXFileReference; lastKnownFileType = sourcecode.swift; path = DatabaseMigrationTests.swift; sourceTree = "<group>"; };
		01F220E220FEAC7600C70B00 /* APITokenResponse.swift */ = {isa = PBXFileReference; lastKnownFileType = sourcecode.swift; path = APITokenResponse.swift; sourceTree = "<group>"; };
		01F220E820FECA8900C70B00 /* refresh_token_invalid.json */ = {isa = PBXFileReference; fileEncoding = 4; lastKnownFileType = text.json; path = refresh_token_invalid.json; sourceTree = "<group>"; };
<<<<<<< HEAD
		2F657DA2223B26B300471B85 /* Survey.swift */ = {isa = PBXFileReference; lastKnownFileType = sourcecode.swift; path = Survey.swift; sourceTree = "<group>"; };
		2F657DA4223B2FB300471B85 /* Surveys.swift */ = {isa = PBXFileReference; lastKnownFileType = sourcecode.swift; path = Surveys.swift; sourceTree = "<group>"; };
		2F657DA6223B314100471B85 /* APIService+Surveys.swift */ = {isa = PBXFileReference; lastKnownFileType = sourcecode.swift; path = "APIService+Surveys.swift"; sourceTree = "<group>"; };
		2F657DA8223B323A00471B85 /* SurveysEndpoint.swift */ = {isa = PBXFileReference; lastKnownFileType = sourcecode.swift; path = SurveysEndpoint.swift; sourceTree = "<group>"; };
		2F657DAB223B39EE00471B85 /* SurveysTests.swift */ = {isa = PBXFileReference; lastKnownFileType = sourcecode.swift; path = SurveysTests.swift; sourceTree = "<group>"; };
		2F657DAE223B467000471B85 /* survey_response.json */ = {isa = PBXFileReference; fileEncoding = 4; lastKnownFileType = text.json; path = survey_response.json; sourceTree = "<group>"; };
		2F657DB4223B56DF00471B85 /* submit_survey_response.json */ = {isa = PBXFileReference; fileEncoding = 4; lastKnownFileType = text.json; path = submit_survey_response.json; sourceTree = "<group>"; };
=======
		2FE180072248892800B87AAB /* OAuth2ErrorResponse.swift */ = {isa = PBXFileReference; lastKnownFileType = sourcecode.swift; path = OAuth2ErrorResponse.swift; sourceTree = "<group>"; };
		2FE180092248973500B87AAB /* OAuth2Error.swift */ = {isa = PBXFileReference; lastKnownFileType = sourcecode.swift; path = OAuth2Error.swift; sourceTree = "<group>"; };
		2FE1800F2248A9D000B87AAB /* error_oauth2_server.json */ = {isa = PBXFileReference; fileEncoding = 4; lastKnownFileType = text.json; path = error_oauth2_server.json; sourceTree = "<group>"; };
		2FE180142248AA9200B87AAB /* OAuth2ErrorTests.swift */ = {isa = PBXFileReference; lastKnownFileType = sourcecode.swift; path = OAuth2ErrorTests.swift; sourceTree = "<group>"; };
		2FE1801C224987EB00B87AAB /* error_oauth2_invalid_request.json */ = {isa = PBXFileReference; fileEncoding = 4; lastKnownFileType = text.json; path = error_oauth2_invalid_request.json; sourceTree = "<group>"; };
		2FE1802122498A2100B87AAB /* error_oauth2_invalid_client.json */ = {isa = PBXFileReference; fileEncoding = 4; lastKnownFileType = text.json; path = error_oauth2_invalid_client.json; sourceTree = "<group>"; };
		2FE1802222498A2100B87AAB /* error_oauth2_invalid_scope.json */ = {isa = PBXFileReference; fileEncoding = 4; lastKnownFileType = text.json; path = error_oauth2_invalid_scope.json; sourceTree = "<group>"; };
		2FE1802322498A2100B87AAB /* error_oauth2_invalid_grant.json */ = {isa = PBXFileReference; fileEncoding = 4; lastKnownFileType = text.json; path = error_oauth2_invalid_grant.json; sourceTree = "<group>"; };
		2FE1802422498A2200B87AAB /* error_oauth2_unauthorized_client.json */ = {isa = PBXFileReference; fileEncoding = 4; lastKnownFileType = text.json; path = error_oauth2_unauthorized_client.json; sourceTree = "<group>"; };
>>>>>>> d45967bd
/* End PBXFileReference section */

/* Begin PBXFrameworksBuildPhase section */
		0136D22D2101775B0062EAEA /* Frameworks */ = {
			isa = PBXFrameworksBuildPhase;
			buildActionMask = 2147483647;
			files = (
			);
			runOnlyForDeploymentPostprocessing = 0;
		};
		01527CBB20E1B5C300B5042A /* Frameworks */ = {
			isa = PBXFrameworksBuildPhase;
			buildActionMask = 2147483647;
			files = (
			);
			runOnlyForDeploymentPostprocessing = 0;
		};
		01527CC520E1B5C300B5042A /* Frameworks */ = {
			isa = PBXFrameworksBuildPhase;
			buildActionMask = 2147483647;
			files = (
				01527CC920E1B5C300B5042A /* FrolloSDK.framework in Frameworks */,
			);
			runOnlyForDeploymentPostprocessing = 0;
		};
		017B48422101B4FE00447E65 /* Frameworks */ = {
			isa = PBXFrameworksBuildPhase;
			buildActionMask = 2147483647;
			files = (
				017B48432101B4FE00447E65 /* FrolloSDK.framework in Frameworks */,
			);
			runOnlyForDeploymentPostprocessing = 0;
		};
		017B48752105950F00447E65 /* Frameworks */ = {
			isa = PBXFrameworksBuildPhase;
			buildActionMask = 2147483647;
			files = (
			);
			runOnlyForDeploymentPostprocessing = 0;
		};
		017B489F2105958100447E65 /* Frameworks */ = {
			isa = PBXFrameworksBuildPhase;
			buildActionMask = 2147483647;
			files = (
				017B48A02105958100447E65 /* FrolloSDK.framework in Frameworks */,
			);
			runOnlyForDeploymentPostprocessing = 0;
		};
		01E5BF6F2227A475003D85FD /* Frameworks */ = {
			isa = PBXFrameworksBuildPhase;
			buildActionMask = 2147483647;
			files = (
			);
			runOnlyForDeploymentPostprocessing = 0;
		};
/* End PBXFrameworksBuildPhase section */

/* Begin PBXGroup section */
		0101949C20F595C900334482 /* Network */ = {
			isa = PBXGroup;
			children = (
				01BB5A6B221F5484000C03F0 /* OAuth */,
				01874B7920F834BD005A7D0C /* API */,
				0101949D20F595F300334482 /* NetworkTests.swift */,
				01E0819220FDB6F30036133F /* NetworkAuthenticatorTests.swift */,
			);
			path = Network;
			sourceTree = "<group>";
		};
		0101A8E121C9C24700DCFCEB /* Bills */ = {
			isa = PBXGroup;
			children = (
				0101A90721CC90DF00DCFCEB /* bill_id_12345.json */,
				01405E6D21DF1D2D009356CC /* bill_payment_id_12345.json */,
				01405E5B21DED30E009356CC /* bill_payments_2018-12-01_valid.json */,
				0101A8E221C9C24700DCFCEB /* bills_valid.json */,
			);
			path = Bills;
			sourceTree = "<group>";
		};
		0101A8EA21CC4F6B00DCFCEB /* Bills */ = {
			isa = PBXGroup;
			children = (
				01405E5121DDB0AF009356CC /* APIBillCreateRequest+Test.swift */,
				0101A8ED21CC4FBD00DCFCEB /* APIBillResponse+Test.swift */,
				0101A8EB21CC4F9300DCFCEB /* APIBillsResponse+Test.swift */,
				01405E4B21DD6A62009356CC /* APIBillUpdateRequest+Test.swift */,
				01405E6921DEE067009356CC /* APIBillPaymentResponse+Test.swift */,
				011C198A21E30B7B00490EDD /* APIBillPaymentUpdateRequest+Test.swift */,
			);
			path = Bills;
			sourceTree = "<group>";
		};
		0101A8F421CC54DA00DCFCEB /* Bills */ = {
			isa = PBXGroup;
			children = (
				0101A8F521CC54F000DCFCEB /* Bill+Test.swift */,
				0101A8FC21CC832600DCFCEB /* BillTests.swift */,
				01405E6021DEDFD2009356CC /* BillPayment+Test.swift */,
				01405E6221DEDFE9009356CC /* BillPaymentTests.swift */,
			);
			path = Bills;
			sourceTree = "<group>";
		};
		0101A8F921CC647700DCFCEB /* Bills */ = {
			isa = PBXGroup;
			children = (
				0101A8FA21CC649000DCFCEB /* Bills.swift */,
			);
			path = Bills;
			sourceTree = "<group>";
		};
		0101A90221CC8AA500DCFCEB /* Bills */ = {
			isa = PBXGroup;
			children = (
				0101A90321CC8ABA00DCFCEB /* BillsTests.swift */,
			);
			path = Bills;
			sourceTree = "<group>";
		};
		0104E02921E84EC700D98EE7 /* Reports */ = {
			isa = PBXGroup;
			children = (
				01704F5721FAD13D00666DAE /* ReportAccountBalance+CoreDataClass.swift */,
				01704F5821FAD13D00666DAE /* ReportAccountBalance+CoreDataProperties.swift */,
				0104E02C21E84EED00D98EE7 /* ReportTransactionCurrent+CoreDataClass.swift */,
				0104E02D21E84EED00D98EE7 /* ReportTransactionCurrent+CoreDataProperties.swift */,
				0104E02A21E84EED00D98EE7 /* ReportTransactionHistory+CoreDataClass.swift */,
				0104E02B21E84EED00D98EE7 /* ReportTransactionHistory+CoreDataProperties.swift */,
			);
			path = Reports;
			sourceTree = "<group>";
		};
		011F813C219D251000A1495F /* Events */ = {
			isa = PBXGroup;
			children = (
				011F813D219D254000A1495F /* APIEventCreateRequest.swift */,
			);
			path = Events;
			sourceTree = "<group>";
		};
		011F8147219D317900A1495F /* Events */ = {
			isa = PBXGroup;
			children = (
				011F814B219D35ED00A1495F /* EventsTests.swift */,
			);
			path = Events;
			sourceTree = "<group>";
		};
		011F8148219D31AB00A1495F /* Events */ = {
			isa = PBXGroup;
			children = (
				011F8149219D31C000A1495F /* Events.swift */,
			);
			path = Events;
			sourceTree = "<group>";
		};
		011F8151219E636900A1495F /* Notifications */ = {
			isa = PBXGroup;
			children = (
				011F8152219E637E00A1495F /* Notifications.swift */,
			);
			path = Notifications;
			sourceTree = "<group>";
		};
		01236D0521EBEBCF008DD61A /* Reports */ = {
			isa = PBXGroup;
			children = (
				018501C421FFB31000069D87 /* APIAccountBalanceReportResponse.swift */,
				01236D0B21EBF5AA008DD61A /* APITransactionCurrentReportResponse.swift */,
				01236D0621EBEC09008DD61A /* APITransactionHistoryReportResponse.swift */,
			);
			path = Reports;
			sourceTree = "<group>";
		};
		01236D0821EBF4CD008DD61A /* Reports */ = {
			isa = PBXGroup;
			children = (
				01236D0921EBF4E5008DD61A /* Reports.swift */,
			);
			path = Reports;
			sourceTree = "<group>";
		};
		01236D1521EC2441008DD61A /* Reports */ = {
			isa = PBXGroup;
			children = (
				01236D1621EC2466008DD61A /* APITransactionHistoryReportResponse+Test.swift */,
			);
			path = Reports;
			sourceTree = "<group>";
		};
		01236D1A21EC2FA2008DD61A /* Reports */ = {
			isa = PBXGroup;
			children = (
				018501DE2203AEB800069D87 /* ReportAccountBalance+Test.swift */,
				01236D1B21EC2FCB008DD61A /* ReportTransactionCurrent+Test.swift */,
				01236D1F21EC32EA008DD61A /* ReportTransactionHistory+Test.swift */,
			);
			path = Reports;
			sourceTree = "<group>";
		};
		01236D3321EEBE30008DD61A /* Reports */ = {
			isa = PBXGroup;
			children = (
				018501DA2203A6E000069D87 /* account_balance_reports_by_month_2018-11-01_2019-02-01.json */,
				018501C721FFC56F00069D87 /* account_balance_reports_by_day_2018-10-29_2019-01-29.json */,
				018501C621FFC56F00069D87 /* account_balance_reports_by_day_account_id_937_2018-10-29_2019-01-29.json */,
				018501C821FFC56F00069D87 /* account_balance_reports_by_day_container_bank_2018-10-29_2019-01-29.json */,
				018501C921FFC56F00069D87 /* account_balance_reports_by_month_2018-10-29_2019-01-29.json */,
				018501CA21FFC56F00069D87 /* account_balance_reports_by_week_2018-10-29_2019-01-29.json */,
				01236D5921EED5F6008DD61A /* transaction_reports_current_budget_category.json */,
				01236D5621EED5F6008DD61A /* transaction_reports_current_merchant.json */,
				01236D5721EED5F6008DD61A /* transaction_reports_current_txn_category_3_days.json */,
				01236D5821EED5F6008DD61A /* transaction_reports_current_txn_category_lifestyle.json */,
				01236D5421EED5F6008DD61A /* transaction_reports_current_txn_category_living.json */,
				01236D5521EED5F6008DD61A /* transaction_reports_current_txn_category.json */,
				01236D3821EEBE30008DD61A /* transaction_reports_history_budget_category_monthly_2018-01-01_2018-12-31.json */,
				01236D3921EEBE30008DD61A /* transaction_reports_history_merchant_monthly_2018-01-01_2018-12-31.json */,
				01236D3421EEBE30008DD61A /* transaction_reports_history_txn_category_daily_2018-01-01_2018-12-31.json */,
				01236D3721EEBE30008DD61A /* transaction_reports_history_txn_category_monthly_2018-01-01_2018-12-31.json */,
				01236D3621EEBE30008DD61A /* transaction_reports_history_txn_category_monthly_2018-03_01_2019-03-31.json */,
				01236D3A21EEBE30008DD61A /* transaction_reports_history_txn_category_monthly_lifestyle_2018-01-01_2018-12-31.json */,
				01236D3521EEBE30008DD61A /* transaction_reports_history_txn_category_monthly_living_2018-01-01_2018-12-31.json */,
				01236D3B21EEBE30008DD61A /* transaction_reports_history_txn_category_weekly_2018-01-01_2018-12-31.json */,
			);
			path = Reports;
			sourceTree = "<group>";
		};
		01236D6C21EED6FA008DD61A /* Reports */ = {
			isa = PBXGroup;
			children = (
				01236D6D21EED72C008DD61A /* ReportsTests.swift */,
			);
			path = Reports;
			sourceTree = "<group>";
		};
		0126068121990158005D8377 /* Messages */ = {
			isa = PBXGroup;
			children = (
				0126068221990377005D8377 /* Messages.swift */,
			);
			path = Messages;
			sourceTree = "<group>";
		};
		0126068421990397005D8377 /* Messages */ = {
			isa = PBXGroup;
			children = (
				0126068621991963005D8377 /* Message+CoreDataClass.swift */,
				0126068721991963005D8377 /* Message+CoreDataProperties.swift */,
				012606AA219A784C005D8377 /* MessageHTML+CoreDataClass.swift */,
				012606AB219A784C005D8377 /* MessageHTML+CoreDataProperties.swift */,
				012606AC219A784C005D8377 /* MessageImage+CoreDataClass.swift */,
				012606AD219A784C005D8377 /* MessageImage+CoreDataProperties.swift */,
				012606A8219A784C005D8377 /* MessageText+CoreDataClass.swift */,
				012606A9219A784C005D8377 /* MessageText+CoreDataProperties.swift */,
				012606A6219A784C005D8377 /* MessageVideo+CoreDataClass.swift */,
				012606A7219A784C005D8377 /* MessageVideo+CoreDataProperties.swift */,
			);
			path = Messages;
			sourceTree = "<group>";
		};
		0126069421992ABA005D8377 /* Messages */ = {
			isa = PBXGroup;
			children = (
				0126069521992AD4005D8377 /* APIMessageResponse.swift */,
				012606B7219A7EF1005D8377 /* APIMessageUpdateRequest.swift */,
			);
			path = Messages;
			sourceTree = "<group>";
		};
		01260697219949EA005D8377 /* Messages */ = {
			isa = PBXGroup;
			children = (
				012606C1219B8B5F005D8377 /* MessagesTests.swift */,
			);
			path = Messages;
			sourceTree = "<group>";
		};
		0126069C219A5409005D8377 /* Messages */ = {
			isa = PBXGroup;
			children = (
				012606BD219A8BAC005D8377 /* message_id_12345.json */,
				012606B9219A8391005D8377 /* messages_invalid.json */,
				0126069D219A5409005D8377 /* messages_unread.json */,
				0126069E219A5409005D8377 /* messages_valid.json */,
			);
			path = Messages;
			sourceTree = "<group>";
		};
		012606C5219BA998005D8377 /* Messages */ = {
			isa = PBXGroup;
			children = (
				012606C6219BA9B7005D8377 /* Message+Test.swift */,
				011F8116219BE3B800A1495F /* MessageHTML+Test.swift */,
				011F811A219BE40100A1495F /* MessageImage+Test.swift */,
				012606CA219BA9C5005D8377 /* MessageTests.swift */,
				011F8110219BE2E100A1495F /* MessageVideo+Test.swift */,
				011F811E219BF14000A1495F /* MessageText+Test.swift */,
			);
			path = Messages;
			sourceTree = "<group>";
		};
		012606D2219BC2A2005D8377 /* Messages */ = {
			isa = PBXGroup;
			children = (
				012606D3219BC2BE005D8377 /* APIMessageReponse+Test.swift */,
				011F8132219CDCD900A1495F /* APIMessageResponseTests.swift */,
			);
			path = Messages;
			sourceTree = "<group>";
		};
		0135D2FE21A2559C00318142 /* Notifications */ = {
			isa = PBXGroup;
			children = (
				0135D2FF21A255B000318142 /* NotificationsTests.swift */,
			);
			path = Notifications;
			sourceTree = "<group>";
		};
		0135D30721A2628F00318142 /* Transient */ = {
			isa = PBXGroup;
			children = (
				0135D30821A2628F00318142 /* notification_event.json */,
				0135D30921A2628F00318142 /* notification_message.json */,
			);
			path = Transient;
			sourceTree = "<group>";
		};
		0136D223210011D90062EAEA /* Keychain */ = {
			isa = PBXGroup;
			children = (
				0136D224210011E70062EAEA /* Keychain.swift */,
			);
			path = Keychain;
			sourceTree = "<group>";
		};
		0136D2262100679A0062EAEA /* Keychain */ = {
			isa = PBXGroup;
			children = (
				0136D227210067B20062EAEA /* KeychainTests.swift */,
			);
			path = Keychain;
			sourceTree = "<group>";
		};
		0136D2312101775B0062EAEA /* FrolloSDK iOS Test Host */ = {
			isa = PBXGroup;
			children = (
				0136D2422101776E0062EAEA /* FrolloSDKTestHost.entitlements */,
				0136D2322101775B0062EAEA /* AppDelegate.swift */,
				0136D2342101775B0062EAEA /* ViewController.swift */,
				0136D2362101775B0062EAEA /* Main.storyboard */,
				0136D2392101775D0062EAEA /* Assets.xcassets */,
				0136D23B2101775D0062EAEA /* LaunchScreen.storyboard */,
				0136D23E2101775D0062EAEA /* Info.plist */,
			);
			path = "FrolloSDK iOS Test Host";
			sourceTree = "<group>";
		};
		013BC1DC218A690F005A2714 /* View Model */ = {
			isa = PBXGroup;
			children = (
				013BC1DD218A692E005A2714 /* Aggregation */,
			);
			path = "View Model";
			sourceTree = "<group>";
		};
		013BC1DD218A692E005A2714 /* Aggregation */ = {
			isa = PBXGroup;
			children = (
				013BC1DE218A6998005A2714 /* ProviderLoginFormViewModel.swift */,
			);
			path = Aggregation;
			sourceTree = "<group>";
		};
		013BC1E0218A81B4005A2714 /* View Model */ = {
			isa = PBXGroup;
			children = (
				013BC1E1218A81BB005A2714 /* Aggregation */,
			);
			path = "View Model";
			sourceTree = "<group>";
		};
		013BC1E1218A81BB005A2714 /* Aggregation */ = {
			isa = PBXGroup;
			children = (
				013BC1E2218A81E2005A2714 /* ProviderLoginFormViewModelTests.swift */,
			);
			path = Aggregation;
			sourceTree = "<group>";
		};
		013D2D81210A885F00EEDEC5 /* API */ = {
			isa = PBXGroup;
			children = (
				01819145211168C8000E0F80 /* APIUniqueResponse.swift */,
				016097F1210EE26C0034E857 /* Aggregation */,
				018240DF21C8BA55005705F9 /* Bills */,
				013D2D84210A889200EEDEC5 /* Device */,
				011F813C219D251000A1495F /* Events */,
				0126069421992ABA005D8377 /* Messages */,
				01236D0521EBEBCF008DD61A /* Reports */,
				013D2D83210A888900EEDEC5 /* Shared */,
				013D2D82210A887C00EEDEC5 /* User */,
			);
			path = API;
			sourceTree = "<group>";
		};
		013D2D82210A887C00EEDEC5 /* User */ = {
			isa = PBXGroup;
			children = (
				01333D3E216AAF36005764A4 /* APIUserChangePasswordRequest.swift */,
				01BC3D102166D90C0065A4B8 /* APIUserRegisterRequest.swift */,
				011F1A5F216B289B00119474 /* APIUserResetPasswordRequest.swift */,
				017B48DF2107FE6A00447E65 /* APIUserResponse.swift */,
				01EAAEE22150663A003D1EAC /* APIUserUpdateRequest.swift */,
			);
			path = User;
			sourceTree = "<group>";
		};
		013D2D83210A888900EEDEC5 /* Shared */ = {
			isa = PBXGroup;
			children = (
				017391EF20EF001200C0BB32 /* APIErrorResponse.swift */,
			);
			path = Shared;
			sourceTree = "<group>";
		};
		013D2D84210A889200EEDEC5 /* Device */ = {
			isa = PBXGroup;
			children = (
				011F813A219CECA200A1495F /* APIDeviceUpdateRequest.swift */,
				01616B0B2186BFD5003EF2D0 /* APILogRequest.swift */,
				01F220E220FEAC7600C70B00 /* APITokenResponse.swift */,
			);
			path = Device;
			sourceTree = "<group>";
		};
		013D2D87210A8AE200EEDEC5 /* API */ = {
			isa = PBXGroup;
			children = (
				015EEDE0210FDA570081AD76 /* Aggregation */,
				0101A8EA21CC4F6B00DCFCEB /* Bills */,
				013D2D88210A8AE900EEDEC5 /* Device */,
				012606D2219BC2A2005D8377 /* Messages */,
				01236D1521EC2441008DD61A /* Reports */,
				013D2D8A210A8AF700EEDEC5 /* Shared */,
				013D2D89210A8AF000EEDEC5 /* User */,
			);
			path = API;
			sourceTree = "<group>";
		};
		013D2D88210A8AE900EEDEC5 /* Device */ = {
			isa = PBXGroup;
			children = (
			);
			path = Device;
			sourceTree = "<group>";
		};
		013D2D89210A8AF000EEDEC5 /* User */ = {
			isa = PBXGroup;
			children = (
				01333D40216AB094005764A4 /* APIUserChangePasswordRequest+Test.swift */,
				017B48F621083A3500447E65 /* APIUserResponse+Test.swift */,
				01BC3D122166E1BC0065A4B8 /* APIUserRegisterRequest+Test.swift */,
			);
			path = User;
			sourceTree = "<group>";
		};
		013D2D8A210A8AF700EEDEC5 /* Shared */ = {
			isa = PBXGroup;
			children = (
			);
			path = Shared;
			sourceTree = "<group>";
		};
		01527CB320E1B49800B5042A = {
			isa = PBXGroup;
			children = (
				01527CDA20E1CD1800B5042A /* Cartfile */,
				01E0819520FDBA850036133F /* Cartfile.private */,
				01527CDC20E1CD1800B5042A /* Carthage.xcconfig */,
				018B042B216EFD95008C34D7 /* Gemfile */,
				01527CDB20E1CD1800B5042A /* README.md */,
				01527CD720E1C2D700B5042A /* Package.swift */,
				01C8250820EDEC630093400E /* Resources */,
				01527CC120E1B5C300B5042A /* Sources */,
				01527CCC20E1B5C300B5042A /* Tests */,
				01527CC020E1B5C300B5042A /* Products */,
			);
			sourceTree = "<group>";
		};
		01527CC020E1B5C300B5042A /* Products */ = {
			isa = PBXGroup;
			children = (
				01527CBF20E1B5C300B5042A /* FrolloSDK.framework */,
				01527CC820E1B5C300B5042A /* FrolloSDK iOS Tests.xctest */,
				0136D2302101775B0062EAEA /* FrolloSDK iOS Test Host.app */,
				017B48682101B4FE00447E65 /* FrolloSDK macOS Tests.xctest */,
				017B48782105950F00447E65 /* FrolloSDK tvOS Test Host.app */,
				017B48C52105958100447E65 /* FrolloSDK tvOS Tests.xctest */,
				01E5BF772227A475003D85FD /* FrolloSDKCore.framework */,
			);
			name = Products;
			sourceTree = "<group>";
		};
		01527CC120E1B5C300B5042A /* Sources */ = {
			isa = PBXGroup;
			children = (
				01527CC220E1B5C300B5042A /* FrolloSDK.h */,
				01527CD820E1C5A600B5042A /* FrolloSDK.swift */,
				01BB5A54221CD2AE000C03F0 /* FrolloSDKConfiguration.swift */,
				0135D31721A3D74500318142 /* FrolloSDKDelegate.swift */,
				01527CC320E1B5C300B5042A /* Info.plist */,
				01E5BF792227A796003D85FD /* FrolloSDKCore-Info.plist */,
				01EED85D20E5A7EA00F4516B /* Aggregation */,
				01EED85B20E5A7EA00F4516B /* Authentication */,
				0101A8F921CC647700DCFCEB /* Bills */,
				01EED86C20E5AA8B00F4516B /* Database */,
				01C824FB20EDD64E0093400E /* Error */,
				011F8148219D31AB00A1495F /* Events */,
				01C8251020EDF56E0093400E /* Extensions */,
				0136D223210011D90062EAEA /* Keychain */,
				01C824EA20EC32DE0093400E /* Logging */,
				0126068121990158005D8377 /* Messages */,
				01EED85A20E5A7EA00F4516B /* Model */,
				01EED85E20E5A7EA00F4516B /* Network */,
				011F8151219E636900A1495F /* Notifications */,
				01EED86020E5A7EA00F4516B /* Preferences */,
				01236D0821EBF4CD008DD61A /* Reports */,
				01819147211178AC000E0F80 /* Shared */,
				2F657DA1223B24E400471B85 /* Surveys */,
				0160953520F33E980060791B /* Version */,
			);
			path = Sources;
			sourceTree = "<group>";
		};
		01527CCC20E1B5C300B5042A /* Tests */ = {
			isa = PBXGroup;
			children = (
				2F657DAA223B398D00471B85 /* Surveys */,
				01BB5A56221CDDA1000C03F0 /* FrolloSDKConfiguration+Test.swift */,
				01527CCD20E1B5C300B5042A /* FrolloSDKTests.swift */,
				0135D31921A4C03000318142 /* FrolloSDKDelegateTests.swift */,
				0181914A21117B42000E0F80 /* Aggregation */,
				017B48FA21084B8D00447E65 /* Authentication */,
				0101A90221CC8AA500DCFCEB /* Bills */,
				01EEDB1920EAE2A900F4516B /* Database */,
				016DD0A220EF356D00F41919 /* Error */,
				011F8147219D317900A1495F /* Events */,
				01C824E720EB2F4A0093400E /* Extensions */,
				015EEDED210FDF1A0081AD76 /* Hosts */,
				0136D2262100679A0062EAEA /* Keychain */,
				01C824F120EC4CD90093400E /* Logging */,
				01260697219949EA005D8377 /* Messages */,
				017B48D32106D46900447E65 /* Model */,
				0101949C20F595C900334482 /* Network */,
				0135D2FE21A2559C00318142 /* Notifications */,
				017B486B2105431200447E65 /* Preferences */,
				01236D6C21EED6FA008DD61A /* Reports */,
				01EEDB1520EADEFA00F4516B /* Resources */,
				0160953820F41EB80060791B /* Version */,
				013BC1E0218A81B4005A2714 /* View Model */,
			);
			path = Tests;
			sourceTree = "<group>";
		};
		015EEDDF210FDA4D0081AD76 /* Aggregation */ = {
			isa = PBXGroup;
			children = (
				01483B87211808DE00D0DA87 /* account_id_542.json */,
				01483B85211808DC00D0DA87 /* accounts_invalid.json */,
				01483B86211808DE00D0DA87 /* accounts_valid.json */,
				01743B07212BA3D00082DA00 /* captcha.bmp */,
				018501E522090C3400069D87 /* merchant_id_197.json */,
				018501E922090EF800069D87 /* merchants_by_id.json */,
				01483BC62119781A00D0DA87 /* merchants_invalid.json */,
				01483BC72119781C00D0DA87 /* merchants_valid.json */,
				013A32BC21129B3100B0590B /* provider_account_id_123.json */,
				013A32B22112994B00B0590B /* provider_accounts_invalid.json */,
				013A32B02112994800B0590B /* provider_accounts_valid.json */,
				015EEDF0210FE51C0081AD76 /* provider_id_12345.json */,
				012C451D212B850700799A0A /* provider_login_form_captcha.json */,
				012C4516212A967800799A0A /* provider_login_form_login.json */,
				012C4515212A967700799A0A /* provider_login_form_multiple_choice.json */,
				01743B13212BC3280082DA00 /* provider_login_form_options.json */,
				01743B0B212BA9860082DA00 /* provider_login_form_question_answer.json */,
				01743B0F212BC04E0082DA00 /* provider_login_form_token.json */,
				01743B17212BCF9A0082DA00 /* provider_login_form_validation.json */,
				015EEDEE210FE51C0081AD76 /* providers_invalid.json */,
				018501ED2209161900069D87 /* providers_updated.json */,
				015EEDEF210FE51C0081AD76 /* providers_valid.json */,
				01483BAB2119564500D0DA87 /* transaction_categories_invalid.json */,
				01483BAC2119564600D0DA87 /* transaction_categories_valid.json */,
				01E5BF81222C88E8003D85FD /* transaction_id_99703_excluded.json */,
				01ED8FDF211A868F00ACE691 /* transaction_id_99703.json */,
				01E5BF7D2228B031003D85FD /* transaction_summary.json */,
				01ED8FD7211A846300ACE691 /* transactions_2018-08-01_invalid.json */,
				01ED8FD8211A846500ACE691 /* transactions_2018-08-01_valid.json */,
				01E5BF85222CC8E5003D85FD /* transactions_2018-12-04_count_200_skip_0.json */,
				01E5BF86222CC8E6003D85FD /* transactions_2018-12-04_count_200_skip_200.json */,
			);
			path = Aggregation;
			sourceTree = "<group>";
		};
		015EEDE0210FDA570081AD76 /* Aggregation */ = {
			isa = PBXGroup;
			children = (
				01483B722117D80100D0DA87 /* APIAccountResponse+Test.swift */,
				01483B93211913F200D0DA87 /* APIAccountUpdateRequest+Test.swift */,
				01483BC22119718700D0DA87 /* APIMerchantResponse+Test.swift */,
				013A32C22112BBDE00B0590B /* APIProviderAccountResponse+Test.swift */,
				015EEDE1210FDA760081AD76 /* APIProviderResponse+Test.swift */,
				01483B9F2119318D00D0DA87 /* APITransactionCategoryResponse+Test.swift */,
				01ED8FCB211A660900ACE691 /* APITransactionResponse+Test.swift */,
				010EB42C211C00D0005A926A /* APITransactionUpdateRequest+Test.swift */,
			);
			path = Aggregation;
			sourceTree = "<group>";
		};
		015EEDED210FDF1A0081AD76 /* Hosts */ = {
			isa = PBXGroup;
			children = (
				0136D2312101775B0062EAEA /* FrolloSDK iOS Test Host */,
				017B48792105950F00447E65 /* FrolloSDK tvOS Test Host */,
			);
			path = Hosts;
			sourceTree = "<group>";
		};
		015EEDFA210FE5440081AD76 /* Aggregation */ = {
			isa = PBXGroup;
			children = (
				01483B762117DC3800D0DA87 /* Account+Test.swift */,
				01483B7A2117E1FF00D0DA87 /* AccountTests.swift */,
				01483B7D2117F51600D0DA87 /* AccountBalanceTier+Test.swift */,
				01483B812117F65500D0DA87 /* AccountBalanceTierTests.swift */,
				01483BBA2119706D00D0DA87 /* Merchant+Test.swift */,
				01483BBE211970D700D0DA87 /* MerchantTests.swift */,
				015EEE04211037CE0081AD76 /* Provider+Test.swift */,
				015EEDFC211018420081AD76 /* ProviderTests.swift */,
				013A32CE2112C3A900B0590B /* ProviderAccount+Test.swift */,
				013A32CA2112BE6600B0590B /* ProviderAccountTests.swift */,
				01ED8FCF211A672C00ACE691 /* Transaction+Test.swift */,
				01ED8FD3211A684E00ACE691 /* TransactionTests.swift */,
				01483BA32119321A00D0DA87 /* TransactionCategory+Test.swift */,
				01483BA721194AEC00D0DA87 /* TransactionCategoryTests.swift */,
			);
			path = Aggregation;
			sourceTree = "<group>";
		};
		015EEDFB210FE5490081AD76 /* User */ = {
			isa = PBXGroup;
			children = (
				017B48D52106D4A000447E65 /* UserTests.swift */,
				017B48F02108356C00447E65 /* User+Test.swift */,
			);
			path = User;
			sourceTree = "<group>";
		};
		0160953520F33E980060791B /* Version */ = {
			isa = PBXGroup;
			children = (
				0160953620F33EB10060791B /* Version.swift */,
			);
			path = Version;
			sourceTree = "<group>";
		};
		0160953820F41EB80060791B /* Version */ = {
			isa = PBXGroup;
			children = (
				0160953920F41ECF0060791B /* VersionTests.swift */,
			);
			path = Version;
			sourceTree = "<group>";
		};
		0160953B20F47FE10060791B /* Database */ = {
			isa = PBXGroup;
			children = (
				0101949320F5815800334482 /* FakeDatabaseModel.sqlite */,
				0101949420F5815800334482 /* FakeDatabaseModel.sqlite-shm */,
				0101949120F5815700334482 /* FakeDatabaseModel.sqlite-wal */,
				0101949220F5815700334482 /* FrolloSDKDataModel-1.0.0.sqlite */,
				0101949020F5815700334482 /* FrolloSDKDataModel-1.0.0.sqlite-shm */,
				0101949520F5815800334482 /* FrolloSDKDataModel-1.0.0.sqlite-wal */,
				011F8124219BF4E000A1495F /* FrolloSDKDataModel-1.1.0.sqlite */,
				011F8122219BF4E000A1495F /* FrolloSDKDataModel-1.1.0.sqlite-shm */,
				011F8123219BF4E000A1495F /* FrolloSDKDataModel-1.1.0.sqlite-wal */,
				01405E3D21DC2618009356CC /* FrolloSDKDataModel-1.2.0.sqlite */,
				01405E3B21DC2616009356CC /* FrolloSDKDataModel-1.2.0.sqlite-shm */,
				01405E3C21DC2617009356CC /* FrolloSDKDataModel-1.2.0.sqlite-wal */,
				0128DB5321F819A700DB3E62 /* FrolloSDKDataModel-1.3.0.sqlite */,
				0128DB5221F819A700DB3E62 /* FrolloSDKDataModel-1.3.0.sqlite-shm */,
				0128DB5121F819A600DB3E62 /* FrolloSDKDataModel-1.3.0.sqlite-wal */,
				0160953C20F47FE10060791B /* TestInvalidDataModel.xcdatamodeld */,
			);
			path = Database;
			sourceTree = "<group>";
		};
		016097F1210EE26C0034E857 /* Aggregation */ = {
			isa = PBXGroup;
			children = (
				01483B702117C7E900D0DA87 /* APIAccountResponse.swift */,
				01483B9121190E1700D0DA87 /* APIAccountUpdateRequest.swift */,
				01483BB821196E2100D0DA87 /* APIMerchantResponse.swift */,
				01EAAEDE214B6185003D1EAC /* APIProviderAccountCreateRequest.swift */,
				013A32AC2112799500B0590B /* APIProviderAccountResponse.swift */,
				01EAAEE0214F351D003D1EAC /* APIProviderAccountUpdateRequest.swift */,
				016097F4210EE2BA0034E857 /* APIProviderResponse.swift */,
				01483B9B21192D4A00D0DA87 /* APITransactionCategoryResponse.swift */,
				01ED8FC9211A5E7A00ACE691 /* APITransactionResponse.swift */,
				01E5BF7A222895CA003D85FD /* APITransactionSummaryResponse.swift */,
				010EB42A211BF92A005A926A /* APITransactionUpdateRequest.swift */,
			);
			path = Aggregation;
			sourceTree = "<group>";
		};
		016097F2210EE27B0034E857 /* User */ = {
			isa = PBXGroup;
			children = (
				017B48D92106E1C100447E65 /* User+CoreDataClass.swift */,
				0159E47D2193CBAD002CC3BB /* User+CoreDataProperties.swift */,
			);
			path = User;
			sourceTree = "<group>";
		};
		016097F3210EE2820034E857 /* Aggregation */ = {
			isa = PBXGroup;
			children = (
				01483B682117C70600D0DA87 /* Account+CoreDataClass.swift */,
				0159E4802193CBAD002CC3BB /* Account+CoreDataProperties.swift */,
				01483B6A2117C70600D0DA87 /* AccountBalanceTier+CoreDataClass.swift */,
				0159E4812193CBAD002CC3BB /* AccountBalanceTier+CoreDataProperties.swift */,
				013A32AE21127A3600B0590B /* AccountRefreshStatus.swift */,
				01483BB4211967A500D0DA87 /* Merchant+CoreDataClass.swift */,
				0159E4792193CBAD002CC3BB /* Merchant+CoreDataProperties.swift */,
				016097F6210EE3300034E857 /* Provider+CoreDataClass.swift */,
				0159E47E2193CBAD002CC3BB /* Provider+CoreDataProperties.swift */,
				013A32A8211273A300B0590B /* ProviderAccount+CoreDataClass.swift */,
				0159E47F2193CBAD002CC3BB /* ProviderAccount+CoreDataProperties.swift */,
				01ED8FC5211A5DE800ACE691 /* Transaction+CoreDataClass.swift */,
				0159E47A2193CBAD002CC3BB /* Transaction+CoreDataProperties.swift */,
				01483B9721192C3900D0DA87 /* TransactionCategory+CoreDataClass.swift */,
				0159E47B2193CBAD002CC3BB /* TransactionCategory+CoreDataProperties.swift */,
			);
			path = Aggregation;
			sourceTree = "<group>";
		};
		016DD0A220EF356D00F41919 /* Error */ = {
			isa = PBXGroup;
			children = (
				016DD0A320EF365100F41919 /* APIErrorTests.swift */,
				01B896CD20F3169F0068069A /* DataErrorTests.swift */,
				01B896CF20F32D5E0068069A /* NetworkErrorTests.swift */,
				01E5BEDF222786DF003D85FD /* OAuthErrorTests.swift */,
				2FE180142248AA9200B87AAB /* OAuth2ErrorTests.swift */,
			);
			path = Error;
			sourceTree = "<group>";
		};
		017391EB20EEFFEA00C0BB32 /* Transient */ = {
			isa = PBXGroup;
			children = (
				01483B9D21192F1600D0DA87 /* BudgetCategory.swift */,
				013D2D93210AA38800EEDEC5 /* DeviceInfo.swift */,
				0135D2FC21A2202400318142 /* NotificationPayload.swift */,
				012C4509212A775D00799A0A /* ProviderLoginForm.swift */,
				0104E03221E8588300D98EE7 /* ReportGrouping.swift */,
				2F657DA2223B26B300471B85 /* Survey.swift */,
			);
			path = Transient;
			sourceTree = "<group>";
		};
		017391EC20EEFFEA00C0BB32 /* Core Data */ = {
			isa = PBXGroup;
			children = (
				016097F3210EE2820034E857 /* Aggregation */,
				018240DA21C8B7F5005705F9 /* Bills */,
				0126068421990397005D8377 /* Messages */,
				0104E02921E84EC700D98EE7 /* Reports */,
				016097F2210EE27B0034E857 /* User */,
				01819143211162DD000E0F80 /* UniqueManagedObject.swift */,
			);
			path = "Core Data";
			sourceTree = "<group>";
		};
		017B486B2105431200447E65 /* Preferences */ = {
			isa = PBXGroup;
			children = (
				017B486C2105433B00447E65 /* PreferencesTests.swift */,
				017B487121055FBA00447E65 /* PropertyListPersistenceTests.swift */,
				011F8136219CE5D100A1495F /* UserDefaultsPersistenceTests.swift */,
			);
			path = Preferences;
			sourceTree = "<group>";
		};
		017B48792105950F00447E65 /* FrolloSDK tvOS Test Host */ = {
			isa = PBXGroup;
			children = (
				017B48C92105960000447E65 /* FrolloSDK tvOS Test Host.entitlements */,
				017B487A2105950F00447E65 /* AppDelegate.swift */,
				017B487C2105950F00447E65 /* ViewController.swift */,
				017B487E2105950F00447E65 /* Main.storyboard */,
				017B48812105951000447E65 /* Assets.xcassets */,
				017B48832105951000447E65 /* Info.plist */,
			);
			path = "FrolloSDK tvOS Test Host";
			sourceTree = "<group>";
		};
		017B48D32106D46900447E65 /* Model */ = {
			isa = PBXGroup;
			children = (
				013D2D87210A8AE200EEDEC5 /* API */,
				017B48D42106D48200447E65 /* Core Data */,
				01BB5A70221F55C0000C03F0 /* OAuth */,
				017B48F4210839AD00447E65 /* Transient */,
			);
			path = Model;
			sourceTree = "<group>";
		};
		017B48D42106D48200447E65 /* Core Data */ = {
			isa = PBXGroup;
			children = (
				015EEDFA210FE5440081AD76 /* Aggregation */,
				0101A8F421CC54DA00DCFCEB /* Bills */,
				012606C5219BA998005D8377 /* Messages */,
				01236D1A21EC2FA2008DD61A /* Reports */,
				015EEDFB210FE5490081AD76 /* User */,
				013A32D22112C40500B0590B /* CoreData+Test.swift */,
			);
			path = "Core Data";
			sourceTree = "<group>";
		};
		017B48F4210839AD00447E65 /* Transient */ = {
			isa = PBXGroup;
			children = (
				016097E5210AAAD90034E857 /* DeviceInfoTests.swift */,
				0135D30321A25D5000318142 /* NotificationPayload+Test.swift */,
				012C450B212A875900799A0A /* ProviderLoginForm+Test.swift */,
				012C450D212A889F00799A0A /* ProviderLoginFormTests.swift */,
			);
			path = Transient;
			sourceTree = "<group>";
		};
		017B48FA21084B8D00447E65 /* Authentication */ = {
			isa = PBXGroup;
			children = (
				017B48FB21084BA200447E65 /* AuthenticationTests.swift */,
				01BC3D0C2165C5500065A4B8 /* OTPTests.swift */,
			);
			path = Authentication;
			sourceTree = "<group>";
		};
		01819147211178AC000E0F80 /* Shared */ = {
			isa = PBXGroup;
			children = (
				017E58CF217FD92D00DC56FF /* CachedObjects.swift */,
				01819148211178D2000E0F80 /* ResponseHandler.swift */,
			);
			path = Shared;
			sourceTree = "<group>";
		};
		0181914A21117B42000E0F80 /* Aggregation */ = {
			isa = PBXGroup;
			children = (
				0181914D21117BC2000E0F80 /* AggregationTests.swift */,
			);
			path = Aggregation;
			sourceTree = "<group>";
		};
		018240DA21C8B7F5005705F9 /* Bills */ = {
			isa = PBXGroup;
			children = (
				018240DB21C8B80B005705F9 /* Bill+CoreDataClass.swift */,
				018240DC21C8B80B005705F9 /* Bill+CoreDataProperties.swift */,
				01405E5521DDCD65009356CC /* BillPayment+CoreDataClass.swift */,
				01405E5621DDCD65009356CC /* BillPayment+CoreDataProperties.swift */,
			);
			path = Bills;
			sourceTree = "<group>";
		};
		018240DF21C8BA55005705F9 /* Bills */ = {
			isa = PBXGroup;
			children = (
				01405E4F21DDA9CE009356CC /* APIBillCreateRequest.swift */,
				018240E021C8BAE3005705F9 /* APIBillResponse.swift */,
				018240E221C8BB6A005705F9 /* APIBillsResponse.swift */,
				01405E4921DC43A8009356CC /* APIBillUpdateRequest.swift */,
				01405E5921DDCF38009356CC /* APIBillPaymentResponse.swift */,
				011C198821E3063600490EDD /* APIBillPaymentUpdateRequest.swift */,
			);
			path = Bills;
			sourceTree = "<group>";
		};
		01874B6320F6C0C6005A7D0C /* Certificates */ = {
			isa = PBXGroup;
			children = (
				01A1F5912148D645002B9A93 /* provider-public-key.der */,
				01A1F5922148D646002B9A93 /* provider-public-key.pem */,
				01874B6420F6C0C6005A7D0C /* frollo.cer */,
			);
			path = Certificates;
			sourceTree = "<group>";
		};
		01874B6D20F81B34005A7D0C /* Endpoints */ = {
			isa = PBXGroup;
			children = (
				015EEDDB210FC9C60081AD76 /* AggregationEndpoint.swift */,
				0101A8DD21C9BD0F00DCFCEB /* BillsEndpoint.swift */,
				01874B7720F82C98005A7D0C /* DeviceEndpoint.swift */,
				01874B7520F82158005A7D0C /* Endpoint.swift */,
				011F813F219D25F000A1495F /* EventsEndpoint.swift */,
				0126069021992909005D8377 /* MessagesEndpoint.swift */,
				01236D0D21EBFA34008DD61A /* ReportsEndpoint.swift */,
				01874B7320F81EA8005A7D0C /* UserEndpoint.swift */,
				2F657DA8223B323A00471B85 /* SurveysEndpoint.swift */,
			);
			path = Endpoints;
			sourceTree = "<group>";
		};
		01874B7220F81E08005A7D0C /* Requests */ = {
			isa = PBXGroup;
			children = (
				015EEDD9210FC8760081AD76 /* APIService+Aggregation.swift */,
				0101A8DF21C9BDEF00DCFCEB /* APIService+Bills.swift */,
				01874B7E20FD9F21005A7D0C /* APIService+Device.swift */,
				011F8141219D282400A1495F /* APIService+Events.swift */,
				0126069221992A36005D8377 /* APIService+Messages.swift */,
				01236D0F21EC02CC008DD61A /* APIService+Reports.swift */,
				01874B7C20FD6FB9005A7D0C /* APIService+User.swift */,
				2F657DA6223B314100471B85 /* APIService+Surveys.swift */,
			);
			path = Requests;
			sourceTree = "<group>";
		};
		01874B7920F834BD005A7D0C /* API */ = {
			isa = PBXGroup;
			children = (
				015EEDE9210FDAB20081AD76 /* AggregationRequestTests.swift */,
				0101A8E621C9C28E00DCFCEB /* BillsRequestTests.swift */,
				01555F2721812C62004A313A /* DeviceRequestTests.swift */,
				011F8143219D2A3E00A1495F /* EventsRequestTests.swift */,
				0126069821994A0D005D8377 /* MessagesRequestTests.swift */,
				01236D1121EC0D96008DD61A /* ReportsRequestTests.swift */,
				01874B7A20F834D1005A7D0C /* UserRequestTests.swift */,
			);
			path = API;
			sourceTree = "<group>";
		};
		01B896A120F2EDA30068069A /* API */ = {
			isa = PBXGroup;
			children = (
				2F657DAD223B461000471B85 /* Surveys */,
				015EEDDF210FDA4D0081AD76 /* Aggregation */,
				0101A8E121C9C24700DCFCEB /* Bills */,
				01E0819620FDC0E90036133F /* Device */,
				01B896A220F2EDA30068069A /* Error */,
				0126069C219A5409005D8377 /* Messages */,
				01236D3321EEBE30008DD61A /* Reports */,
				01F220E420FEBB6B00C70B00 /* User */,
			);
			path = API;
			sourceTree = "<group>";
		};
		01B896A220F2EDA30068069A /* Error */ = {
			isa = PBXGroup;
			children = (
				2FE1801B224987CE00B87AAB /* OAuth2 */,
				011C198E21E42AF200490EDD /* error_account_locked.json */,
				01B896B220F2EDA30068069A /* error_aggregator.json */,
				01B896C820F3106A0068069A /* error_bad_format.json */,
				01B896AF20F2EDA30068069A /* error_duplicate.json */,
				01B896AC20F2EDA30068069A /* error_internal_exception.json */,
				01B896A520F2EDA30068069A /* error_invalid_access_token.json */,
				01B896A420F2EDA30068069A /* error_invalid_auth_head.json */,
				01B896AE20F2EDA30068069A /* error_invalid_count.json */,
				01B896B020F2EDA30068069A /* error_invalid_length.json */,
				01B896A820F2EDA30068069A /* error_invalid_refresh_token.json */,
				01B896AA20F2EDA30068069A /* error_invalid_user_agent.json */,
				01B896A920F2EDA30068069A /* error_invalid_username_password.json */,
				01B896A320F2EDA30068069A /* error_invalid_value.json */,
				01B896C920F3106B0068069A /* error_missing_code.json */,
				01B896B420F2EDA30068069A /* error_not_allowed.json */,
				01B896B120F2EDA30068069A /* error_not_found.json */,
				01B896AB20F2EDA30068069A /* error_server.json */,
				01B896B320F2EDA30068069A /* error_suspended_device.json */,
				01B896AD20F2EDA30068069A /* error_suspended_user.json */,
				01B896C720F3106A0068069A /* error_unknown_code.json */,
				01B896A620F2EDA30068069A /* error_value_must_differ.json */,
				01B896A720F2EDA30068069A /* error_value_over_limit.json */,
			);
			path = Error;
			sourceTree = "<group>";
		};
		01BB5A5A221D19F4000C03F0 /* OAuth */ = {
			isa = PBXGroup;
			children = (
				01BB5A5B221D1A26000C03F0 /* OAuthTokenRequest.swift */,
				01BB5A5D221E00AA000C03F0 /* OAuthTokenResponse.swift */,
				2FE180072248892800B87AAB /* OAuth2ErrorResponse.swift */,
			);
			path = OAuth;
			sourceTree = "<group>";
		};
		01BB5A65221E1C56000C03F0 /* API */ = {
			isa = PBXGroup;
			children = (
				01BB5A69221E1E2F000C03F0 /* APIService.swift */,
				01874B6D20F81B34005A7D0C /* Endpoints */,
				01874B7220F81E08005A7D0C /* Requests */,
			);
			path = API;
			sourceTree = "<group>";
		};
		01BB5A66221E1C6F000C03F0 /* OAuth */ = {
			isa = PBXGroup;
			children = (
				01BB5A67221E1E21000C03F0 /* OAuthService.swift */,
			);
			path = OAuth;
			sourceTree = "<group>";
		};
		01BB5A6B221F5484000C03F0 /* OAuth */ = {
			isa = PBXGroup;
			children = (
				01BB5A6C221F54A3000C03F0 /* OAuthServiceTests.swift */,
			);
			path = OAuth;
			sourceTree = "<group>";
		};
		01BB5A70221F55C0000C03F0 /* OAuth */ = {
			isa = PBXGroup;
			children = (
				01BB5A71221F55F9000C03F0 /* OAuthTokenRequest+Test.swift */,
			);
			path = OAuth;
			sourceTree = "<group>";
		};
		01BB5A75221F5973000C03F0 /* OAuth */ = {
			isa = PBXGroup;
			children = (
				01BB5A7A221F8054000C03F0 /* token_invalid.json */,
				01BB5A76221F5973000C03F0 /* token_valid.json */,
			);
			path = OAuth;
			sourceTree = "<group>";
		};
		01C824E720EB2F4A0093400E /* Extensions */ = {
			isa = PBXGroup;
			children = (
				01C824E820EB2F570093400E /* Data+Random.swift */,
				017E58D1217FF86F00DC56FF /* DateExtensionsTests.swift */,
				016097ED210EA27E0034E857 /* Keychain+Test.swift */,
				011E87D1213767F00026E047 /* SecKeyPEMTests.swift */,
				012606CE219BBD75005D8377 /* String+Random.swift */,
				016097E9210EA0D60034E857 /* XCTestCase+TempFolder.swift */,
			);
			path = Extensions;
			sourceTree = "<group>";
		};
		01C824EA20EC32DE0093400E /* Logging */ = {
			isa = PBXGroup;
			children = (
				01C824ED20EC40FD0093400E /* ConsoleLogger.swift */,
				01C824F420EC75560093400E /* FileLogger.swift */,
				01C824EB20EC34BA0093400E /* Log.swift */,
				01C824EF20EC410B0093400E /* NetworkLogger.swift */,
			);
			path = Logging;
			sourceTree = "<group>";
		};
		01C824F120EC4CD90093400E /* Logging */ = {
			isa = PBXGroup;
			children = (
				01C824F820EC8EF90093400E /* ConsoleLoggerTests.swift */,
				01C824F620EC7AC30093400E /* FileLoggerTests.swift */,
				01C824F220EC4D600093400E /* LogTests.swift */,
				01616B0D2186C4E8003EF2D0 /* NetworkLoggerTests.swift */,
			);
			path = Logging;
			sourceTree = "<group>";
		};
		01C824FB20EDD64E0093400E /* Error */ = {
			isa = PBXGroup;
			children = (
				01C8250220EDDB340093400E /* APIError.swift */,
				01C8250620EDDB4F0093400E /* DataError.swift */,
				01C824FC20EDD6630093400E /* FrolloSDKError.swift */,
				01E837592149F08100A50E15 /* LoginFormError.swift */,
				01C8250420EDDB410093400E /* NetworkError.swift */,
				012DDD5D222615A300497E22 /* OAuthError.swift */,
				2FE180092248973500B87AAB /* OAuth2Error.swift */,
			);
			path = Error;
			sourceTree = "<group>";
		};
		01C8250820EDEC630093400E /* Resources */ = {
			isa = PBXGroup;
			children = (
				01C8250A20EDECC60093400E /* Database */,
				01C8250920EDECC60093400E /* Localization */,
			);
			path = Resources;
			sourceTree = "<group>";
		};
		01C8250920EDECC60093400E /* Localization */ = {
			isa = PBXGroup;
			children = (
				01C8250F20EDEF250093400E /* Localizable.strings */,
			);
			path = Localization;
			sourceTree = "<group>";
		};
		01C8250A20EDECC60093400E /* Database */ = {
			isa = PBXGroup;
			children = (
				01EED86920E5AA5B00F4516B /* FrolloSDKDataModel.xcdatamodeld */,
			);
			path = Database;
			sourceTree = "<group>";
		};
		01C8251020EDF56E0093400E /* Extensions */ = {
			isa = PBXGroup;
			children = (
				01A1F5992148DBC9002B9A93 /* Data.swift */,
				018B0425216EC785008C34D7 /* Date.swift */,
				013A32C02112AF4E00B0590B /* DateFormatter.swift */,
				015EEDDD210FD7710081AD76 /* FailableCodable.swift */,
				01C8251320EDF6200093400E /* Localization.swift */,
				017B83A6221A4CBF0022884E /* Result.swift */,
				011E87CF213766550026E047 /* SecKeyPEM.swift */,
			);
			path = Extensions;
			sourceTree = "<group>";
		};
		01E0819620FDC0E90036133F /* Device */ = {
			isa = PBXGroup;
			children = (
				01F220E820FECA8900C70B00 /* refresh_token_invalid.json */,
				01E0819720FDC0E90036133F /* refresh_token_valid.json */,
			);
			path = Device;
			sourceTree = "<group>";
		};
		01EED85A20E5A7EA00F4516B /* Model */ = {
			isa = PBXGroup;
			children = (
				013D2D81210A885F00EEDEC5 /* API */,
				017391EC20EEFFEA00C0BB32 /* Core Data */,
				01BB5A5A221D19F4000C03F0 /* OAuth */,
				017391EB20EEFFEA00C0BB32 /* Transient */,
				013BC1DC218A690F005A2714 /* View Model */,
			);
			path = Model;
			sourceTree = "<group>";
		};
		01EED85B20E5A7EA00F4516B /* Authentication */ = {
			isa = PBXGroup;
			children = (
				01EED85C20E5A7EA00F4516B /* Authentication.swift */,
				01BC3D0A2165C1EB0065A4B8 /* OTP.swift */,
			);
			path = Authentication;
			sourceTree = "<group>";
		};
		01EED85D20E5A7EA00F4516B /* Aggregation */ = {
			isa = PBXGroup;
			children = (
				015EEE02211030F30081AD76 /* Aggregation.swift */,
			);
			path = Aggregation;
			sourceTree = "<group>";
		};
		01EED85E20E5A7EA00F4516B /* Network */ = {
			isa = PBXGroup;
			children = (
				01BB5A65221E1C56000C03F0 /* API */,
				01BB5A66221E1C6F000C03F0 /* OAuth */,
				01BB5A63221E07D0000C03F0 /* HTTPHeader.swift */,
				0159E46D2190F3BD002CC3BB /* PublicKeys.swift */,
				01EED85F20E5A7EA00F4516B /* Network.swift */,
				01874B8020FDA1DB005A7D0C /* NetworkAuthenticator.swift */,
			);
			path = Network;
			sourceTree = "<group>";
		};
		01EED86020E5A7EA00F4516B /* Preferences */ = {
			isa = PBXGroup;
			children = (
				01EED86120E5A7EA00F4516B /* Preferences.swift */,
				017B486F21054F0B00447E65 /* PreferencesPersistence.swift */,
				0159E47521926949002CC3BB /* PropertyListPersistence.swift */,
				0159E47721926959002CC3BB /* UserDefaultsPersistence.swift */,
			);
			path = Preferences;
			sourceTree = "<group>";
		};
		01EED86C20E5AA8B00F4516B /* Database */ = {
			isa = PBXGroup;
			children = (
				01EED86D20E5AAAB00F4516B /* Database.swift */,
			);
			path = Database;
			sourceTree = "<group>";
		};
		01EEDB1520EADEFA00F4516B /* Resources */ = {
			isa = PBXGroup;
			children = (
				01527CCF20E1B5C300B5042A /* Info.plist */,
				01B896A120F2EDA30068069A /* API */,
				01874B6320F6C0C6005A7D0C /* Certificates */,
				0160953B20F47FE10060791B /* Database */,
				01BB5A75221F5973000C03F0 /* OAuth */,
				0135D30721A2628F00318142 /* Transient */,
			);
			path = Resources;
			sourceTree = "<group>";
		};
		01EEDB1920EAE2A900F4516B /* Database */ = {
			isa = PBXGroup;
			children = (
				01EEDB1C20EAEA2000F4516B /* DatabaseMigrationTests.swift */,
				01BB5A50221CC727000C03F0 /* DatabaseResetTests.swift */,
				01EEDB1A20EAE2CE00F4516B /* DatabaseTests.swift */,
			);
			path = Database;
			sourceTree = "<group>";
		};
		01F220E420FEBB6B00C70B00 /* User */ = {
			isa = PBXGroup;
			children = (
				017B48E12108287500447E65 /* user_details_complete.json */,
				017B48E22108287600447E65 /* user_details_incomplete.json */,
				017B48E32108287600447E65 /* user_details_invalid.json */,
			);
			path = User;
			sourceTree = "<group>";
		};
<<<<<<< HEAD
		2F657DA1223B24E400471B85 /* Surveys */ = {
			isa = PBXGroup;
			children = (
				2F657DA4223B2FB300471B85 /* Surveys.swift */,
			);
			path = Surveys;
			sourceTree = "<group>";
		};
		2F657DAA223B398D00471B85 /* Surveys */ = {
			isa = PBXGroup;
			children = (
				2F657DAB223B39EE00471B85 /* SurveysTests.swift */,
			);
			path = Surveys;
			sourceTree = "<group>";
		};
		2F657DAD223B461000471B85 /* Surveys */ = {
			isa = PBXGroup;
			children = (
				2F657DB4223B56DF00471B85 /* submit_survey_response.json */,
				2F657DAE223B467000471B85 /* survey_response.json */,
			);
			path = Surveys;
=======
		2FE1801B224987CE00B87AAB /* OAuth2 */ = {
			isa = PBXGroup;
			children = (
				2FE1802122498A2100B87AAB /* error_oauth2_invalid_client.json */,
				2FE1802322498A2100B87AAB /* error_oauth2_invalid_grant.json */,
				2FE1802222498A2100B87AAB /* error_oauth2_invalid_scope.json */,
				2FE1802422498A2200B87AAB /* error_oauth2_unauthorized_client.json */,
				2FE1801C224987EB00B87AAB /* error_oauth2_invalid_request.json */,
				2FE1800F2248A9D000B87AAB /* error_oauth2_server.json */,
			);
			path = OAuth2;
>>>>>>> d45967bd
			sourceTree = "<group>";
		};
/* End PBXGroup section */

/* Begin PBXHeadersBuildPhase section */
		01527CBC20E1B5C300B5042A /* Headers */ = {
			isa = PBXHeadersBuildPhase;
			buildActionMask = 2147483647;
			files = (
				01527CD020E1B5C300B5042A /* FrolloSDK.h in Headers */,
			);
			runOnlyForDeploymentPostprocessing = 0;
		};
		01E5BF702227A475003D85FD /* Headers */ = {
			isa = PBXHeadersBuildPhase;
			buildActionMask = 2147483647;
			files = (
				01E5BF712227A475003D85FD /* FrolloSDK.h in Headers */,
			);
			runOnlyForDeploymentPostprocessing = 0;
		};
/* End PBXHeadersBuildPhase section */

/* Begin PBXNativeTarget section */
		0136D22F2101775B0062EAEA /* FrolloSDK iOS Test Host */ = {
			isa = PBXNativeTarget;
			buildConfigurationList = 0136D23F2101775D0062EAEA /* Build configuration list for PBXNativeTarget "FrolloSDK iOS Test Host" */;
			buildPhases = (
				0136D22C2101775B0062EAEA /* Sources */,
				0136D22D2101775B0062EAEA /* Frameworks */,
				0136D22E2101775B0062EAEA /* Resources */,
			);
			buildRules = (
			);
			dependencies = (
				017B48292101B2C900447E65 /* PBXTargetDependency */,
			);
			name = "FrolloSDK iOS Test Host";
			productName = FrolloSDKTestHost;
			productReference = 0136D2302101775B0062EAEA /* FrolloSDK iOS Test Host.app */;
			productType = "com.apple.product-type.application";
		};
		01527CBE20E1B5C300B5042A /* FrolloSDK */ = {
			isa = PBXNativeTarget;
			buildConfigurationList = 01527CD120E1B5C300B5042A /* Build configuration list for PBXNativeTarget "FrolloSDK" */;
			buildPhases = (
				01E5BF8D222CD93F003D85FD /* Swift Format */,
				01EED86F20E5B4C500F4516B /* Scan TODO and FIXME flags */,
				01527CBA20E1B5C300B5042A /* Sources */,
				01527CBB20E1B5C300B5042A /* Frameworks */,
				01527CBC20E1B5C300B5042A /* Headers */,
				01527CBD20E1B5C300B5042A /* Resources */,
			);
			buildRules = (
			);
			dependencies = (
			);
			name = FrolloSDK;
			productName = FrolloSDK;
			productReference = 01527CBF20E1B5C300B5042A /* FrolloSDK.framework */;
			productType = "com.apple.product-type.framework";
		};
		01527CC720E1B5C300B5042A /* FrolloSDK iOS Tests */ = {
			isa = PBXNativeTarget;
			buildConfigurationList = 01527CD420E1B5C300B5042A /* Build configuration list for PBXNativeTarget "FrolloSDK iOS Tests" */;
			buildPhases = (
				01527CC420E1B5C300B5042A /* Sources */,
				01527CC520E1B5C300B5042A /* Frameworks */,
				01527CC620E1B5C300B5042A /* Resources */,
				01874B5C20F5C040005A7D0C /* Copy Carthage Frameworks */,
			);
			buildRules = (
			);
			dependencies = (
				01527CCB20E1B5C300B5042A /* PBXTargetDependency */,
				017B482B2101B30E00447E65 /* PBXTargetDependency */,
			);
			name = "FrolloSDK iOS Tests";
			productName = FrolloSDKTests;
			productReference = 01527CC820E1B5C300B5042A /* FrolloSDK iOS Tests.xctest */;
			productType = "com.apple.product-type.bundle.unit-test";
		};
		017B482C2101B4FE00447E65 /* FrolloSDK macOS Tests */ = {
			isa = PBXNativeTarget;
			buildConfigurationList = 017B48652101B4FE00447E65 /* Build configuration list for PBXNativeTarget "FrolloSDK macOS Tests" */;
			buildPhases = (
				017B48312101B4FE00447E65 /* Sources */,
				017B48422101B4FE00447E65 /* Frameworks */,
				017B48442101B4FE00447E65 /* Resources */,
				017B48642101B4FE00447E65 /* Copy Carthage Frameworks */,
			);
			buildRules = (
			);
			dependencies = (
				017B482D2101B4FE00447E65 /* PBXTargetDependency */,
			);
			name = "FrolloSDK macOS Tests";
			productName = FrolloSDKTests;
			productReference = 017B48682101B4FE00447E65 /* FrolloSDK macOS Tests.xctest */;
			productType = "com.apple.product-type.bundle.unit-test";
		};
		017B48772105950F00447E65 /* FrolloSDK tvOS Test Host */ = {
			isa = PBXNativeTarget;
			buildConfigurationList = 017B48842105951000447E65 /* Build configuration list for PBXNativeTarget "FrolloSDK tvOS Test Host" */;
			buildPhases = (
				017B48742105950F00447E65 /* Sources */,
				017B48752105950F00447E65 /* Frameworks */,
				017B48762105950F00447E65 /* Resources */,
			);
			buildRules = (
			);
			dependencies = (
			);
			name = "FrolloSDK tvOS Test Host";
			productName = "FrolloSDK tvOS Test Host";
			productReference = 017B48782105950F00447E65 /* FrolloSDK tvOS Test Host.app */;
			productType = "com.apple.product-type.application";
		};
		017B48872105958100447E65 /* FrolloSDK tvOS Tests */ = {
			isa = PBXNativeTarget;
			buildConfigurationList = 017B48C22105958100447E65 /* Build configuration list for PBXNativeTarget "FrolloSDK tvOS Tests" */;
			buildPhases = (
				017B488C2105958100447E65 /* Sources */,
				017B489F2105958100447E65 /* Frameworks */,
				017B48A12105958100447E65 /* Resources */,
				017B48C12105958100447E65 /* Copy Carthage Frameworks */,
			);
			buildRules = (
			);
			dependencies = (
				017B48882105958100447E65 /* PBXTargetDependency */,
				017B488A2105958100447E65 /* PBXTargetDependency */,
				017B48C8210595C700447E65 /* PBXTargetDependency */,
			);
			name = "FrolloSDK tvOS Tests";
			productName = FrolloSDKTests;
			productReference = 017B48C52105958100447E65 /* FrolloSDK tvOS Tests.xctest */;
			productType = "com.apple.product-type.bundle.unit-test";
		};
		01E5BEE32227A475003D85FD /* FrolloSDKCore */ = {
			isa = PBXNativeTarget;
			buildConfigurationList = 01E5BF742227A475003D85FD /* Build configuration list for PBXNativeTarget "FrolloSDKCore" */;
			buildPhases = (
				01E5BF8E222CD961003D85FD /* Swift Format */,
				01E5BEE42227A475003D85FD /* Scan TODO and FIXME flags */,
				01E5BEE52227A475003D85FD /* Sources */,
				01E5BF6F2227A475003D85FD /* Frameworks */,
				01E5BF702227A475003D85FD /* Headers */,
				01E5BF722227A475003D85FD /* Resources */,
			);
			buildRules = (
			);
			dependencies = (
			);
			name = FrolloSDKCore;
			productName = FrolloSDK;
			productReference = 01E5BF772227A475003D85FD /* FrolloSDKCore.framework */;
			productType = "com.apple.product-type.framework";
		};
/* End PBXNativeTarget section */

/* Begin PBXProject section */
		01527CB420E1B49800B5042A /* Project object */ = {
			isa = PBXProject;
			attributes = {
				LastSwiftUpdateCheck = 0940;
				LastUpgradeCheck = 1000;
				ORGANIZATIONNAME = Frollo;
				TargetAttributes = {
					0136D22F2101775B0062EAEA = {
						CreatedOnToolsVersion = 9.4.1;
						LastSwiftMigration = 1000;
						SystemCapabilities = {
							com.apple.Keychain = {
								enabled = 1;
							};
						};
					};
					01527CBE20E1B5C300B5042A = {
						CreatedOnToolsVersion = 9.4.1;
						LastSwiftMigration = 1000;
					};
					01527CC720E1B5C300B5042A = {
						CreatedOnToolsVersion = 9.4.1;
						LastSwiftMigration = 1000;
						TestTargetID = 0136D22F2101775B0062EAEA;
					};
					017B482C2101B4FE00447E65 = {
						LastSwiftMigration = 1000;
					};
					017B48772105950F00447E65 = {
						CreatedOnToolsVersion = 9.4.1;
						LastSwiftMigration = 1000;
						SystemCapabilities = {
							com.apple.Keychain = {
								enabled = 1;
							};
						};
					};
					017B48872105958100447E65 = {
						LastSwiftMigration = 1000;
						TestTargetID = 017B48772105950F00447E65;
					};
				};
			};
			buildConfigurationList = 01527CB720E1B49800B5042A /* Build configuration list for PBXProject "FrolloSDK" */;
			compatibilityVersion = "Xcode 9.3";
			developmentRegion = en;
			hasScannedForEncodings = 0;
			knownRegions = (
				en,
				Base,
			);
			mainGroup = 01527CB320E1B49800B5042A;
			productRefGroup = 01527CC020E1B5C300B5042A /* Products */;
			projectDirPath = "";
			projectRoot = "";
			targets = (
				01527CBE20E1B5C300B5042A /* FrolloSDK */,
				01E5BEE32227A475003D85FD /* FrolloSDKCore */,
				01527CC720E1B5C300B5042A /* FrolloSDK iOS Tests */,
				017B482C2101B4FE00447E65 /* FrolloSDK macOS Tests */,
				017B48872105958100447E65 /* FrolloSDK tvOS Tests */,
				0136D22F2101775B0062EAEA /* FrolloSDK iOS Test Host */,
				017B48772105950F00447E65 /* FrolloSDK tvOS Test Host */,
			);
		};
/* End PBXProject section */

/* Begin PBXResourcesBuildPhase section */
		0136D22E2101775B0062EAEA /* Resources */ = {
			isa = PBXResourcesBuildPhase;
			buildActionMask = 2147483647;
			files = (
				0136D23D2101775D0062EAEA /* LaunchScreen.storyboard in Resources */,
				0136D23A2101775D0062EAEA /* Assets.xcassets in Resources */,
				0136D2382101775B0062EAEA /* Main.storyboard in Resources */,
			);
			runOnlyForDeploymentPostprocessing = 0;
		};
		01527CBD20E1B5C300B5042A /* Resources */ = {
			isa = PBXResourcesBuildPhase;
			buildActionMask = 2147483647;
			files = (
				01C8250D20EDEF250093400E /* Localizable.strings in Resources */,
			);
			runOnlyForDeploymentPostprocessing = 0;
		};
		01527CC620E1B5C300B5042A /* Resources */ = {
			isa = PBXResourcesBuildPhase;
			buildActionMask = 2147483647;
			files = (
				01236D4E21EEBE30008DD61A /* transaction_reports_history_txn_category_monthly_lifestyle_2018-01-01_2018-12-31.json in Resources */,
				01ED8FD9211A846500ACE691 /* transactions_2018-08-01_invalid.json in Resources */,
				017B48E721082DCA00447E65 /* user_details_complete.json in Resources */,
				01B896C020F2EDA30068069A /* error_invalid_count.json in Resources */,
				01E5BF82222C88E9003D85FD /* transaction_id_99703_excluded.json in Resources */,
				01A1F5932148D646002B9A93 /* provider-public-key.der in Resources */,
				018501D121FFC56F00069D87 /* account_balance_reports_by_day_container_bank_2018-10-29_2019-01-29.json in Resources */,
				01236D6921EED5F7008DD61A /* transaction_reports_current_budget_category.json in Resources */,
				011F8128219BF4E100A1495F /* FrolloSDKDataModel-1.1.0.sqlite-wal in Resources */,
				0101A8E321C9C24700DCFCEB /* bills_valid.json in Resources */,
				01236D5D21EED5F7008DD61A /* transaction_reports_current_txn_category.json in Resources */,
				01E5BF8A222CC8E6003D85FD /* transactions_2018-12-04_count_200_skip_200.json in Resources */,
				0101949620F5815800334482 /* FrolloSDKDataModel-1.0.0.sqlite-shm in Resources */,
				01483B8B211808DE00D0DA87 /* accounts_valid.json in Resources */,
				01B896BD20F2EDA30068069A /* error_server.json in Resources */,
				01405E5D21DEDF12009356CC /* bill_payments_2018-12-01_valid.json in Resources */,
				018501E622090C3400069D87 /* merchant_id_197.json in Resources */,
				01B896BA20F2EDA30068069A /* error_invalid_refresh_token.json in Resources */,
				0135D30A21A2628F00318142 /* notification_event.json in Resources */,
				01E0819820FDC0E90036133F /* refresh_token_valid.json in Resources */,
				01B896BC20F2EDA30068069A /* error_invalid_user_agent.json in Resources */,
				01B896C120F2EDA30068069A /* error_duplicate.json in Resources */,
				2FE1802522498A2200B87AAB /* error_oauth2_invalid_client.json in Resources */,
				01B896C620F2EDA30068069A /* error_not_allowed.json in Resources */,
				018501EA22090EF900069D87 /* merchants_by_id.json in Resources */,
				01483BCB2119781C00D0DA87 /* merchants_valid.json in Resources */,
				01743B0C212BA9870082DA00 /* provider_login_form_question_answer.json in Resources */,
				2F657DB5223B56E000471B85 /* submit_survey_response.json in Resources */,
				012C451A212A967800799A0A /* provider_login_form_login.json in Resources */,
				01B896BE20F2EDA30068069A /* error_internal_exception.json in Resources */,
				018501CE21FFC56F00069D87 /* account_balance_reports_by_day_2018-10-29_2019-01-29.json in Resources */,
				01874B6520F6C0C7005A7D0C /* frollo.cer in Resources */,
				013A32BD21129B3200B0590B /* provider_account_id_123.json in Resources */,
				0101949A20F5815800334482 /* FakeDatabaseModel.sqlite-shm in Resources */,
				01B896CC20F3106B0068069A /* error_missing_code.json in Resources */,
				2FE1802E22498A2200B87AAB /* error_oauth2_unauthorized_client.json in Resources */,
				2FE1802822498A2200B87AAB /* error_oauth2_invalid_scope.json in Resources */,
				01236D6321EED5F7008DD61A /* transaction_reports_current_txn_category_3_days.json in Resources */,
				2F657DAF223B467000471B85 /* survey_response.json in Resources */,
				018501EE2209161900069D87 /* providers_updated.json in Resources */,
				01405E3E21DC2618009356CC /* FrolloSDKDataModel-1.2.0.sqlite-shm in Resources */,
				01236D4521EEBE30008DD61A /* transaction_reports_history_txn_category_monthly_2018-01-01_2018-12-31.json in Resources */,
				01483BAD2119564600D0DA87 /* transaction_categories_invalid.json in Resources */,
				01B896B720F2EDA30068069A /* error_invalid_access_token.json in Resources */,
				01236D4221EEBE30008DD61A /* transaction_reports_history_txn_category_monthly_2018-03_01_2019-03-31.json in Resources */,
				0101949920F5815800334482 /* FakeDatabaseModel.sqlite in Resources */,
				015EEDF7210FE51C0081AD76 /* provider_id_12345.json in Resources */,
				01743B08212BA3D10082DA00 /* captcha.bmp in Resources */,
				0101949720F5815800334482 /* FakeDatabaseModel.sqlite-wal in Resources */,
				01236D6021EED5F7008DD61A /* transaction_reports_current_merchant.json in Resources */,
				01B896C320F2EDA30068069A /* error_not_found.json in Resources */,
				01236D3F21EEBE30008DD61A /* transaction_reports_history_txn_category_monthly_living_2018-01-01_2018-12-31.json in Resources */,
				01483B88211808DE00D0DA87 /* accounts_invalid.json in Resources */,
				01743B10212BC04E0082DA00 /* provider_login_form_token.json in Resources */,
				0101949820F5815800334482 /* FrolloSDKDataModel-1.0.0.sqlite in Resources */,
				011F8125219BF4E100A1495F /* FrolloSDKDataModel-1.1.0.sqlite-shm in Resources */,
				2FE1801E2249891100B87AAB /* error_oauth2_invalid_request.json in Resources */,
				01B896B820F2EDA30068069A /* error_value_must_differ.json in Resources */,
				01405E4421DC2618009356CC /* FrolloSDKDataModel-1.2.0.sqlite in Resources */,
				01483BC82119781C00D0DA87 /* merchants_invalid.json in Resources */,
				01B896C420F2EDA30068069A /* error_aggregator.json in Resources */,
				012606A2219A5409005D8377 /* messages_valid.json in Resources */,
				01BB5A77221F5973000C03F0 /* token_valid.json in Resources */,
				01B896CA20F3106B0068069A /* error_unknown_code.json in Resources */,
				01B896B620F2EDA30068069A /* error_invalid_auth_head.json in Resources */,
				01B896CB20F3106B0068069A /* error_bad_format.json in Resources */,
				012C4517212A967800799A0A /* provider_login_form_multiple_choice.json in Resources */,
				017B48EA21082DCF00447E65 /* user_details_incomplete.json in Resources */,
				017B48EB21082DCF00447E65 /* user_details_invalid.json in Resources */,
				0101949B20F5815800334482 /* FrolloSDKDataModel-1.0.0.sqlite-wal in Resources */,
				0135D30D21A2628F00318142 /* notification_message.json in Resources */,
				01A1F5962148D646002B9A93 /* provider-public-key.pem in Resources */,
				018501CB21FFC56F00069D87 /* account_balance_reports_by_day_account_id_937_2018-10-29_2019-01-29.json in Resources */,
				01F220EA20FECA9100C70B00 /* refresh_token_invalid.json in Resources */,
				012606BA219A8393005D8377 /* messages_invalid.json in Resources */,
				0128DB5421F819A700DB3E62 /* FrolloSDKDataModel-1.3.0.sqlite-wal in Resources */,
				01236D3C21EEBE30008DD61A /* transaction_reports_history_txn_category_daily_2018-01-01_2018-12-31.json in Resources */,
				018501D421FFC56F00069D87 /* account_balance_reports_by_month_2018-10-29_2019-01-29.json in Resources */,
				01B896C520F2EDA30068069A /* error_suspended_device.json in Resources */,
				01405E4121DC2618009356CC /* FrolloSDKDataModel-1.2.0.sqlite-wal in Resources */,
				01483BB02119564600D0DA87 /* transaction_categories_valid.json in Resources */,
				01743B14212BC3280082DA00 /* provider_login_form_options.json in Resources */,
				018501DB2203A6E100069D87 /* account_balance_reports_by_month_2018-11-01_2019-02-01.json in Resources */,
				01E5BF7E2228B032003D85FD /* transaction_summary.json in Resources */,
				01ED8FE0211A868F00ACE691 /* transaction_id_99703.json in Resources */,
				01236D5121EEBE30008DD61A /* transaction_reports_history_txn_category_weekly_2018-01-01_2018-12-31.json in Resources */,
				0101A90821CC90E000DCFCEB /* bill_id_12345.json in Resources */,
				0126069F219A5409005D8377 /* messages_unread.json in Resources */,
				012606BE219A8BAD005D8377 /* message_id_12345.json in Resources */,
				01B896BB20F2EDA30068069A /* error_invalid_username_password.json in Resources */,
				0128DB5721F819A800DB3E62 /* FrolloSDKDataModel-1.3.0.sqlite-shm in Resources */,
				011F812B219BF4E100A1495F /* FrolloSDKDataModel-1.1.0.sqlite in Resources */,
				01B896C220F2EDA30068069A /* error_invalid_length.json in Resources */,
				01483B8E211808DE00D0DA87 /* account_id_542.json in Resources */,
				01B896B520F2EDA30068069A /* error_invalid_value.json in Resources */,
				2FE180182248AAEF00B87AAB /* error_oauth2_server.json in Resources */,
				01236D6621EED5F7008DD61A /* transaction_reports_current_txn_category_lifestyle.json in Resources */,
				015EEDF4210FE51C0081AD76 /* providers_valid.json in Resources */,
				01B896BF20F2EDA30068069A /* error_suspended_user.json in Resources */,
				01E5BF87222CC8E6003D85FD /* transactions_2018-12-04_count_200_skip_0.json in Resources */,
				01BB5A7B221F8054000C03F0 /* token_invalid.json in Resources */,
				012C451E212B850900799A0A /* provider_login_form_captcha.json in Resources */,
				01ED8FDC211A846500ACE691 /* transactions_2018-08-01_valid.json in Resources */,
				015EEDF1210FE51C0081AD76 /* providers_invalid.json in Resources */,
				01236D4821EEBE30008DD61A /* transaction_reports_history_budget_category_monthly_2018-01-01_2018-12-31.json in Resources */,
				018501D721FFC56F00069D87 /* account_balance_reports_by_week_2018-10-29_2019-01-29.json in Resources */,
				01743B18212BCF9A0082DA00 /* provider_login_form_validation.json in Resources */,
				01B896B920F2EDA30068069A /* error_value_over_limit.json in Resources */,
				011C198F21E42AF200490EDD /* error_account_locked.json in Resources */,
				01236D4B21EEBE30008DD61A /* transaction_reports_history_merchant_monthly_2018-01-01_2018-12-31.json in Resources */,
				01405E6E21DF1D2E009356CC /* bill_payment_id_12345.json in Resources */,
				013A32B92112994C00B0590B /* provider_accounts_invalid.json in Resources */,
				0128DB5A21F819A800DB3E62 /* FrolloSDKDataModel-1.3.0.sqlite in Resources */,
				2FE1802B22498A2200B87AAB /* error_oauth2_invalid_grant.json in Resources */,
				01236D5A21EED5F7008DD61A /* transaction_reports_current_txn_category_living.json in Resources */,
				013A32B32112994C00B0590B /* provider_accounts_valid.json in Resources */,
			);
			runOnlyForDeploymentPostprocessing = 0;
		};
		017B48442101B4FE00447E65 /* Resources */ = {
			isa = PBXResourcesBuildPhase;
			buildActionMask = 2147483647;
			files = (
				01236D4F21EEBE30008DD61A /* transaction_reports_history_txn_category_monthly_lifestyle_2018-01-01_2018-12-31.json in Resources */,
				01ED8FDA211A846500ACE691 /* transactions_2018-08-01_invalid.json in Resources */,
				017B48E821082DCA00447E65 /* user_details_complete.json in Resources */,
				017B48452101B4FE00447E65 /* error_invalid_count.json in Resources */,
				01E5BF83222C88E9003D85FD /* transaction_id_99703_excluded.json in Resources */,
				01A1F5942148D646002B9A93 /* provider-public-key.der in Resources */,
				018501D221FFC56F00069D87 /* account_balance_reports_by_day_container_bank_2018-10-29_2019-01-29.json in Resources */,
				01236D6A21EED5F7008DD61A /* transaction_reports_current_budget_category.json in Resources */,
				011F8129219BF4E100A1495F /* FrolloSDKDataModel-1.1.0.sqlite-wal in Resources */,
				0101A8E421C9C24700DCFCEB /* bills_valid.json in Resources */,
				01236D5E21EED5F7008DD61A /* transaction_reports_current_txn_category.json in Resources */,
				01E5BF8B222CC8E6003D85FD /* transactions_2018-12-04_count_200_skip_200.json in Resources */,
				017B48462101B4FE00447E65 /* FrolloSDKDataModel-1.0.0.sqlite-shm in Resources */,
				01483B8C211808DE00D0DA87 /* accounts_valid.json in Resources */,
				017B48472101B4FE00447E65 /* error_server.json in Resources */,
				01405E5E21DEDF13009356CC /* bill_payments_2018-12-01_valid.json in Resources */,
				018501E722090C3500069D87 /* merchant_id_197.json in Resources */,
				017B48482101B4FE00447E65 /* error_invalid_refresh_token.json in Resources */,
				0135D30B21A2628F00318142 /* notification_event.json in Resources */,
				017B48492101B4FE00447E65 /* refresh_token_valid.json in Resources */,
				017B484A2101B4FE00447E65 /* error_invalid_user_agent.json in Resources */,
				017B484B2101B4FE00447E65 /* error_duplicate.json in Resources */,
				2FE1802622498A2200B87AAB /* error_oauth2_invalid_client.json in Resources */,
				017B484D2101B4FE00447E65 /* error_not_allowed.json in Resources */,
				018501EB22090EF900069D87 /* merchants_by_id.json in Resources */,
				01483BCC2119781C00D0DA87 /* merchants_valid.json in Resources */,
				01743B0D212BA9870082DA00 /* provider_login_form_question_answer.json in Resources */,
				2F657DB6223B56E000471B85 /* submit_survey_response.json in Resources */,
				012C451B212A967800799A0A /* provider_login_form_login.json in Resources */,
				017B484E2101B4FE00447E65 /* error_internal_exception.json in Resources */,
				018501CF21FFC56F00069D87 /* account_balance_reports_by_day_2018-10-29_2019-01-29.json in Resources */,
				017B484F2101B4FE00447E65 /* frollo.cer in Resources */,
				013A32BE21129B3200B0590B /* provider_account_id_123.json in Resources */,
				017B48502101B4FE00447E65 /* FakeDatabaseModel.sqlite-shm in Resources */,
				017B48512101B4FE00447E65 /* error_missing_code.json in Resources */,
				2FE1802F22498A2200B87AAB /* error_oauth2_unauthorized_client.json in Resources */,
				2FE1802922498A2200B87AAB /* error_oauth2_invalid_scope.json in Resources */,
				01236D6421EED5F7008DD61A /* transaction_reports_current_txn_category_3_days.json in Resources */,
				2F657DB0223B467000471B85 /* survey_response.json in Resources */,
				018501EF2209161900069D87 /* providers_updated.json in Resources */,
				01405E3F21DC2618009356CC /* FrolloSDKDataModel-1.2.0.sqlite-shm in Resources */,
				01236D4621EEBE30008DD61A /* transaction_reports_history_txn_category_monthly_2018-01-01_2018-12-31.json in Resources */,
				01483BAE2119564600D0DA87 /* transaction_categories_invalid.json in Resources */,
				017B48522101B4FE00447E65 /* error_invalid_access_token.json in Resources */,
				01236D4321EEBE30008DD61A /* transaction_reports_history_txn_category_monthly_2018-03_01_2019-03-31.json in Resources */,
				017B48532101B4FE00447E65 /* FakeDatabaseModel.sqlite in Resources */,
				015EEDF8210FE51C0081AD76 /* provider_id_12345.json in Resources */,
				01743B09212BA3D10082DA00 /* captcha.bmp in Resources */,
				017B48542101B4FE00447E65 /* FakeDatabaseModel.sqlite-wal in Resources */,
				01236D6121EED5F7008DD61A /* transaction_reports_current_merchant.json in Resources */,
				017B48552101B4FE00447E65 /* error_not_found.json in Resources */,
				01236D4021EEBE30008DD61A /* transaction_reports_history_txn_category_monthly_living_2018-01-01_2018-12-31.json in Resources */,
				01483B89211808DE00D0DA87 /* accounts_invalid.json in Resources */,
				01743B11212BC04E0082DA00 /* provider_login_form_token.json in Resources */,
				017B48562101B4FE00447E65 /* FrolloSDKDataModel-1.0.0.sqlite in Resources */,
				011F8126219BF4E100A1495F /* FrolloSDKDataModel-1.1.0.sqlite-shm in Resources */,
				2FE1801F2249891100B87AAB /* error_oauth2_invalid_request.json in Resources */,
				017B48572101B4FE00447E65 /* error_value_must_differ.json in Resources */,
				01405E4521DC2618009356CC /* FrolloSDKDataModel-1.2.0.sqlite in Resources */,
				01483BC92119781C00D0DA87 /* merchants_invalid.json in Resources */,
				017B48582101B4FE00447E65 /* error_aggregator.json in Resources */,
				012606A3219A5409005D8377 /* messages_valid.json in Resources */,
				01BB5A78221F5973000C03F0 /* token_valid.json in Resources */,
				017B48592101B4FE00447E65 /* error_unknown_code.json in Resources */,
				017B485A2101B4FE00447E65 /* error_invalid_auth_head.json in Resources */,
				017B485B2101B4FE00447E65 /* error_bad_format.json in Resources */,
				012C4518212A967800799A0A /* provider_login_form_multiple_choice.json in Resources */,
				017B48EC21082DD000447E65 /* user_details_incomplete.json in Resources */,
				017B48ED21082DD000447E65 /* user_details_invalid.json in Resources */,
				017B485C2101B4FE00447E65 /* FrolloSDKDataModel-1.0.0.sqlite-wal in Resources */,
				0135D30E21A2628F00318142 /* notification_message.json in Resources */,
				01A1F5972148D646002B9A93 /* provider-public-key.pem in Resources */,
				018501CC21FFC56F00069D87 /* account_balance_reports_by_day_account_id_937_2018-10-29_2019-01-29.json in Resources */,
				017B485D2101B4FE00447E65 /* refresh_token_invalid.json in Resources */,
				012606BB219A8393005D8377 /* messages_invalid.json in Resources */,
				0128DB5521F819A800DB3E62 /* FrolloSDKDataModel-1.3.0.sqlite-wal in Resources */,
				01236D3D21EEBE30008DD61A /* transaction_reports_history_txn_category_daily_2018-01-01_2018-12-31.json in Resources */,
				018501D521FFC56F00069D87 /* account_balance_reports_by_month_2018-10-29_2019-01-29.json in Resources */,
				017B485E2101B4FE00447E65 /* error_suspended_device.json in Resources */,
				01405E4221DC2618009356CC /* FrolloSDKDataModel-1.2.0.sqlite-wal in Resources */,
				01483BB12119564600D0DA87 /* transaction_categories_valid.json in Resources */,
				01743B15212BC3280082DA00 /* provider_login_form_options.json in Resources */,
				018501DC2203A6E100069D87 /* account_balance_reports_by_month_2018-11-01_2019-02-01.json in Resources */,
				01E5BF7F2228B032003D85FD /* transaction_summary.json in Resources */,
				01ED8FE1211A868F00ACE691 /* transaction_id_99703.json in Resources */,
				01236D5221EEBE30008DD61A /* transaction_reports_history_txn_category_weekly_2018-01-01_2018-12-31.json in Resources */,
				0101A90921CC90E000DCFCEB /* bill_id_12345.json in Resources */,
				012606A0219A5409005D8377 /* messages_unread.json in Resources */,
				012606BF219A8BAD005D8377 /* message_id_12345.json in Resources */,
				017B485F2101B4FE00447E65 /* error_invalid_username_password.json in Resources */,
				0128DB5821F819A800DB3E62 /* FrolloSDKDataModel-1.3.0.sqlite-shm in Resources */,
				011F812C219BF4E100A1495F /* FrolloSDKDataModel-1.1.0.sqlite in Resources */,
				017B48602101B4FE00447E65 /* error_invalid_length.json in Resources */,
				01483B8F211808DE00D0DA87 /* account_id_542.json in Resources */,
				017B48612101B4FE00447E65 /* error_invalid_value.json in Resources */,
				2FE180192248AAEF00B87AAB /* error_oauth2_server.json in Resources */,
				01236D6721EED5F7008DD61A /* transaction_reports_current_txn_category_lifestyle.json in Resources */,
				015EEDF5210FE51C0081AD76 /* providers_valid.json in Resources */,
				017B48622101B4FE00447E65 /* error_suspended_user.json in Resources */,
				01E5BF88222CC8E6003D85FD /* transactions_2018-12-04_count_200_skip_0.json in Resources */,
				01BB5A7C221F8054000C03F0 /* token_invalid.json in Resources */,
				012C451F212B850900799A0A /* provider_login_form_captcha.json in Resources */,
				01ED8FDD211A846500ACE691 /* transactions_2018-08-01_valid.json in Resources */,
				015EEDF2210FE51C0081AD76 /* providers_invalid.json in Resources */,
				01236D4921EEBE30008DD61A /* transaction_reports_history_budget_category_monthly_2018-01-01_2018-12-31.json in Resources */,
				018501D821FFC56F00069D87 /* account_balance_reports_by_week_2018-10-29_2019-01-29.json in Resources */,
				01743B19212BCF9A0082DA00 /* provider_login_form_validation.json in Resources */,
				017B48632101B4FE00447E65 /* error_value_over_limit.json in Resources */,
				011C199021E42AF200490EDD /* error_account_locked.json in Resources */,
				01236D4C21EEBE30008DD61A /* transaction_reports_history_merchant_monthly_2018-01-01_2018-12-31.json in Resources */,
				01405E6F21DF1D2E009356CC /* bill_payment_id_12345.json in Resources */,
				013A32BA2112994C00B0590B /* provider_accounts_invalid.json in Resources */,
				0128DB5B21F819A800DB3E62 /* FrolloSDKDataModel-1.3.0.sqlite in Resources */,
				2FE1802C22498A2200B87AAB /* error_oauth2_invalid_grant.json in Resources */,
				01236D5B21EED5F7008DD61A /* transaction_reports_current_txn_category_living.json in Resources */,
				013A32B42112994C00B0590B /* provider_accounts_valid.json in Resources */,
			);
			runOnlyForDeploymentPostprocessing = 0;
		};
		017B48762105950F00447E65 /* Resources */ = {
			isa = PBXResourcesBuildPhase;
			buildActionMask = 2147483647;
			files = (
				017B48822105951000447E65 /* Assets.xcassets in Resources */,
				017B48802105950F00447E65 /* Main.storyboard in Resources */,
			);
			runOnlyForDeploymentPostprocessing = 0;
		};
		017B48A12105958100447E65 /* Resources */ = {
			isa = PBXResourcesBuildPhase;
			buildActionMask = 2147483647;
			files = (
				01236D5021EEBE30008DD61A /* transaction_reports_history_txn_category_monthly_lifestyle_2018-01-01_2018-12-31.json in Resources */,
				01ED8FDB211A846500ACE691 /* transactions_2018-08-01_invalid.json in Resources */,
				017B48E921082DCB00447E65 /* user_details_complete.json in Resources */,
				017B48A22105958100447E65 /* error_invalid_count.json in Resources */,
				01E5BF84222C88E9003D85FD /* transaction_id_99703_excluded.json in Resources */,
				01A1F5952148D646002B9A93 /* provider-public-key.der in Resources */,
				018501D321FFC56F00069D87 /* account_balance_reports_by_day_container_bank_2018-10-29_2019-01-29.json in Resources */,
				01236D6B21EED5F7008DD61A /* transaction_reports_current_budget_category.json in Resources */,
				011F812A219BF4E100A1495F /* FrolloSDKDataModel-1.1.0.sqlite-wal in Resources */,
				0101A8E521C9C24700DCFCEB /* bills_valid.json in Resources */,
				01236D5F21EED5F7008DD61A /* transaction_reports_current_txn_category.json in Resources */,
				01E5BF8C222CC8E6003D85FD /* transactions_2018-12-04_count_200_skip_200.json in Resources */,
				017B48A32105958100447E65 /* FrolloSDKDataModel-1.0.0.sqlite-shm in Resources */,
				01483B8D211808DE00D0DA87 /* accounts_valid.json in Resources */,
				017B48A42105958100447E65 /* error_server.json in Resources */,
				01405E5F21DEDF13009356CC /* bill_payments_2018-12-01_valid.json in Resources */,
				018501E822090C3500069D87 /* merchant_id_197.json in Resources */,
				017B48A52105958100447E65 /* error_invalid_refresh_token.json in Resources */,
				0135D30C21A2628F00318142 /* notification_event.json in Resources */,
				017B48A62105958100447E65 /* refresh_token_valid.json in Resources */,
				017B48A72105958100447E65 /* error_invalid_user_agent.json in Resources */,
				017B48A82105958100447E65 /* error_duplicate.json in Resources */,
				2FE1802722498A2200B87AAB /* error_oauth2_invalid_client.json in Resources */,
				017B48AA2105958100447E65 /* error_not_allowed.json in Resources */,
				018501EC22090EF900069D87 /* merchants_by_id.json in Resources */,
				01483BCD2119781C00D0DA87 /* merchants_valid.json in Resources */,
				01743B0E212BA9870082DA00 /* provider_login_form_question_answer.json in Resources */,
				2F657DB7223B56E000471B85 /* submit_survey_response.json in Resources */,
				012C451C212A967800799A0A /* provider_login_form_login.json in Resources */,
				017B48AB2105958100447E65 /* error_internal_exception.json in Resources */,
				018501D021FFC56F00069D87 /* account_balance_reports_by_day_2018-10-29_2019-01-29.json in Resources */,
				017B48AC2105958100447E65 /* frollo.cer in Resources */,
				013A32BF21129B3200B0590B /* provider_account_id_123.json in Resources */,
				017B48AD2105958100447E65 /* FakeDatabaseModel.sqlite-shm in Resources */,
				017B48AE2105958100447E65 /* error_missing_code.json in Resources */,
				2FE1803022498A2200B87AAB /* error_oauth2_unauthorized_client.json in Resources */,
				2FE1802A22498A2200B87AAB /* error_oauth2_invalid_scope.json in Resources */,
				01236D6521EED5F7008DD61A /* transaction_reports_current_txn_category_3_days.json in Resources */,
				2F657DB1223B467000471B85 /* survey_response.json in Resources */,
				018501F02209161900069D87 /* providers_updated.json in Resources */,
				01405E4021DC2618009356CC /* FrolloSDKDataModel-1.2.0.sqlite-shm in Resources */,
				01236D4721EEBE30008DD61A /* transaction_reports_history_txn_category_monthly_2018-01-01_2018-12-31.json in Resources */,
				01483BAF2119564600D0DA87 /* transaction_categories_invalid.json in Resources */,
				017B48AF2105958100447E65 /* error_invalid_access_token.json in Resources */,
				01236D4421EEBE30008DD61A /* transaction_reports_history_txn_category_monthly_2018-03_01_2019-03-31.json in Resources */,
				017B48B02105958100447E65 /* FakeDatabaseModel.sqlite in Resources */,
				015EEDF9210FE51C0081AD76 /* provider_id_12345.json in Resources */,
				01743B0A212BA3D10082DA00 /* captcha.bmp in Resources */,
				017B48B12105958100447E65 /* FakeDatabaseModel.sqlite-wal in Resources */,
				01236D6221EED5F7008DD61A /* transaction_reports_current_merchant.json in Resources */,
				017B48B22105958100447E65 /* error_not_found.json in Resources */,
				01236D4121EEBE30008DD61A /* transaction_reports_history_txn_category_monthly_living_2018-01-01_2018-12-31.json in Resources */,
				01483B8A211808DE00D0DA87 /* accounts_invalid.json in Resources */,
				01743B12212BC04E0082DA00 /* provider_login_form_token.json in Resources */,
				017B48B32105958100447E65 /* FrolloSDKDataModel-1.0.0.sqlite in Resources */,
				011F8127219BF4E100A1495F /* FrolloSDKDataModel-1.1.0.sqlite-shm in Resources */,
				2FE180202249891200B87AAB /* error_oauth2_invalid_request.json in Resources */,
				017B48B42105958100447E65 /* error_value_must_differ.json in Resources */,
				01405E4621DC2618009356CC /* FrolloSDKDataModel-1.2.0.sqlite in Resources */,
				01483BCA2119781C00D0DA87 /* merchants_invalid.json in Resources */,
				017B48B52105958100447E65 /* error_aggregator.json in Resources */,
				012606A4219A5409005D8377 /* messages_valid.json in Resources */,
				01BB5A79221F5973000C03F0 /* token_valid.json in Resources */,
				017B48B62105958100447E65 /* error_unknown_code.json in Resources */,
				017B48B72105958100447E65 /* error_invalid_auth_head.json in Resources */,
				017B48B82105958100447E65 /* error_bad_format.json in Resources */,
				012C4519212A967800799A0A /* provider_login_form_multiple_choice.json in Resources */,
				017B48EE21082DD000447E65 /* user_details_incomplete.json in Resources */,
				017B48EF21082DD000447E65 /* user_details_invalid.json in Resources */,
				017B48B92105958100447E65 /* FrolloSDKDataModel-1.0.0.sqlite-wal in Resources */,
				0135D30F21A2628F00318142 /* notification_message.json in Resources */,
				01A1F5982148D646002B9A93 /* provider-public-key.pem in Resources */,
				018501CD21FFC56F00069D87 /* account_balance_reports_by_day_account_id_937_2018-10-29_2019-01-29.json in Resources */,
				017B48BA2105958100447E65 /* refresh_token_invalid.json in Resources */,
				012606BC219A8393005D8377 /* messages_invalid.json in Resources */,
				0128DB5621F819A800DB3E62 /* FrolloSDKDataModel-1.3.0.sqlite-wal in Resources */,
				01236D3E21EEBE30008DD61A /* transaction_reports_history_txn_category_daily_2018-01-01_2018-12-31.json in Resources */,
				018501D621FFC56F00069D87 /* account_balance_reports_by_month_2018-10-29_2019-01-29.json in Resources */,
				017B48BB2105958100447E65 /* error_suspended_device.json in Resources */,
				01405E4321DC2618009356CC /* FrolloSDKDataModel-1.2.0.sqlite-wal in Resources */,
				01483BB22119564600D0DA87 /* transaction_categories_valid.json in Resources */,
				01743B16212BC3280082DA00 /* provider_login_form_options.json in Resources */,
				018501DD2203A6E100069D87 /* account_balance_reports_by_month_2018-11-01_2019-02-01.json in Resources */,
				01E5BF802228B032003D85FD /* transaction_summary.json in Resources */,
				01ED8FE2211A868F00ACE691 /* transaction_id_99703.json in Resources */,
				01236D5321EEBE30008DD61A /* transaction_reports_history_txn_category_weekly_2018-01-01_2018-12-31.json in Resources */,
				0101A90A21CC90E000DCFCEB /* bill_id_12345.json in Resources */,
				012606A1219A5409005D8377 /* messages_unread.json in Resources */,
				012606C0219A8BAD005D8377 /* message_id_12345.json in Resources */,
				017B48BC2105958100447E65 /* error_invalid_username_password.json in Resources */,
				0128DB5921F819A800DB3E62 /* FrolloSDKDataModel-1.3.0.sqlite-shm in Resources */,
				011F812D219BF4E100A1495F /* FrolloSDKDataModel-1.1.0.sqlite in Resources */,
				017B48BD2105958100447E65 /* error_invalid_length.json in Resources */,
				01483B90211808DE00D0DA87 /* account_id_542.json in Resources */,
				017B48BE2105958100447E65 /* error_invalid_value.json in Resources */,
				2FE1801A2248AAEF00B87AAB /* error_oauth2_server.json in Resources */,
				01236D6821EED5F7008DD61A /* transaction_reports_current_txn_category_lifestyle.json in Resources */,
				015EEDF6210FE51C0081AD76 /* providers_valid.json in Resources */,
				017B48BF2105958100447E65 /* error_suspended_user.json in Resources */,
				01E5BF89222CC8E6003D85FD /* transactions_2018-12-04_count_200_skip_0.json in Resources */,
				01BB5A7D221F8054000C03F0 /* token_invalid.json in Resources */,
				012C4520212B850900799A0A /* provider_login_form_captcha.json in Resources */,
				01ED8FDE211A846500ACE691 /* transactions_2018-08-01_valid.json in Resources */,
				015EEDF3210FE51C0081AD76 /* providers_invalid.json in Resources */,
				01236D4A21EEBE30008DD61A /* transaction_reports_history_budget_category_monthly_2018-01-01_2018-12-31.json in Resources */,
				018501D921FFC56F00069D87 /* account_balance_reports_by_week_2018-10-29_2019-01-29.json in Resources */,
				01743B1A212BCF9A0082DA00 /* provider_login_form_validation.json in Resources */,
				017B48C02105958100447E65 /* error_value_over_limit.json in Resources */,
				011C199121E42AF200490EDD /* error_account_locked.json in Resources */,
				01236D4D21EEBE30008DD61A /* transaction_reports_history_merchant_monthly_2018-01-01_2018-12-31.json in Resources */,
				01405E7021DF1D2E009356CC /* bill_payment_id_12345.json in Resources */,
				013A32BB2112994C00B0590B /* provider_accounts_invalid.json in Resources */,
				0128DB5C21F819A800DB3E62 /* FrolloSDKDataModel-1.3.0.sqlite in Resources */,
				2FE1802D22498A2200B87AAB /* error_oauth2_invalid_grant.json in Resources */,
				01236D5C21EED5F7008DD61A /* transaction_reports_current_txn_category_living.json in Resources */,
				013A32B52112994C00B0590B /* provider_accounts_valid.json in Resources */,
			);
			runOnlyForDeploymentPostprocessing = 0;
		};
		01E5BF722227A475003D85FD /* Resources */ = {
			isa = PBXResourcesBuildPhase;
			buildActionMask = 2147483647;
			files = (
				01E5BF732227A475003D85FD /* Localizable.strings in Resources */,
			);
			runOnlyForDeploymentPostprocessing = 0;
		};
/* End PBXResourcesBuildPhase section */

/* Begin PBXShellScriptBuildPhase section */
		017B48642101B4FE00447E65 /* Copy Carthage Frameworks */ = {
			isa = PBXShellScriptBuildPhase;
			buildActionMask = 2147483647;
			files = (
			);
			inputPaths = (
				Alamofire,
				OHHTTPStubs,
				AppAuth,
			);
			name = "Copy Carthage Frameworks";
			outputPaths = (
			);
			runOnlyForDeploymentPostprocessing = 0;
			shellPath = /bin/sh;
			shellScript = "case \"$PLATFORM_NAME\" in\nmacosx) plat=Mac;;\niphone*) plat=iOS;;\nwatch*) plat=watchOS;;\ntv*) plat=tvOS;;\nappletv*) plat=tvOS;;\n*) echo \"error: Unknown PLATFORM_NAME: $PLATFORM_NAME\"; exit 1;;\nesac\nfor (( n = 0; n < SCRIPT_INPUT_FILE_COUNT; n++ )); do\nVAR=SCRIPT_INPUT_FILE_$n\nframework=$(basename \"${!VAR}\")\nexport SCRIPT_INPUT_FILE_$n=\"$SRCROOT\"/Carthage/Build/$plat/\"$framework\".framework\ndone\n\n${CARTHAGE:-/usr/local/bin/carthage} copy-frameworks || exit\n\nfor (( n = 0; n < SCRIPT_INPUT_FILE_COUNT; n++ )); do\nVAR=SCRIPT_INPUT_FILE_$n\nsource=${!VAR}.dSYM\ndest=${BUILT_PRODUCTS_DIR}/$(basename \"$source\")\nditto \"$source\" \"$dest\" || exit\ndone\n";
		};
		017B48C12105958100447E65 /* Copy Carthage Frameworks */ = {
			isa = PBXShellScriptBuildPhase;
			buildActionMask = 2147483647;
			files = (
			);
			inputPaths = (
				Alamofire,
				OHHTTPStubs,
				AppAUth,
			);
			name = "Copy Carthage Frameworks";
			outputPaths = (
			);
			runOnlyForDeploymentPostprocessing = 0;
			shellPath = /bin/sh;
			shellScript = "case \"$PLATFORM_NAME\" in\nmacosx) plat=Mac;;\niphone*) plat=iOS;;\nwatch*) plat=watchOS;;\ntv*) plat=tvOS;;\nappletv*) plat=tvOS;;\n*) echo \"error: Unknown PLATFORM_NAME: $PLATFORM_NAME\"; exit 1;;\nesac\nfor (( n = 0; n < SCRIPT_INPUT_FILE_COUNT; n++ )); do\nVAR=SCRIPT_INPUT_FILE_$n\nframework=$(basename \"${!VAR}\")\nexport SCRIPT_INPUT_FILE_$n=\"$SRCROOT\"/Carthage/Build/$plat/\"$framework\".framework\ndone\n\n${CARTHAGE:-/usr/local/bin/carthage} copy-frameworks || exit\n\nfor (( n = 0; n < SCRIPT_INPUT_FILE_COUNT; n++ )); do\nVAR=SCRIPT_INPUT_FILE_$n\nsource=${!VAR}.dSYM\ndest=${BUILT_PRODUCTS_DIR}/$(basename \"$source\")\nditto \"$source\" \"$dest\" || exit\ndone\n";
		};
		01874B5C20F5C040005A7D0C /* Copy Carthage Frameworks */ = {
			isa = PBXShellScriptBuildPhase;
			buildActionMask = 2147483647;
			files = (
			);
			inputPaths = (
				Alamofire,
				OHHTTPStubs,
				AppAuth,
			);
			name = "Copy Carthage Frameworks";
			outputPaths = (
			);
			runOnlyForDeploymentPostprocessing = 0;
			shellPath = /bin/sh;
			shellScript = "case \"$PLATFORM_NAME\" in\nmacosx) plat=Mac;;\niphone*) plat=iOS;;\nwatch*) plat=watchOS;;\ntv*) plat=tvOS;;\nappletv*) plat=tvOS;;\n*) echo \"error: Unknown PLATFORM_NAME: $PLATFORM_NAME\"; exit 1;;\nesac\nfor (( n = 0; n < SCRIPT_INPUT_FILE_COUNT; n++ )); do\nVAR=SCRIPT_INPUT_FILE_$n\nframework=$(basename \"${!VAR}\")\nexport SCRIPT_INPUT_FILE_$n=\"$SRCROOT\"/Carthage/Build/$plat/\"$framework\".framework\ndone\n\n${CARTHAGE:-/usr/local/bin/carthage} copy-frameworks || exit\n\nfor (( n = 0; n < SCRIPT_INPUT_FILE_COUNT; n++ )); do\nVAR=SCRIPT_INPUT_FILE_$n\nsource=${!VAR}.dSYM\ndest=${BUILT_PRODUCTS_DIR}/$(basename \"$source\")\nditto \"$source\" \"$dest\" || exit\ndone\n";
		};
		01E5BEE42227A475003D85FD /* Scan TODO and FIXME flags */ = {
			isa = PBXShellScriptBuildPhase;
			buildActionMask = 2147483647;
			files = (
			);
			inputPaths = (
			);
			name = "Scan TODO and FIXME flags";
			outputPaths = (
			);
			runOnlyForDeploymentPostprocessing = 0;
			shellPath = /bin/sh;
			shellScript = "TAGS=\"TODO:|FIXME:\"\necho \"searching ${SRCROOT} for ${TAGS}\"\nfind \"${SRCROOT}/Sources\" \\( -name \"*.swift\" \\) -print0 | xargs -0 egrep --with-filename --line-number --only-matching \"($TAGS).*\\$\" | perl -p -e \"s/($TAGS)/ warning: \\$1/\"";
		};
		01E5BF8D222CD93F003D85FD /* Swift Format */ = {
			isa = PBXShellScriptBuildPhase;
			buildActionMask = 2147483647;
			files = (
			);
			inputFileListPaths = (
			);
			inputPaths = (
			);
			name = "Swift Format";
			outputFileListPaths = (
			);
			outputPaths = (
			);
			runOnlyForDeploymentPostprocessing = 0;
			shellPath = /bin/sh;
			shellScript = "\"${SRCROOT}/swiftformat\" --config \"${SRCROOT}/.swiftformat\" \"${SRCROOT}/Sources/\"\n";
		};
		01E5BF8E222CD961003D85FD /* Swift Format */ = {
			isa = PBXShellScriptBuildPhase;
			buildActionMask = 2147483647;
			files = (
			);
			inputFileListPaths = (
			);
			inputPaths = (
			);
			name = "Swift Format";
			outputFileListPaths = (
			);
			outputPaths = (
			);
			runOnlyForDeploymentPostprocessing = 0;
			shellPath = /bin/sh;
			shellScript = "\"${SRCROOT}/swiftformat\" --config \"${SRCROOT}/.swiftformat\" \"${SRCROOT}/Sources/\"\n";
		};
		01EED86F20E5B4C500F4516B /* Scan TODO and FIXME flags */ = {
			isa = PBXShellScriptBuildPhase;
			buildActionMask = 2147483647;
			files = (
			);
			inputPaths = (
			);
			name = "Scan TODO and FIXME flags";
			outputPaths = (
			);
			runOnlyForDeploymentPostprocessing = 0;
			shellPath = /bin/sh;
			shellScript = "TAGS=\"TODO:|FIXME:\"\necho \"searching ${SRCROOT} for ${TAGS}\"\nfind \"${SRCROOT}/Sources\" \\( -name \"*.swift\" \\) -print0 | xargs -0 egrep --with-filename --line-number --only-matching \"($TAGS).*\\$\" | perl -p -e \"s/($TAGS)/ warning: \\$1/\"";
		};
/* End PBXShellScriptBuildPhase section */

/* Begin PBXSourcesBuildPhase section */
		0136D22C2101775B0062EAEA /* Sources */ = {
			isa = PBXSourcesBuildPhase;
			buildActionMask = 2147483647;
			files = (
				0136D2352101775B0062EAEA /* ViewController.swift in Sources */,
				0136D2332101775B0062EAEA /* AppDelegate.swift in Sources */,
			);
			runOnlyForDeploymentPostprocessing = 0;
		};
		01527CBA20E1B5C300B5042A /* Sources */ = {
			isa = PBXSourcesBuildPhase;
			buildActionMask = 2147483647;
			files = (
				01704F5A21FAD13D00666DAE /* ReportAccountBalance+CoreDataProperties.swift in Sources */,
				017B83A7221A4CBF0022884E /* Result.swift in Sources */,
				01236D0C21EBF5AA008DD61A /* APITransactionCurrentReportResponse.swift in Sources */,
				018240DD21C8B80B005705F9 /* Bill+CoreDataClass.swift in Sources */,
				01C8250720EDDB4F0093400E /* DataError.swift in Sources */,
				01ED8FC7211A5DE800ACE691 /* Transaction+CoreDataClass.swift in Sources */,
				011C198921E3063600490EDD /* APIBillPaymentUpdateRequest.swift in Sources */,
				012C450A212A775D00799A0A /* ProviderLoginForm.swift in Sources */,
				01EED86E20E5AAAB00F4516B /* Database.swift in Sources */,
				01874B8120FDA1DD005A7D0C /* NetworkAuthenticator.swift in Sources */,
				0159E4832193CBAD002CC3BB /* Transaction+CoreDataProperties.swift in Sources */,
				0159E4842193CBAD002CC3BB /* TransactionCategory+CoreDataProperties.swift in Sources */,
				01C824FD20EDD6630093400E /* FrolloSDKError.swift in Sources */,
				012606B2219A784D005D8377 /* MessageText+CoreDataProperties.swift in Sources */,
				01527CD920E1C5A600B5042A /* FrolloSDK.swift in Sources */,
				018B0426216EC785008C34D7 /* Date.swift in Sources */,
				013A32AF21127A3600B0590B /* AccountRefreshStatus.swift in Sources */,
				2FE1800A2248973500B87AAB /* OAuth2Error.swift in Sources */,
				01483BB6211967A500D0DA87 /* Merchant+CoreDataClass.swift in Sources */,
				01616B0C2186BFD5003EF2D0 /* APILogRequest.swift in Sources */,
				01874B7420F81EA8005A7D0C /* UserEndpoint.swift in Sources */,
				01E8375A2149F08100A50E15 /* LoginFormError.swift in Sources */,
				0159E46E2190F3BD002CC3BB /* PublicKeys.swift in Sources */,
				017B48DB2106E1C100447E65 /* User+CoreDataClass.swift in Sources */,
				016097F5210EE2BB0034E857 /* APIProviderResponse.swift in Sources */,
				01BB5A5E221E00AA000C03F0 /* OAuthTokenResponse.swift in Sources */,
				01704F5921FAD13D00666DAE /* ReportAccountBalance+CoreDataClass.swift in Sources */,
				0126069321992A36005D8377 /* APIService+Messages.swift in Sources */,
				01405E4A21DC43A8009356CC /* APIBillUpdateRequest.swift in Sources */,
				01BB5A64221E07D0000C03F0 /* HTTPHeader.swift in Sources */,
				016097F8210EE3300034E857 /* Provider+CoreDataClass.swift in Sources */,
				0104E02E21E84EED00D98EE7 /* ReportTransactionHistory+CoreDataClass.swift in Sources */,
				01483B9E21192F1600D0DA87 /* BudgetCategory.swift in Sources */,
				01405E5021DDA9CE009356CC /* APIBillCreateRequest.swift in Sources */,
				01405E5A21DDCF38009356CC /* APIBillPaymentResponse.swift in Sources */,
				017B487021054F0B00447E65 /* PreferencesPersistence.swift in Sources */,
				01405E5821DDCD65009356CC /* BillPayment+CoreDataProperties.swift in Sources */,
				013A32AA211273A300B0590B /* ProviderAccount+CoreDataClass.swift in Sources */,
				0159E48A2193CBAD002CC3BB /* AccountBalanceTier+CoreDataProperties.swift in Sources */,
				018240DE21C8B80B005705F9 /* Bill+CoreDataProperties.swift in Sources */,
				0101A8E021C9BDEF00DCFCEB /* APIService+Bills.swift in Sources */,
				01C824EE20EC40FD0093400E /* ConsoleLogger.swift in Sources */,
				012606AF219A784D005D8377 /* MessageVideo+CoreDataClass.swift in Sources */,
				01483BB921196E2100D0DA87 /* APIMerchantResponse.swift in Sources */,
				01236D0721EBEC09008DD61A /* APITransactionHistoryReportResponse.swift in Sources */,
				01483B712117C7E900D0DA87 /* APIAccountResponse.swift in Sources */,
				017B48E02107FE6A00447E65 /* APIUserResponse.swift in Sources */,
				011F8153219E637E00A1495F /* Notifications.swift in Sources */,
				01874B7F20FD9F21005A7D0C /* APIService+Device.swift in Sources */,
				01EAAEE32150663A003D1EAC /* APIUserUpdateRequest.swift in Sources */,
				01819144211162DD000E0F80 /* UniqueManagedObject.swift in Sources */,
				01C8251420EDF6200093400E /* Localization.swift in Sources */,
				01C8250520EDDB410093400E /* NetworkError.swift in Sources */,
				012606B8219A7EF1005D8377 /* APIMessageUpdateRequest.swift in Sources */,
				01874B7620F82158005A7D0C /* Endpoint.swift in Sources */,
				01405E5721DDCD65009356CC /* BillPayment+CoreDataClass.swift in Sources */,
				01236D0E21EBFA34008DD61A /* ReportsEndpoint.swift in Sources */,
				2FE180082248892800B87AAB /* OAuth2ErrorResponse.swift in Sources */,
				011F8142219D282400A1495F /* APIService+Events.swift in Sources */,
				015EEE03211030F30081AD76 /* Aggregation.swift in Sources */,
				01483B9C21192D4A00D0DA87 /* APITransactionCategoryResponse.swift in Sources */,
				01483B9221190E1700D0DA87 /* APIAccountUpdateRequest.swift in Sources */,
				0159E47821926959002CC3BB /* UserDefaultsPersistence.swift in Sources */,
				01BC3D112166D90C0065A4B8 /* APIUserRegisterRequest.swift in Sources */,
				0101A8DE21C9BD0F00DCFCEB /* BillsEndpoint.swift in Sources */,
				01BC3D0B2165C1EC0065A4B8 /* OTP.swift in Sources */,
				01BB5A6A221E1E2F000C03F0 /* APIService.swift in Sources */,
				0159E4882193CBAD002CC3BB /* ProviderAccount+CoreDataProperties.swift in Sources */,
				01EED86220E5A7EB00F4516B /* Authentication.swift in Sources */,
				013A32AD2112799500B0590B /* APIProviderAccountResponse.swift in Sources */,
				01C824F520EC75560093400E /* FileLogger.swift in Sources */,
				01483B6C2117C70600D0DA87 /* Account+CoreDataClass.swift in Sources */,
				013D2D94210AA38800EEDEC5 /* DeviceInfo.swift in Sources */,
				0159E4822193CBAD002CC3BB /* Merchant+CoreDataProperties.swift in Sources */,
				0160953720F33EB10060791B /* Version.swift in Sources */,
				2F657DA5223B2FB300471B85 /* Surveys.swift in Sources */,
				01E5BF7B222895CA003D85FD /* APITransactionSummaryResponse.swift in Sources */,
				0104E03021E84EED00D98EE7 /* ReportTransactionCurrent+CoreDataClass.swift in Sources */,
				0136D225210011E70062EAEA /* Keychain.swift in Sources */,
				0104E03121E84EED00D98EE7 /* ReportTransactionCurrent+CoreDataProperties.swift in Sources */,
				2F657DA3223B26B300471B85 /* Survey.swift in Sources */,
				01BB5A5C221D1A26000C03F0 /* OAuthTokenRequest.swift in Sources */,
				0126068321990377005D8377 /* Messages.swift in Sources */,
				0126069621992AD4005D8377 /* APIMessageResponse.swift in Sources */,
				015EEDDE210FD7710081AD76 /* FailableCodable.swift in Sources */,
				013BC1DF218A6998005A2714 /* ProviderLoginFormViewModel.swift in Sources */,
				011F1A60216B289B00119474 /* APIUserResetPasswordRequest.swift in Sources */,
				01EAAEE1214F351D003D1EAC /* APIProviderAccountUpdateRequest.swift in Sources */,
				01EED86B20E5AA5B00F4516B /* FrolloSDKDataModel.xcdatamodeld in Sources */,
				0126069121992909005D8377 /* MessagesEndpoint.swift in Sources */,
				01483B6E2117C70600D0DA87 /* AccountBalanceTier+CoreDataClass.swift in Sources */,
				0104E02F21E84EED00D98EE7 /* ReportTransactionHistory+CoreDataProperties.swift in Sources */,
				01EED86420E5A7EB00F4516B /* Preferences.swift in Sources */,
				01BB5A68221E1E21000C03F0 /* OAuthService.swift in Sources */,
				0126068821991963005D8377 /* Message+CoreDataClass.swift in Sources */,
				01333D3F216AAF36005764A4 /* APIUserChangePasswordRequest.swift in Sources */,
				017391F020EF001200C0BB32 /* APIErrorResponse.swift in Sources */,
				01F220E320FEAC7600C70B00 /* APITokenResponse.swift in Sources */,
				012606B6219A784D005D8377 /* MessageImage+CoreDataProperties.swift in Sources */,
				01819149211178D2000E0F80 /* ResponseHandler.swift in Sources */,
				2F657DA9223B323A00471B85 /* SurveysEndpoint.swift in Sources */,
				011F813E219D254000A1495F /* APIEventCreateRequest.swift in Sources */,
				011F813B219CECA200A1495F /* APIDeviceUpdateRequest.swift in Sources */,
				0159E47621926949002CC3BB /* PropertyListPersistence.swift in Sources */,
				01874B7D20FD6FB9005A7D0C /* APIService+User.swift in Sources */,
				012606B3219A784D005D8377 /* MessageHTML+CoreDataClass.swift in Sources */,
				0101A8FB21CC649000DCFCEB /* Bills.swift in Sources */,
				01EAAEDF214B6185003D1EAC /* APIProviderAccountCreateRequest.swift in Sources */,
				018240E121C8BAE3005705F9 /* APIBillResponse.swift in Sources */,
				0159E4862193CBAD002CC3BB /* User+CoreDataProperties.swift in Sources */,
				0104E03321E8588300D98EE7 /* ReportGrouping.swift in Sources */,
				01C824F020EC410B0093400E /* NetworkLogger.swift in Sources */,
				015EEDDC210FC9C60081AD76 /* AggregationEndpoint.swift in Sources */,
				012DDD5E222615A300497E22 /* OAuthError.swift in Sources */,
				018501C521FFB31000069D87 /* APIAccountBalanceReportResponse.swift in Sources */,
				010EB42B211BF92A005A926A /* APITransactionUpdateRequest.swift in Sources */,
				017E58D0217FD92D00DC56FF /* CachedObjects.swift in Sources */,
				01A1F59A2148DBC9002B9A93 /* Data.swift in Sources */,
				01874B7820F82C98005A7D0C /* DeviceEndpoint.swift in Sources */,
				013A32C12112AF4E00B0590B /* DateFormatter.swift in Sources */,
				012606B4219A784D005D8377 /* MessageHTML+CoreDataProperties.swift in Sources */,
				2F657DA7223B314100471B85 /* APIService+Surveys.swift in Sources */,
				011E87D0213766550026E047 /* SecKeyPEM.swift in Sources */,
				012606B1219A784D005D8377 /* MessageText+CoreDataClass.swift in Sources */,
				0126068921991963005D8377 /* Message+CoreDataProperties.swift in Sources */,
				0159E4872193CBAD002CC3BB /* Provider+CoreDataProperties.swift in Sources */,
				01483B9921192C3900D0DA87 /* TransactionCategory+CoreDataClass.swift in Sources */,
				011F814A219D31C000A1495F /* Events.swift in Sources */,
				01C824EC20EC34BA0093400E /* Log.swift in Sources */,
				011F8140219D25F000A1495F /* EventsEndpoint.swift in Sources */,
				012606B0219A784D005D8377 /* MessageVideo+CoreDataProperties.swift in Sources */,
				01BB5A55221CD2AE000C03F0 /* FrolloSDKConfiguration.swift in Sources */,
				015EEDDA210FC8760081AD76 /* APIService+Aggregation.swift in Sources */,
				012606B5219A784D005D8377 /* MessageImage+CoreDataClass.swift in Sources */,
				018240E321C8BB6A005705F9 /* APIBillsResponse.swift in Sources */,
				01ED8FCA211A5E7A00ACE691 /* APITransactionResponse.swift in Sources */,
				01EED86320E5A7EB00F4516B /* Network.swift in Sources */,
				01236D1021EC02CC008DD61A /* APIService+Reports.swift in Sources */,
				0159E4892193CBAD002CC3BB /* Account+CoreDataProperties.swift in Sources */,
				01236D0A21EBF4E5008DD61A /* Reports.swift in Sources */,
				01C8250320EDDB340093400E /* APIError.swift in Sources */,
				0135D31821A3D74500318142 /* FrolloSDKDelegate.swift in Sources */,
				0135D2FD21A2202400318142 /* NotificationPayload.swift in Sources */,
				01819146211168C8000E0F80 /* APIUniqueResponse.swift in Sources */,
			);
			runOnlyForDeploymentPostprocessing = 0;
		};
		01527CC420E1B5C300B5042A /* Sources */ = {
			isa = PBXSourcesBuildPhase;
			buildActionMask = 2147483647;
			files = (
				0181914E21117BC2000E0F80 /* AggregationTests.swift in Sources */,
				01236D1721EC2466008DD61A /* APITransactionHistoryReportResponse+Test.swift in Sources */,
				015EEDEA210FDAB20081AD76 /* AggregationRequestTests.swift in Sources */,
				01ED8FCC211A660900ACE691 /* APITransactionResponse+Test.swift in Sources */,
				01BB5A51221CC727000C03F0 /* DatabaseResetTests.swift in Sources */,
				01483B822117F65500D0DA87 /* AccountBalanceTierTests.swift in Sources */,
				0135D30021A255B000318142 /* NotificationsTests.swift in Sources */,
				016DD0A420EF365100F41919 /* APIErrorTests.swift in Sources */,
				011F811B219BE40100A1495F /* MessageImage+Test.swift in Sources */,
				01EEDB1B20EAE2CE00F4516B /* DatabaseTests.swift in Sources */,
				01405E4C21DD6A62009356CC /* APIBillUpdateRequest+Test.swift in Sources */,
				017B48D62106D4A000447E65 /* UserTests.swift in Sources */,
				0135D30421A25D5000318142 /* NotificationPayload+Test.swift in Sources */,
				01483B7B2117E1FF00D0DA87 /* AccountTests.swift in Sources */,
				01483BBF211970D700D0DA87 /* MerchantTests.swift in Sources */,
				01405E6621DEDFED009356CC /* BillPayment+Test.swift in Sources */,
				012606CB219BA9C5005D8377 /* MessageTests.swift in Sources */,
				012606C2219B8B5F005D8377 /* MessagesTests.swift in Sources */,
				01236D2021EC32EA008DD61A /* ReportTransactionHistory+Test.swift in Sources */,
				013A32C32112BBDE00B0590B /* APIProviderAccountResponse+Test.swift in Sources */,
				0135D31A21A4C03000318142 /* FrolloSDKDelegateTests.swift in Sources */,
				0101A90421CC8ABA00DCFCEB /* BillsTests.swift in Sources */,
				01483B94211913F200D0DA87 /* APIAccountUpdateRequest+Test.swift in Sources */,
				01405E6321DEDFEA009356CC /* BillPaymentTests.swift in Sources */,
				01483B7E2117F51600D0DA87 /* AccountBalanceTier+Test.swift in Sources */,
				01BC3D0D2165C5500065A4B8 /* OTPTests.swift in Sources */,
				01E0819420FDB7150036133F /* NetworkAuthenticatorTests.swift in Sources */,
				01555F2821812C62004A313A /* DeviceRequestTests.swift in Sources */,
				0126069921994A0D005D8377 /* MessagesRequestTests.swift in Sources */,
				01BB5A6D221F54A3000C03F0 /* OAuthServiceTests.swift in Sources */,
				0160953A20F41ECF0060791B /* VersionTests.swift in Sources */,
				015EEDFD211018420081AD76 /* ProviderTests.swift in Sources */,
				017B48FC21084BA200447E65 /* AuthenticationTests.swift in Sources */,
				01333D42216AB115005764A4 /* APIUserChangePasswordRequest+Test.swift in Sources */,
				01B896D020F32D5E0068069A /* NetworkErrorTests.swift in Sources */,
				016097E6210AAAD90034E857 /* DeviceInfoTests.swift in Sources */,
				0101A8E721C9C28E00DCFCEB /* BillsRequestTests.swift in Sources */,
				013A32D32112C40500B0590B /* CoreData+Test.swift in Sources */,
				0101A8FD21CC832600DCFCEB /* BillTests.swift in Sources */,
				01236D6E21EED72C008DD61A /* ReportsTests.swift in Sources */,
				01C824F920EC8EF90093400E /* ConsoleLoggerTests.swift in Sources */,
				013A32CB2112BE6600B0590B /* ProviderAccountTests.swift in Sources */,
				011F8137219CE5D100A1495F /* UserDefaultsPersistenceTests.swift in Sources */,
				01483BA02119318D00D0DA87 /* APITransactionCategoryResponse+Test.swift in Sources */,
				01EEDB1D20EAEA2000F4516B /* DatabaseMigrationTests.swift in Sources */,
				01ED8FD4211A684E00ACE691 /* TransactionTests.swift in Sources */,
				01BC3D132166E1BC0065A4B8 /* APIUserRegisterRequest+Test.swift in Sources */,
				011F8144219D2A3E00A1495F /* EventsRequestTests.swift in Sources */,
				2F657DAC223B39EE00471B85 /* SurveysTests.swift in Sources */,
				011F8133219CDCD900A1495F /* APIMessageResponseTests.swift in Sources */,
				01483B732117D80100D0DA87 /* APIAccountResponse+Test.swift in Sources */,
				016097EE210EA27E0034E857 /* Keychain+Test.swift in Sources */,
				012606D4219BC2BE005D8377 /* APIMessageReponse+Test.swift in Sources */,
				0101949E20F595F300334482 /* NetworkTests.swift in Sources */,
				01B896CE20F3169F0068069A /* DataErrorTests.swift in Sources */,
				011F811F219BF14000A1495F /* MessageText+Test.swift in Sources */,
				017B486D2105433B00447E65 /* PreferencesTests.swift in Sources */,
				012C4512212A88CC00799A0A /* ProviderLoginForm+Test.swift in Sources */,
				012C450F212A88C500799A0A /* ProviderLoginFormTests.swift in Sources */,
				01616B0E2186C4E8003EF2D0 /* NetworkLoggerTests.swift in Sources */,
				01874B7B20F834D1005A7D0C /* UserRequestTests.swift in Sources */,
				0160953E20F47FE10060791B /* TestInvalidDataModel.xcdatamodeld in Sources */,
				011E87D2213767F00026E047 /* SecKeyPEMTests.swift in Sources */,
				01483BBB2119706D00D0DA87 /* Merchant+Test.swift in Sources */,
				011F8113219BE31B00A1495F /* MessageVideo+Test.swift in Sources */,
				017B487221055FBA00447E65 /* PropertyListPersistenceTests.swift in Sources */,
				015EEDE2210FDA760081AD76 /* APIProviderResponse+Test.swift in Sources */,
				017E58D2217FF86F00DC56FF /* DateExtensionsTests.swift in Sources */,
				013BC1E3218A81E2005A2714 /* ProviderLoginFormViewModelTests.swift in Sources */,
				01C824F720EC7AC30093400E /* FileLoggerTests.swift in Sources */,
				01405E6A21DEE067009356CC /* APIBillPaymentResponse+Test.swift in Sources */,
				01236D1221EC0D96008DD61A /* ReportsRequestTests.swift in Sources */,
				0101A8EE21CC4FBD00DCFCEB /* APIBillResponse+Test.swift in Sources */,
				011C198B21E30B7B00490EDD /* APIBillPaymentUpdateRequest+Test.swift in Sources */,
				01C824F320EC4D600093400E /* LogTests.swift in Sources */,
				0101A8F621CC54F000DCFCEB /* Bill+Test.swift in Sources */,
				016097EA210EA0D60034E857 /* XCTestCase+TempFolder.swift in Sources */,
				0101A8F121CC4FD700DCFCEB /* APIBillsResponse+Test.swift in Sources */,
				015EEE05211037CE0081AD76 /* Provider+Test.swift in Sources */,
				2FE180152248AA9200B87AAB /* OAuth2ErrorTests.swift in Sources */,
				01E5BEE0222786DF003D85FD /* OAuthErrorTests.swift in Sources */,
				01BB5A72221F55F9000C03F0 /* OAuthTokenRequest+Test.swift in Sources */,
				01483B772117DC3800D0DA87 /* Account+Test.swift in Sources */,
				01BB5A57221CDDA1000C03F0 /* FrolloSDKConfiguration+Test.swift in Sources */,
				01ED8FD0211A672C00ACE691 /* Transaction+Test.swift in Sources */,
				0136D229210067DF0062EAEA /* KeychainTests.swift in Sources */,
				010EB42D211C00D0005A926A /* APITransactionUpdateRequest+Test.swift in Sources */,
				01483BC32119718700D0DA87 /* APIMerchantResponse+Test.swift in Sources */,
				017B48F721083A3500447E65 /* APIUserResponse+Test.swift in Sources */,
				013A32CF2112C3A900B0590B /* ProviderAccount+Test.swift in Sources */,
				018501DF2203AEB800069D87 /* ReportAccountBalance+Test.swift in Sources */,
				017B48F12108356C00447E65 /* User+Test.swift in Sources */,
				011F814C219D35ED00A1495F /* EventsTests.swift in Sources */,
				01483BA821194AEC00D0DA87 /* TransactionCategoryTests.swift in Sources */,
				01236D1C21EC2FCB008DD61A /* ReportTransactionCurrent+Test.swift in Sources */,
				01483BA42119321A00D0DA87 /* TransactionCategory+Test.swift in Sources */,
				012606C7219BA9B7005D8377 /* Message+Test.swift in Sources */,
				012606CF219BBD75005D8377 /* String+Random.swift in Sources */,
				01527CCE20E1B5C300B5042A /* FrolloSDKTests.swift in Sources */,
				011F8117219BE3B800A1495F /* MessageHTML+Test.swift in Sources */,
				01C824E920EB2F570093400E /* Data+Random.swift in Sources */,
				01405E5221DDB0AF009356CC /* APIBillCreateRequest+Test.swift in Sources */,
			);
			runOnlyForDeploymentPostprocessing = 0;
		};
		017B48312101B4FE00447E65 /* Sources */ = {
			isa = PBXSourcesBuildPhase;
			buildActionMask = 2147483647;
			files = (
				0181914F21117BC2000E0F80 /* AggregationTests.swift in Sources */,
				01236D1821EC2466008DD61A /* APITransactionHistoryReportResponse+Test.swift in Sources */,
				015EEDEB210FDAB20081AD76 /* AggregationRequestTests.swift in Sources */,
				01ED8FCD211A660900ACE691 /* APITransactionResponse+Test.swift in Sources */,
				01BB5A52221CC727000C03F0 /* DatabaseResetTests.swift in Sources */,
				01483B832117F65500D0DA87 /* AccountBalanceTierTests.swift in Sources */,
				0135D30121A255B000318142 /* NotificationsTests.swift in Sources */,
				017B48322101B4FE00447E65 /* APIErrorTests.swift in Sources */,
				011F811C219BE40100A1495F /* MessageImage+Test.swift in Sources */,
				017B48332101B4FE00447E65 /* DatabaseTests.swift in Sources */,
				01405E4D21DD6A62009356CC /* APIBillUpdateRequest+Test.swift in Sources */,
				017B48D72106D4A000447E65 /* UserTests.swift in Sources */,
				0135D30521A25D5000318142 /* NotificationPayload+Test.swift in Sources */,
				01483B7C2117E1FF00D0DA87 /* AccountTests.swift in Sources */,
				01483BC0211970D700D0DA87 /* MerchantTests.swift in Sources */,
				01405E6721DEDFEE009356CC /* BillPayment+Test.swift in Sources */,
				012606CC219BA9C5005D8377 /* MessageTests.swift in Sources */,
				012606C3219B8B5F005D8377 /* MessagesTests.swift in Sources */,
				01236D2121EC32EA008DD61A /* ReportTransactionHistory+Test.swift in Sources */,
				013A32C42112BBDE00B0590B /* APIProviderAccountResponse+Test.swift in Sources */,
				0135D31B21A4C03000318142 /* FrolloSDKDelegateTests.swift in Sources */,
				0101A90521CC8ABA00DCFCEB /* BillsTests.swift in Sources */,
				01483B95211913F200D0DA87 /* APIAccountUpdateRequest+Test.swift in Sources */,
				01405E6421DEDFEA009356CC /* BillPaymentTests.swift in Sources */,
				01483B7F2117F51600D0DA87 /* AccountBalanceTier+Test.swift in Sources */,
				01BC3D0E2165C5500065A4B8 /* OTPTests.swift in Sources */,
				017B48342101B4FE00447E65 /* NetworkAuthenticatorTests.swift in Sources */,
				01555F2921812C62004A313A /* DeviceRequestTests.swift in Sources */,
				0126069A21994A0D005D8377 /* MessagesRequestTests.swift in Sources */,
				01BB5A6E221F54A3000C03F0 /* OAuthServiceTests.swift in Sources */,
				017B48352101B4FE00447E65 /* VersionTests.swift in Sources */,
				015EEDFE211018420081AD76 /* ProviderTests.swift in Sources */,
				017B48FD21084BA200447E65 /* AuthenticationTests.swift in Sources */,
				01333D43216AB115005764A4 /* APIUserChangePasswordRequest+Test.swift in Sources */,
				017B48362101B4FE00447E65 /* NetworkErrorTests.swift in Sources */,
				016097E7210AAAD90034E857 /* DeviceInfoTests.swift in Sources */,
				0101A8E821C9C28E00DCFCEB /* BillsRequestTests.swift in Sources */,
				013A32D42112C40500B0590B /* CoreData+Test.swift in Sources */,
				0101A8FE21CC832600DCFCEB /* BillTests.swift in Sources */,
				01236D6F21EED72C008DD61A /* ReportsTests.swift in Sources */,
				017B48372101B4FE00447E65 /* ConsoleLoggerTests.swift in Sources */,
				013A32CC2112BE6600B0590B /* ProviderAccountTests.swift in Sources */,
				011F8138219CE5D100A1495F /* UserDefaultsPersistenceTests.swift in Sources */,
				01483BA12119318D00D0DA87 /* APITransactionCategoryResponse+Test.swift in Sources */,
				017B48382101B4FE00447E65 /* DatabaseMigrationTests.swift in Sources */,
				01ED8FD5211A684E00ACE691 /* TransactionTests.swift in Sources */,
				01BC3D142166E1BC0065A4B8 /* APIUserRegisterRequest+Test.swift in Sources */,
				011F8145219D2A3E00A1495F /* EventsRequestTests.swift in Sources */,
				2F657DB2223B4C3800471B85 /* SurveysTests.swift in Sources */,
				011F8134219CDCD900A1495F /* APIMessageResponseTests.swift in Sources */,
				01483B742117D80100D0DA87 /* APIAccountResponse+Test.swift in Sources */,
				016097EF210EA27E0034E857 /* Keychain+Test.swift in Sources */,
				012606D5219BC2BE005D8377 /* APIMessageReponse+Test.swift in Sources */,
				017B48392101B4FE00447E65 /* NetworkTests.swift in Sources */,
				017B483A2101B4FE00447E65 /* DataErrorTests.swift in Sources */,
				011F8120219BF14000A1495F /* MessageText+Test.swift in Sources */,
				017B486E2105433B00447E65 /* PreferencesTests.swift in Sources */,
				012C4513212A88CD00799A0A /* ProviderLoginForm+Test.swift in Sources */,
				012C4510212A88C600799A0A /* ProviderLoginFormTests.swift in Sources */,
				01616B0F2186C4E8003EF2D0 /* NetworkLoggerTests.swift in Sources */,
				017B483B2101B4FE00447E65 /* UserRequestTests.swift in Sources */,
				017B483C2101B4FE00447E65 /* TestInvalidDataModel.xcdatamodeld in Sources */,
				011E87D3213767F00026E047 /* SecKeyPEMTests.swift in Sources */,
				01483BBC2119706D00D0DA87 /* Merchant+Test.swift in Sources */,
				011F8114219BE31C00A1495F /* MessageVideo+Test.swift in Sources */,
				017B487321055FBA00447E65 /* PropertyListPersistenceTests.swift in Sources */,
				015EEDE3210FDA760081AD76 /* APIProviderResponse+Test.swift in Sources */,
				017E58D3217FF86F00DC56FF /* DateExtensionsTests.swift in Sources */,
				013BC1E4218A81E2005A2714 /* ProviderLoginFormViewModelTests.swift in Sources */,
				017B483D2101B4FE00447E65 /* FileLoggerTests.swift in Sources */,
				01405E6B21DEE067009356CC /* APIBillPaymentResponse+Test.swift in Sources */,
				01236D1321EC0D96008DD61A /* ReportsRequestTests.swift in Sources */,
				0101A8EF21CC4FBD00DCFCEB /* APIBillResponse+Test.swift in Sources */,
				011C198C21E30B7B00490EDD /* APIBillPaymentUpdateRequest+Test.swift in Sources */,
				017B483E2101B4FE00447E65 /* LogTests.swift in Sources */,
				0101A8F721CC54F000DCFCEB /* Bill+Test.swift in Sources */,
				016097EB210EA0D60034E857 /* XCTestCase+TempFolder.swift in Sources */,
				0101A8F221CC4FD800DCFCEB /* APIBillsResponse+Test.swift in Sources */,
				015EEE06211037CE0081AD76 /* Provider+Test.swift in Sources */,
				2FE180162248AA9800B87AAB /* OAuth2ErrorTests.swift in Sources */,
				01E5BEE1222786DF003D85FD /* OAuthErrorTests.swift in Sources */,
				01BB5A73221F55F9000C03F0 /* OAuthTokenRequest+Test.swift in Sources */,
				01483B782117DC3800D0DA87 /* Account+Test.swift in Sources */,
				01BB5A58221CDDA1000C03F0 /* FrolloSDKConfiguration+Test.swift in Sources */,
				01ED8FD1211A672C00ACE691 /* Transaction+Test.swift in Sources */,
				017B483F2101B4FE00447E65 /* KeychainTests.swift in Sources */,
				010EB42E211C00D0005A926A /* APITransactionUpdateRequest+Test.swift in Sources */,
				01483BC42119718700D0DA87 /* APIMerchantResponse+Test.swift in Sources */,
				017B48F821083A3500447E65 /* APIUserResponse+Test.swift in Sources */,
				013A32D02112C3A900B0590B /* ProviderAccount+Test.swift in Sources */,
				018501E02203AEB800069D87 /* ReportAccountBalance+Test.swift in Sources */,
				017B48F22108356C00447E65 /* User+Test.swift in Sources */,
				011F814D219D35ED00A1495F /* EventsTests.swift in Sources */,
				01483BA921194AEC00D0DA87 /* TransactionCategoryTests.swift in Sources */,
				01236D1D21EC2FCB008DD61A /* ReportTransactionCurrent+Test.swift in Sources */,
				01483BA52119321A00D0DA87 /* TransactionCategory+Test.swift in Sources */,
				012606C8219BA9B7005D8377 /* Message+Test.swift in Sources */,
				012606D0219BBD75005D8377 /* String+Random.swift in Sources */,
				017B48402101B4FE00447E65 /* FrolloSDKTests.swift in Sources */,
				011F8118219BE3B800A1495F /* MessageHTML+Test.swift in Sources */,
				017B48412101B4FE00447E65 /* Data+Random.swift in Sources */,
				01405E5321DDB0AF009356CC /* APIBillCreateRequest+Test.swift in Sources */,
			);
			runOnlyForDeploymentPostprocessing = 0;
		};
		017B48742105950F00447E65 /* Sources */ = {
			isa = PBXSourcesBuildPhase;
			buildActionMask = 2147483647;
			files = (
				017B487D2105950F00447E65 /* ViewController.swift in Sources */,
				017B487B2105950F00447E65 /* AppDelegate.swift in Sources */,
			);
			runOnlyForDeploymentPostprocessing = 0;
		};
		017B488C2105958100447E65 /* Sources */ = {
			isa = PBXSourcesBuildPhase;
			buildActionMask = 2147483647;
			files = (
				0181915021117BC2000E0F80 /* AggregationTests.swift in Sources */,
				01236D1921EC2466008DD61A /* APITransactionHistoryReportResponse+Test.swift in Sources */,
				015EEDEC210FDAB20081AD76 /* AggregationRequestTests.swift in Sources */,
				01ED8FCE211A660900ACE691 /* APITransactionResponse+Test.swift in Sources */,
				01BB5A53221CC728000C03F0 /* DatabaseResetTests.swift in Sources */,
				017B488D2105958100447E65 /* APIErrorTests.swift in Sources */,
				0135D30221A255B000318142 /* NotificationsTests.swift in Sources */,
				017B488E2105958100447E65 /* DatabaseTests.swift in Sources */,
				011F811D219BE40100A1495F /* MessageImage+Test.swift in Sources */,
				017B48D82106D4A000447E65 /* UserTests.swift in Sources */,
				01405E4E21DD6A62009356CC /* APIBillUpdateRequest+Test.swift in Sources */,
				013A32C52112BBDE00B0590B /* APIProviderAccountResponse+Test.swift in Sources */,
				0135D30621A25D5000318142 /* NotificationPayload+Test.swift in Sources */,
				017B488F2105958100447E65 /* NetworkAuthenticatorTests.swift in Sources */,
				01483BC1211970D700D0DA87 /* MerchantTests.swift in Sources */,
				01405E6821DEDFEE009356CC /* BillPayment+Test.swift in Sources */,
				012606CD219BA9C5005D8377 /* MessageTests.swift in Sources */,
				012606C4219B8B5F005D8377 /* MessagesTests.swift in Sources */,
				01236D2221EC32EA008DD61A /* ReportTransactionHistory+Test.swift in Sources */,
				01483BA22119318D00D0DA87 /* APITransactionCategoryResponse+Test.swift in Sources */,
				0135D31C21A4C03000318142 /* FrolloSDKDelegateTests.swift in Sources */,
				0101A90621CC8ABA00DCFCEB /* BillsTests.swift in Sources */,
				017B48902105958100447E65 /* VersionTests.swift in Sources */,
				01405E6521DEDFEA009356CC /* BillPaymentTests.swift in Sources */,
				015EEDFF211018420081AD76 /* ProviderTests.swift in Sources */,
				01BC3D0F2165C5500065A4B8 /* OTPTests.swift in Sources */,
				017B48FE21084BA200447E65 /* AuthenticationTests.swift in Sources */,
				01555F2A21812C62004A313A /* DeviceRequestTests.swift in Sources */,
				0126069B21994A0D005D8377 /* MessagesRequestTests.swift in Sources */,
				01BB5A6F221F54A3000C03F0 /* OAuthServiceTests.swift in Sources */,
				017B48912105958100447E65 /* NetworkErrorTests.swift in Sources */,
				016097E8210AAAD90034E857 /* DeviceInfoTests.swift in Sources */,
				013A32D52112C40500B0590B /* CoreData+Test.swift in Sources */,
				01333D44216AB116005764A4 /* APIUserChangePasswordRequest+Test.swift in Sources */,
				017B48922105958100447E65 /* ConsoleLoggerTests.swift in Sources */,
				013A32CD2112BE6600B0590B /* ProviderAccountTests.swift in Sources */,
				0101A8E921C9C28E00DCFCEB /* BillsRequestTests.swift in Sources */,
				01483B96211913F200D0DA87 /* APIAccountUpdateRequest+Test.swift in Sources */,
				0101A8FF21CC832600DCFCEB /* BillTests.swift in Sources */,
				01236D7021EED72C008DD61A /* ReportsTests.swift in Sources */,
				017B48932105958100447E65 /* DatabaseMigrationTests.swift in Sources */,
				01483B752117D80100D0DA87 /* APIAccountResponse+Test.swift in Sources */,
				011F8139219CE5D100A1495F /* UserDefaultsPersistenceTests.swift in Sources */,
				016097F0210EA27E0034E857 /* Keychain+Test.swift in Sources */,
				017B48942105958100447E65 /* NetworkTests.swift in Sources */,
				01ED8FD6211A684E00ACE691 /* TransactionTests.swift in Sources */,
				01BC3D152166E1BC0065A4B8 /* APIUserRegisterRequest+Test.swift in Sources */,
				011F8146219D2A3E00A1495F /* EventsRequestTests.swift in Sources */,
				2F657DB3223B4C3800471B85 /* SurveysTests.swift in Sources */,
				011F8135219CDCD900A1495F /* APIMessageResponseTests.swift in Sources */,
				017B48952105958100447E65 /* DataErrorTests.swift in Sources */,
				017B48962105958100447E65 /* PreferencesTests.swift in Sources */,
				012606D6219BC2BE005D8377 /* APIMessageReponse+Test.swift in Sources */,
				01483B842117F65500D0DA87 /* AccountBalanceTierTests.swift in Sources */,
				017B48972105958100447E65 /* UserRequestTests.swift in Sources */,
				011F8121219BF14000A1495F /* MessageText+Test.swift in Sources */,
				017B48982105958100447E65 /* TestInvalidDataModel.xcdatamodeld in Sources */,
				012C4514212A88CD00799A0A /* ProviderLoginForm+Test.swift in Sources */,
				012C4511212A88C600799A0A /* ProviderLoginFormTests.swift in Sources */,
				01616B102186C4E8003EF2D0 /* NetworkLoggerTests.swift in Sources */,
				017B48992105958100447E65 /* PropertyListPersistenceTests.swift in Sources */,
				015EEDE4210FDA760081AD76 /* APIProviderResponse+Test.swift in Sources */,
				011E87D4213767F00026E047 /* SecKeyPEMTests.swift in Sources */,
				01483BBD2119706D00D0DA87 /* Merchant+Test.swift in Sources */,
				011F8115219BE31D00A1495F /* MessageVideo+Test.swift in Sources */,
				017B489A2105958100447E65 /* FileLoggerTests.swift in Sources */,
				017B489B2105958100447E65 /* LogTests.swift in Sources */,
				017E58D4217FF86F00DC56FF /* DateExtensionsTests.swift in Sources */,
				013BC1E5218A81E2005A2714 /* ProviderLoginFormViewModelTests.swift in Sources */,
				01483B802117F51600D0DA87 /* AccountBalanceTier+Test.swift in Sources */,
				01405E6C21DEE067009356CC /* APIBillPaymentResponse+Test.swift in Sources */,
				01236D1421EC0D96008DD61A /* ReportsRequestTests.swift in Sources */,
				0101A8F021CC4FBD00DCFCEB /* APIBillResponse+Test.swift in Sources */,
				011C198D21E30B7B00490EDD /* APIBillPaymentUpdateRequest+Test.swift in Sources */,
				016097EC210EA0D60034E857 /* XCTestCase+TempFolder.swift in Sources */,
				0101A8F821CC54F000DCFCEB /* Bill+Test.swift in Sources */,
				01483BB321195A8000D0DA87 /* AccountTests.swift in Sources */,
				0101A8F321CC4FD800DCFCEB /* APIBillsResponse+Test.swift in Sources */,
				015EEE07211037CE0081AD76 /* Provider+Test.swift in Sources */,
				2FE180172248AA9900B87AAB /* OAuth2ErrorTests.swift in Sources */,
				01E5BEE2222786DF003D85FD /* OAuthErrorTests.swift in Sources */,
				01BB5A74221F55F9000C03F0 /* OAuthTokenRequest+Test.swift in Sources */,
				01483B792117DC3800D0DA87 /* Account+Test.swift in Sources */,
				01BB5A59221CDDA1000C03F0 /* FrolloSDKConfiguration+Test.swift in Sources */,
				01ED8FD2211A672C00ACE691 /* Transaction+Test.swift in Sources */,
				017B489C2105958100447E65 /* KeychainTests.swift in Sources */,
				010EB42F211C00D0005A926A /* APITransactionUpdateRequest+Test.swift in Sources */,
				01483BC52119718700D0DA87 /* APIMerchantResponse+Test.swift in Sources */,
				017B48F921083A3500447E65 /* APIUserResponse+Test.swift in Sources */,
				013A32D12112C3A900B0590B /* ProviderAccount+Test.swift in Sources */,
				018501E12203AEB800069D87 /* ReportAccountBalance+Test.swift in Sources */,
				01483BA62119321A00D0DA87 /* TransactionCategory+Test.swift in Sources */,
				011F814E219D35ED00A1495F /* EventsTests.swift in Sources */,
				017B48F32108356C00447E65 /* User+Test.swift in Sources */,
				01236D1E21EC2FCB008DD61A /* ReportTransactionCurrent+Test.swift in Sources */,
				01483BAA21194AEC00D0DA87 /* TransactionCategoryTests.swift in Sources */,
				012606C9219BA9B7005D8377 /* Message+Test.swift in Sources */,
				012606D1219BBD75005D8377 /* String+Random.swift in Sources */,
				017B489D2105958100447E65 /* FrolloSDKTests.swift in Sources */,
				011F8119219BE3B800A1495F /* MessageHTML+Test.swift in Sources */,
				017B489E2105958100447E65 /* Data+Random.swift in Sources */,
				01405E5421DDB0AF009356CC /* APIBillCreateRequest+Test.swift in Sources */,
			);
			runOnlyForDeploymentPostprocessing = 0;
		};
		01E5BEE52227A475003D85FD /* Sources */ = {
			isa = PBXSourcesBuildPhase;
			buildActionMask = 2147483647;
			files = (
				01E5BEE62227A475003D85FD /* ReportAccountBalance+CoreDataProperties.swift in Sources */,
				01E5BEE72227A475003D85FD /* Result.swift in Sources */,
				01E5BEE82227A475003D85FD /* APITransactionCurrentReportResponse.swift in Sources */,
				01E5BEE92227A475003D85FD /* Bill+CoreDataClass.swift in Sources */,
				01E5BEEA2227A475003D85FD /* DataError.swift in Sources */,
				01E5BEEB2227A475003D85FD /* Transaction+CoreDataClass.swift in Sources */,
				01E5BEEC2227A475003D85FD /* APIBillPaymentUpdateRequest.swift in Sources */,
				01E5BEED2227A475003D85FD /* ProviderLoginForm.swift in Sources */,
				01E5BEEE2227A475003D85FD /* Database.swift in Sources */,
				01E5BEEF2227A475003D85FD /* NetworkAuthenticator.swift in Sources */,
				01E5BEF02227A475003D85FD /* Transaction+CoreDataProperties.swift in Sources */,
				01E5BEF12227A475003D85FD /* TransactionCategory+CoreDataProperties.swift in Sources */,
				01E5BEF22227A475003D85FD /* FrolloSDKError.swift in Sources */,
				01E5BEF32227A475003D85FD /* MessageText+CoreDataProperties.swift in Sources */,
				01E5BEF42227A475003D85FD /* FrolloSDK.swift in Sources */,
				01E5BEF52227A475003D85FD /* Date.swift in Sources */,
				01E5BEF62227A475003D85FD /* AccountRefreshStatus.swift in Sources */,
				01E5BEF72227A475003D85FD /* Merchant+CoreDataClass.swift in Sources */,
				01E5BEF82227A475003D85FD /* APILogRequest.swift in Sources */,
				01E5BEF92227A475003D85FD /* UserEndpoint.swift in Sources */,
				01E5BEFA2227A475003D85FD /* LoginFormError.swift in Sources */,
				01E5BEFB2227A475003D85FD /* PublicKeys.swift in Sources */,
				01E5BEFC2227A475003D85FD /* User+CoreDataClass.swift in Sources */,
				01E5BEFD2227A475003D85FD /* APIProviderResponse.swift in Sources */,
				01E5BEFE2227A475003D85FD /* OAuthTokenResponse.swift in Sources */,
				01E5BEFF2227A475003D85FD /* ReportAccountBalance+CoreDataClass.swift in Sources */,
				01E5BF002227A475003D85FD /* APIService+Messages.swift in Sources */,
				01E5BF012227A475003D85FD /* APIBillUpdateRequest.swift in Sources */,
				2FE1803222498B5100B87AAB /* OAuth2ErrorResponse.swift in Sources */,
				01E5BF022227A475003D85FD /* HTTPHeader.swift in Sources */,
				01E5BF032227A475003D85FD /* Provider+CoreDataClass.swift in Sources */,
				01E5BF042227A475003D85FD /* ReportTransactionHistory+CoreDataClass.swift in Sources */,
				01E5BF052227A475003D85FD /* BudgetCategory.swift in Sources */,
				01E5BF062227A475003D85FD /* APIBillCreateRequest.swift in Sources */,
				01E5BF072227A475003D85FD /* APIBillPaymentResponse.swift in Sources */,
				01E5BF082227A475003D85FD /* PreferencesPersistence.swift in Sources */,
				01E5BF092227A475003D85FD /* BillPayment+CoreDataProperties.swift in Sources */,
				01E5BF0A2227A475003D85FD /* ProviderAccount+CoreDataClass.swift in Sources */,
				01456B7522433D060077FC56 /* Survey.swift in Sources */,
				01E5BF0B2227A475003D85FD /* AccountBalanceTier+CoreDataProperties.swift in Sources */,
				01E5BF0C2227A475003D85FD /* Bill+CoreDataProperties.swift in Sources */,
				01E5BF0D2227A475003D85FD /* APIService+Bills.swift in Sources */,
				01E5BF0E2227A475003D85FD /* ConsoleLogger.swift in Sources */,
				01E5BF0F2227A475003D85FD /* MessageVideo+CoreDataClass.swift in Sources */,
				01E5BF102227A475003D85FD /* APIMerchantResponse.swift in Sources */,
				01E5BF112227A475003D85FD /* APITransactionHistoryReportResponse.swift in Sources */,
				01E5BF122227A475003D85FD /* APIAccountResponse.swift in Sources */,
				01E5BF132227A475003D85FD /* APIUserResponse.swift in Sources */,
				01E5BF142227A475003D85FD /* Notifications.swift in Sources */,
				01E5BF152227A475003D85FD /* APIService+Device.swift in Sources */,
				01E5BF162227A475003D85FD /* APIUserUpdateRequest.swift in Sources */,
				01E5BF172227A475003D85FD /* UniqueManagedObject.swift in Sources */,
				01E5BF182227A475003D85FD /* Localization.swift in Sources */,
				01E5BF192227A475003D85FD /* NetworkError.swift in Sources */,
				01E5BF1A2227A475003D85FD /* APIMessageUpdateRequest.swift in Sources */,
				01E5BF1B2227A475003D85FD /* Endpoint.swift in Sources */,
				01E5BF1C2227A475003D85FD /* BillPayment+CoreDataClass.swift in Sources */,
				01E5BF1D2227A475003D85FD /* ReportsEndpoint.swift in Sources */,
				01E5BF1E2227A475003D85FD /* APIService+Events.swift in Sources */,
				01E5BF1F2227A475003D85FD /* Aggregation.swift in Sources */,
				01E5BF202227A475003D85FD /* APITransactionCategoryResponse.swift in Sources */,
				01E5BF212227A475003D85FD /* APIAccountUpdateRequest.swift in Sources */,
				01E5BF222227A475003D85FD /* UserDefaultsPersistence.swift in Sources */,
				01E5BF232227A475003D85FD /* APIUserRegisterRequest.swift in Sources */,
				01E5BF242227A475003D85FD /* BillsEndpoint.swift in Sources */,
				01E5BF252227A475003D85FD /* OTP.swift in Sources */,
				01E5BF262227A475003D85FD /* APIService.swift in Sources */,
				01E5BF272227A475003D85FD /* ProviderAccount+CoreDataProperties.swift in Sources */,
				01E5BF282227A475003D85FD /* Authentication.swift in Sources */,
				01E5BF292227A475003D85FD /* APIProviderAccountResponse.swift in Sources */,
				01E5BF2A2227A475003D85FD /* FileLogger.swift in Sources */,
				01E5BF2B2227A475003D85FD /* Account+CoreDataClass.swift in Sources */,
				01E5BF2C2227A475003D85FD /* DeviceInfo.swift in Sources */,
				01E5BF2D2227A475003D85FD /* Merchant+CoreDataProperties.swift in Sources */,
				01E5BF2E2227A475003D85FD /* Version.swift in Sources */,
				01E5BF7C222895CA003D85FD /* APITransactionSummaryResponse.swift in Sources */,
				01E5BF2F2227A475003D85FD /* ReportTransactionCurrent+CoreDataClass.swift in Sources */,
				01E5BF302227A475003D85FD /* Keychain.swift in Sources */,
				01E5BF312227A475003D85FD /* ReportTransactionCurrent+CoreDataProperties.swift in Sources */,
				01E5BF322227A475003D85FD /* OAuthTokenRequest.swift in Sources */,
				01E5BF332227A475003D85FD /* Messages.swift in Sources */,
				01E5BF342227A475003D85FD /* APIMessageResponse.swift in Sources */,
				01E5BF352227A475003D85FD /* FailableCodable.swift in Sources */,
				01E5BF362227A475003D85FD /* ProviderLoginFormViewModel.swift in Sources */,
				01E5BF372227A475003D85FD /* APIUserResetPasswordRequest.swift in Sources */,
				01E5BF382227A475003D85FD /* APIProviderAccountUpdateRequest.swift in Sources */,
				01E5BF392227A475003D85FD /* FrolloSDKDataModel.xcdatamodeld in Sources */,
				01E5BF3A2227A475003D85FD /* MessagesEndpoint.swift in Sources */,
				01E5BF3B2227A475003D85FD /* AccountBalanceTier+CoreDataClass.swift in Sources */,
				01E5BF3C2227A475003D85FD /* ReportTransactionHistory+CoreDataProperties.swift in Sources */,
				01E5BF3D2227A475003D85FD /* Preferences.swift in Sources */,
				01E5BF3E2227A475003D85FD /* OAuthService.swift in Sources */,
				01E5BF3F2227A475003D85FD /* Message+CoreDataClass.swift in Sources */,
				01E5BF402227A475003D85FD /* APIUserChangePasswordRequest.swift in Sources */,
				01E5BF412227A475003D85FD /* APIErrorResponse.swift in Sources */,
				01456B7722433D830077FC56 /* SurveysEndpoint.swift in Sources */,
				01E5BF422227A475003D85FD /* APITokenResponse.swift in Sources */,
				01E5BF432227A475003D85FD /* MessageImage+CoreDataProperties.swift in Sources */,
				01E5BF442227A475003D85FD /* ResponseHandler.swift in Sources */,
				01E5BF452227A475003D85FD /* APIEventCreateRequest.swift in Sources */,
				01E5BF462227A475003D85FD /* APIDeviceUpdateRequest.swift in Sources */,
				01E5BF472227A475003D85FD /* PropertyListPersistence.swift in Sources */,
				01E5BF482227A475003D85FD /* APIService+User.swift in Sources */,
				01456B7422433BD10077FC56 /* Surveys.swift in Sources */,
				01E5BF492227A475003D85FD /* MessageHTML+CoreDataClass.swift in Sources */,
				01E5BF4A2227A475003D85FD /* Bills.swift in Sources */,
				01E5BF4B2227A475003D85FD /* APIProviderAccountCreateRequest.swift in Sources */,
				01E5BF4C2227A475003D85FD /* APIBillResponse.swift in Sources */,
				01E5BF4D2227A475003D85FD /* User+CoreDataProperties.swift in Sources */,
				01E5BF4E2227A475003D85FD /* ReportGrouping.swift in Sources */,
				01E5BF4F2227A475003D85FD /* NetworkLogger.swift in Sources */,
				01E5BF502227A475003D85FD /* AggregationEndpoint.swift in Sources */,
				01E5BF512227A475003D85FD /* OAuthError.swift in Sources */,
				01E5BF522227A475003D85FD /* APIAccountBalanceReportResponse.swift in Sources */,
				01E5BF532227A475003D85FD /* APITransactionUpdateRequest.swift in Sources */,
				01E5BF542227A475003D85FD /* CachedObjects.swift in Sources */,
				01E5BF552227A475003D85FD /* Data.swift in Sources */,
				01E5BF562227A475003D85FD /* DeviceEndpoint.swift in Sources */,
				01E5BF572227A475003D85FD /* DateFormatter.swift in Sources */,
				01E5BF582227A475003D85FD /* MessageHTML+CoreDataProperties.swift in Sources */,
				01456B7622433D550077FC56 /* APIService+Surveys.swift in Sources */,
				01E5BF592227A475003D85FD /* SecKeyPEM.swift in Sources */,
				01E5BF5A2227A475003D85FD /* MessageText+CoreDataClass.swift in Sources */,
				01E5BF5B2227A475003D85FD /* Message+CoreDataProperties.swift in Sources */,
				01E5BF5C2227A475003D85FD /* Provider+CoreDataProperties.swift in Sources */,
				01E5BF5D2227A475003D85FD /* TransactionCategory+CoreDataClass.swift in Sources */,
				01E5BF5E2227A475003D85FD /* Events.swift in Sources */,
				2FE1803122498B4600B87AAB /* OAuth2Error.swift in Sources */,
				01E5BF5F2227A475003D85FD /* Log.swift in Sources */,
				01E5BF602227A475003D85FD /* EventsEndpoint.swift in Sources */,
				01E5BF612227A475003D85FD /* MessageVideo+CoreDataProperties.swift in Sources */,
				01E5BF622227A475003D85FD /* FrolloSDKConfiguration.swift in Sources */,
				01E5BF632227A475003D85FD /* APIService+Aggregation.swift in Sources */,
				01E5BF642227A475003D85FD /* MessageImage+CoreDataClass.swift in Sources */,
				01E5BF652227A475003D85FD /* APIBillsResponse.swift in Sources */,
				01E5BF662227A475003D85FD /* APITransactionResponse.swift in Sources */,
				01E5BF672227A475003D85FD /* Network.swift in Sources */,
				01E5BF682227A475003D85FD /* APIService+Reports.swift in Sources */,
				01E5BF692227A475003D85FD /* Account+CoreDataProperties.swift in Sources */,
				01E5BF6A2227A475003D85FD /* Reports.swift in Sources */,
				01E5BF6B2227A475003D85FD /* APIError.swift in Sources */,
				01E5BF6C2227A475003D85FD /* FrolloSDKDelegate.swift in Sources */,
				01E5BF6D2227A475003D85FD /* NotificationPayload.swift in Sources */,
				01E5BF6E2227A475003D85FD /* APIUniqueResponse.swift in Sources */,
			);
			runOnlyForDeploymentPostprocessing = 0;
		};
/* End PBXSourcesBuildPhase section */

/* Begin PBXTargetDependency section */
		01527CCB20E1B5C300B5042A /* PBXTargetDependency */ = {
			isa = PBXTargetDependency;
			target = 01527CBE20E1B5C300B5042A /* FrolloSDK */;
			targetProxy = 01527CCA20E1B5C300B5042A /* PBXContainerItemProxy */;
		};
		017B48292101B2C900447E65 /* PBXTargetDependency */ = {
			isa = PBXTargetDependency;
			target = 01527CBE20E1B5C300B5042A /* FrolloSDK */;
			targetProxy = 017B48282101B2C900447E65 /* PBXContainerItemProxy */;
		};
		017B482B2101B30E00447E65 /* PBXTargetDependency */ = {
			isa = PBXTargetDependency;
			target = 0136D22F2101775B0062EAEA /* FrolloSDK iOS Test Host */;
			targetProxy = 017B482A2101B30E00447E65 /* PBXContainerItemProxy */;
		};
		017B482D2101B4FE00447E65 /* PBXTargetDependency */ = {
			isa = PBXTargetDependency;
			target = 01527CBE20E1B5C300B5042A /* FrolloSDK */;
			targetProxy = 017B482E2101B4FE00447E65 /* PBXContainerItemProxy */;
		};
		017B48882105958100447E65 /* PBXTargetDependency */ = {
			isa = PBXTargetDependency;
			target = 01527CBE20E1B5C300B5042A /* FrolloSDK */;
			targetProxy = 017B48892105958100447E65 /* PBXContainerItemProxy */;
		};
		017B488A2105958100447E65 /* PBXTargetDependency */ = {
			isa = PBXTargetDependency;
			target = 0136D22F2101775B0062EAEA /* FrolloSDK iOS Test Host */;
			targetProxy = 017B488B2105958100447E65 /* PBXContainerItemProxy */;
		};
		017B48C8210595C700447E65 /* PBXTargetDependency */ = {
			isa = PBXTargetDependency;
			target = 017B48772105950F00447E65 /* FrolloSDK tvOS Test Host */;
			targetProxy = 017B48C7210595C700447E65 /* PBXContainerItemProxy */;
		};
/* End PBXTargetDependency section */

/* Begin PBXVariantGroup section */
		0136D2362101775B0062EAEA /* Main.storyboard */ = {
			isa = PBXVariantGroup;
			children = (
				0136D2372101775B0062EAEA /* Base */,
			);
			name = Main.storyboard;
			sourceTree = "<group>";
		};
		0136D23B2101775D0062EAEA /* LaunchScreen.storyboard */ = {
			isa = PBXVariantGroup;
			children = (
				0136D23C2101775D0062EAEA /* Base */,
			);
			name = LaunchScreen.storyboard;
			sourceTree = "<group>";
		};
		017B487E2105950F00447E65 /* Main.storyboard */ = {
			isa = PBXVariantGroup;
			children = (
				017B487F2105950F00447E65 /* Base */,
			);
			name = Main.storyboard;
			sourceTree = "<group>";
		};
		01C8250F20EDEF250093400E /* Localizable.strings */ = {
			isa = PBXVariantGroup;
			children = (
				01C8250E20EDEF250093400E /* en */,
			);
			name = Localizable.strings;
			sourceTree = "<group>";
		};
/* End PBXVariantGroup section */

/* Begin XCBuildConfiguration section */
		0136D2402101775D0062EAEA /* Debug */ = {
			isa = XCBuildConfiguration;
			buildSettings = {
				ALWAYS_SEARCH_USER_PATHS = NO;
				ASSETCATALOG_COMPILER_APPICON_NAME = AppIcon;
				CLANG_ANALYZER_NONNULL = YES;
				CLANG_ANALYZER_NUMBER_OBJECT_CONVERSION = YES_AGGRESSIVE;
				CLANG_CXX_LANGUAGE_STANDARD = "gnu++14";
				CLANG_CXX_LIBRARY = "libc++";
				CLANG_ENABLE_MODULES = YES;
				CLANG_ENABLE_OBJC_ARC = YES;
				CLANG_ENABLE_OBJC_WEAK = YES;
				CLANG_WARN_BLOCK_CAPTURE_AUTORELEASING = YES;
				CLANG_WARN_BOOL_CONVERSION = YES;
				CLANG_WARN_COMMA = YES;
				CLANG_WARN_CONSTANT_CONVERSION = YES;
				CLANG_WARN_DEPRECATED_OBJC_IMPLEMENTATIONS = YES;
				CLANG_WARN_DIRECT_OBJC_ISA_USAGE = YES_ERROR;
				CLANG_WARN_DOCUMENTATION_COMMENTS = YES;
				CLANG_WARN_EMPTY_BODY = YES;
				CLANG_WARN_ENUM_CONVERSION = YES;
				CLANG_WARN_INFINITE_RECURSION = YES;
				CLANG_WARN_INT_CONVERSION = YES;
				CLANG_WARN_NON_LITERAL_NULL_CONVERSION = YES;
				CLANG_WARN_OBJC_IMPLICIT_RETAIN_SELF = YES;
				CLANG_WARN_OBJC_LITERAL_CONVERSION = YES;
				CLANG_WARN_OBJC_ROOT_CLASS = YES_ERROR;
				CLANG_WARN_RANGE_LOOP_ANALYSIS = YES;
				CLANG_WARN_STRICT_PROTOTYPES = YES;
				CLANG_WARN_SUSPICIOUS_MOVE = YES;
				CLANG_WARN_UNGUARDED_AVAILABILITY = YES_AGGRESSIVE;
				CLANG_WARN_UNREACHABLE_CODE = YES;
				CLANG_WARN__DUPLICATE_METHOD_MATCH = YES;
				CODE_SIGN_ENTITLEMENTS = "Tests/Hosts/FrolloSDK iOS Test Host/FrolloSDKTestHost.entitlements";
				"CODE_SIGN_IDENTITY[sdk=iphoneos*]" = "iPhone Developer";
				CODE_SIGN_STYLE = Automatic;
				COPY_PHASE_STRIP = NO;
				DEBUG_INFORMATION_FORMAT = dwarf;
				DEVELOPMENT_TEAM = MFREL6LQ6B;
				ENABLE_STRICT_OBJC_MSGSEND = YES;
				ENABLE_TESTABILITY = YES;
				GCC_C_LANGUAGE_STANDARD = gnu11;
				GCC_DYNAMIC_NO_PIC = NO;
				GCC_NO_COMMON_BLOCKS = YES;
				GCC_OPTIMIZATION_LEVEL = 0;
				GCC_PREPROCESSOR_DEFINITIONS = (
					"DEBUG=1",
					"$(inherited)",
				);
				GCC_WARN_64_TO_32_BIT_CONVERSION = YES;
				GCC_WARN_ABOUT_RETURN_TYPE = YES_ERROR;
				GCC_WARN_UNDECLARED_SELECTOR = YES;
				GCC_WARN_UNINITIALIZED_AUTOS = YES_AGGRESSIVE;
				GCC_WARN_UNUSED_FUNCTION = YES;
				GCC_WARN_UNUSED_VARIABLE = YES;
				INFOPLIST_FILE = "Tests/Hosts/FrolloSDK iOS Test Host/Info.plist";
				IPHONEOS_DEPLOYMENT_TARGET = 10.0;
				LD_RUNPATH_SEARCH_PATHS = (
					"$(inherited)",
					"@executable_path/Frameworks",
				);
				MTL_ENABLE_DEBUG_INFO = YES;
				ONLY_ACTIVE_ARCH = YES;
				PRODUCT_BUNDLE_IDENTIFIER = us.frollo.FrolloSDKTestHost;
				PRODUCT_NAME = "$(TARGET_NAME)";
				SDKROOT = iphoneos;
				SWIFT_ACTIVE_COMPILATION_CONDITIONS = DEBUG;
				SWIFT_OPTIMIZATION_LEVEL = "-Onone";
				SWIFT_VERSION = 4.2;
				TARGETED_DEVICE_FAMILY = "1,2";
			};
			name = Debug;
		};
		0136D2412101775D0062EAEA /* Release */ = {
			isa = XCBuildConfiguration;
			buildSettings = {
				ALWAYS_SEARCH_USER_PATHS = NO;
				ASSETCATALOG_COMPILER_APPICON_NAME = AppIcon;
				CLANG_ANALYZER_NONNULL = YES;
				CLANG_ANALYZER_NUMBER_OBJECT_CONVERSION = YES_AGGRESSIVE;
				CLANG_CXX_LANGUAGE_STANDARD = "gnu++14";
				CLANG_CXX_LIBRARY = "libc++";
				CLANG_ENABLE_MODULES = YES;
				CLANG_ENABLE_OBJC_ARC = YES;
				CLANG_ENABLE_OBJC_WEAK = YES;
				CLANG_WARN_BLOCK_CAPTURE_AUTORELEASING = YES;
				CLANG_WARN_BOOL_CONVERSION = YES;
				CLANG_WARN_COMMA = YES;
				CLANG_WARN_CONSTANT_CONVERSION = YES;
				CLANG_WARN_DEPRECATED_OBJC_IMPLEMENTATIONS = YES;
				CLANG_WARN_DIRECT_OBJC_ISA_USAGE = YES_ERROR;
				CLANG_WARN_DOCUMENTATION_COMMENTS = YES;
				CLANG_WARN_EMPTY_BODY = YES;
				CLANG_WARN_ENUM_CONVERSION = YES;
				CLANG_WARN_INFINITE_RECURSION = YES;
				CLANG_WARN_INT_CONVERSION = YES;
				CLANG_WARN_NON_LITERAL_NULL_CONVERSION = YES;
				CLANG_WARN_OBJC_IMPLICIT_RETAIN_SELF = YES;
				CLANG_WARN_OBJC_LITERAL_CONVERSION = YES;
				CLANG_WARN_OBJC_ROOT_CLASS = YES_ERROR;
				CLANG_WARN_RANGE_LOOP_ANALYSIS = YES;
				CLANG_WARN_STRICT_PROTOTYPES = YES;
				CLANG_WARN_SUSPICIOUS_MOVE = YES;
				CLANG_WARN_UNGUARDED_AVAILABILITY = YES_AGGRESSIVE;
				CLANG_WARN_UNREACHABLE_CODE = YES;
				CLANG_WARN__DUPLICATE_METHOD_MATCH = YES;
				CODE_SIGN_ENTITLEMENTS = "Tests/Hosts/FrolloSDK iOS Test Host/FrolloSDKTestHost.entitlements";
				"CODE_SIGN_IDENTITY[sdk=iphoneos*]" = "iPhone Developer";
				CODE_SIGN_STYLE = Automatic;
				COPY_PHASE_STRIP = NO;
				DEBUG_INFORMATION_FORMAT = "dwarf-with-dsym";
				DEVELOPMENT_TEAM = MFREL6LQ6B;
				ENABLE_NS_ASSERTIONS = NO;
				ENABLE_STRICT_OBJC_MSGSEND = YES;
				GCC_C_LANGUAGE_STANDARD = gnu11;
				GCC_NO_COMMON_BLOCKS = YES;
				GCC_WARN_64_TO_32_BIT_CONVERSION = YES;
				GCC_WARN_ABOUT_RETURN_TYPE = YES_ERROR;
				GCC_WARN_UNDECLARED_SELECTOR = YES;
				GCC_WARN_UNINITIALIZED_AUTOS = YES_AGGRESSIVE;
				GCC_WARN_UNUSED_FUNCTION = YES;
				GCC_WARN_UNUSED_VARIABLE = YES;
				INFOPLIST_FILE = "Tests/Hosts/FrolloSDK iOS Test Host/Info.plist";
				IPHONEOS_DEPLOYMENT_TARGET = 10.0;
				LD_RUNPATH_SEARCH_PATHS = (
					"$(inherited)",
					"@executable_path/Frameworks",
				);
				MTL_ENABLE_DEBUG_INFO = NO;
				PRODUCT_BUNDLE_IDENTIFIER = us.frollo.FrolloSDKTestHost;
				PRODUCT_NAME = "$(TARGET_NAME)";
				SDKROOT = iphoneos;
				SWIFT_COMPILATION_MODE = wholemodule;
				SWIFT_OPTIMIZATION_LEVEL = "-O";
				SWIFT_VERSION = 4.2;
				TARGETED_DEVICE_FAMILY = "1,2";
				VALIDATE_PRODUCT = YES;
			};
			name = Release;
		};
		01527CB820E1B49800B5042A /* Debug */ = {
			isa = XCBuildConfiguration;
			baseConfigurationReference = 01527CDC20E1CD1800B5042A /* Carthage.xcconfig */;
			buildSettings = {
				CLANG_ENABLE_CODE_COVERAGE = YES;
				CLANG_WARN_BLOCK_CAPTURE_AUTORELEASING = YES;
				CLANG_WARN_BOOL_CONVERSION = YES;
				CLANG_WARN_COMMA = YES;
				CLANG_WARN_CONSTANT_CONVERSION = YES;
				CLANG_WARN_DEPRECATED_OBJC_IMPLEMENTATIONS = YES;
				CLANG_WARN_EMPTY_BODY = YES;
				CLANG_WARN_ENUM_CONVERSION = YES;
				CLANG_WARN_INFINITE_RECURSION = YES;
				CLANG_WARN_INT_CONVERSION = YES;
				CLANG_WARN_NON_LITERAL_NULL_CONVERSION = YES;
				CLANG_WARN_OBJC_IMPLICIT_RETAIN_SELF = YES;
				CLANG_WARN_OBJC_LITERAL_CONVERSION = YES;
				CLANG_WARN_RANGE_LOOP_ANALYSIS = YES;
				CLANG_WARN_STRICT_PROTOTYPES = YES;
				CLANG_WARN_SUSPICIOUS_MOVE = YES;
				CLANG_WARN_UNREACHABLE_CODE = YES;
				CLANG_WARN__DUPLICATE_METHOD_MATCH = YES;
				ENABLE_STRICT_OBJC_MSGSEND = YES;
				ENABLE_TESTABILITY = YES;
				GCC_NO_COMMON_BLOCKS = YES;
				GCC_WARN_64_TO_32_BIT_CONVERSION = YES;
				GCC_WARN_ABOUT_RETURN_TYPE = YES;
				GCC_WARN_UNDECLARED_SELECTOR = YES;
				GCC_WARN_UNINITIALIZED_AUTOS = YES;
				GCC_WARN_UNUSED_FUNCTION = YES;
				GCC_WARN_UNUSED_VARIABLE = YES;
				IPHONEOS_DEPLOYMENT_TARGET = 10.0;
				MACOSX_DEPLOYMENT_TARGET = 10.13;
				ONLY_ACTIVE_ARCH = YES;
				SDK_VERSION = 2.1;
				SUPPORTED_PLATFORMS = "macosx iphoneos appletvos watchos appletvsimulator iphonesimulator watchsimulator";
				TARGETED_DEVICE_FAMILY = "1,2,3,4";
				TVOS_DEPLOYMENT_TARGET = 10.0;
				WATCHOS_DEPLOYMENT_TARGET = 4.0;
			};
			name = Debug;
		};
		01527CB920E1B49800B5042A /* Release */ = {
			isa = XCBuildConfiguration;
			baseConfigurationReference = 01527CDC20E1CD1800B5042A /* Carthage.xcconfig */;
			buildSettings = {
				CLANG_ENABLE_CODE_COVERAGE = YES;
				CLANG_WARN_BLOCK_CAPTURE_AUTORELEASING = YES;
				CLANG_WARN_BOOL_CONVERSION = YES;
				CLANG_WARN_COMMA = YES;
				CLANG_WARN_CONSTANT_CONVERSION = YES;
				CLANG_WARN_DEPRECATED_OBJC_IMPLEMENTATIONS = YES;
				CLANG_WARN_EMPTY_BODY = YES;
				CLANG_WARN_ENUM_CONVERSION = YES;
				CLANG_WARN_INFINITE_RECURSION = YES;
				CLANG_WARN_INT_CONVERSION = YES;
				CLANG_WARN_NON_LITERAL_NULL_CONVERSION = YES;
				CLANG_WARN_OBJC_IMPLICIT_RETAIN_SELF = YES;
				CLANG_WARN_OBJC_LITERAL_CONVERSION = YES;
				CLANG_WARN_RANGE_LOOP_ANALYSIS = YES;
				CLANG_WARN_STRICT_PROTOTYPES = YES;
				CLANG_WARN_SUSPICIOUS_MOVE = YES;
				CLANG_WARN_UNREACHABLE_CODE = YES;
				CLANG_WARN__DUPLICATE_METHOD_MATCH = YES;
				ENABLE_STRICT_OBJC_MSGSEND = YES;
				GCC_NO_COMMON_BLOCKS = YES;
				GCC_WARN_64_TO_32_BIT_CONVERSION = YES;
				GCC_WARN_ABOUT_RETURN_TYPE = YES;
				GCC_WARN_UNDECLARED_SELECTOR = YES;
				GCC_WARN_UNINITIALIZED_AUTOS = YES;
				GCC_WARN_UNUSED_FUNCTION = YES;
				GCC_WARN_UNUSED_VARIABLE = YES;
				IPHONEOS_DEPLOYMENT_TARGET = 10.0;
				MACOSX_DEPLOYMENT_TARGET = 10.13;
				SDK_VERSION = 2.1;
				SUPPORTED_PLATFORMS = "macosx iphoneos appletvos watchos appletvsimulator iphonesimulator watchsimulator";
				TARGETED_DEVICE_FAMILY = "1,2,3,4";
				TVOS_DEPLOYMENT_TARGET = 10.0;
				WATCHOS_DEPLOYMENT_TARGET = 4.0;
			};
			name = Release;
		};
		01527CD220E1B5C300B5042A /* Debug */ = {
			isa = XCBuildConfiguration;
			buildSettings = {
				ALWAYS_SEARCH_USER_PATHS = NO;
				APPLICATION_EXTENSION_API_ONLY = NO;
				CLANG_ANALYZER_NONNULL = YES;
				CLANG_ANALYZER_NUMBER_OBJECT_CONVERSION = YES_AGGRESSIVE;
				CLANG_CXX_LANGUAGE_STANDARD = "gnu++14";
				CLANG_CXX_LIBRARY = "libc++";
				CLANG_ENABLE_MODULES = YES;
				CLANG_ENABLE_OBJC_ARC = YES;
				CLANG_ENABLE_OBJC_WEAK = YES;
				CLANG_WARN_BLOCK_CAPTURE_AUTORELEASING = YES;
				CLANG_WARN_BOOL_CONVERSION = YES;
				CLANG_WARN_COMMA = YES;
				CLANG_WARN_CONSTANT_CONVERSION = YES;
				CLANG_WARN_DEPRECATED_OBJC_IMPLEMENTATIONS = YES;
				CLANG_WARN_DIRECT_OBJC_ISA_USAGE = YES_ERROR;
				CLANG_WARN_DOCUMENTATION_COMMENTS = YES;
				CLANG_WARN_EMPTY_BODY = YES;
				CLANG_WARN_ENUM_CONVERSION = YES;
				CLANG_WARN_INFINITE_RECURSION = YES;
				CLANG_WARN_INT_CONVERSION = YES;
				CLANG_WARN_NON_LITERAL_NULL_CONVERSION = YES;
				CLANG_WARN_OBJC_IMPLICIT_RETAIN_SELF = YES;
				CLANG_WARN_OBJC_LITERAL_CONVERSION = YES;
				CLANG_WARN_OBJC_ROOT_CLASS = YES_ERROR;
				CLANG_WARN_RANGE_LOOP_ANALYSIS = YES;
				CLANG_WARN_STRICT_PROTOTYPES = YES;
				CLANG_WARN_SUSPICIOUS_MOVE = YES;
				CLANG_WARN_UNGUARDED_AVAILABILITY = YES_AGGRESSIVE;
				CLANG_WARN_UNREACHABLE_CODE = YES;
				CLANG_WARN__DUPLICATE_METHOD_MATCH = YES;
				"CODE_SIGN_IDENTITY[sdk=iphoneos*]" = "iPhone Developer";
				CODE_SIGN_STYLE = Manual;
				COPY_PHASE_STRIP = NO;
				CURRENT_PROJECT_VERSION = 200;
				DEBUG_INFORMATION_FORMAT = dwarf;
				DEFINES_MODULE = YES;
				DEVELOPMENT_TEAM = "";
				DYLIB_COMPATIBILITY_VERSION = "$(SDK_VERSION)";
				DYLIB_CURRENT_VERSION = "$(SDK_VERSION)";
				DYLIB_INSTALL_NAME_BASE = "@rpath";
				ENABLE_STRICT_OBJC_MSGSEND = YES;
				ENABLE_TESTABILITY = YES;
				GCC_C_LANGUAGE_STANDARD = gnu11;
				GCC_DYNAMIC_NO_PIC = NO;
				GCC_NO_COMMON_BLOCKS = YES;
				GCC_OPTIMIZATION_LEVEL = 0;
				GCC_PREPROCESSOR_DEFINITIONS = (
					"DEBUG=1",
					"$(inherited)",
				);
				GCC_WARN_64_TO_32_BIT_CONVERSION = YES;
				GCC_WARN_ABOUT_RETURN_TYPE = YES_ERROR;
				GCC_WARN_UNDECLARED_SELECTOR = YES;
				GCC_WARN_UNINITIALIZED_AUTOS = YES_AGGRESSIVE;
				GCC_WARN_UNUSED_FUNCTION = YES;
				GCC_WARN_UNUSED_VARIABLE = YES;
				INFOPLIST_FILE = Sources/Info.plist;
				INSTALL_PATH = "$(LOCAL_LIBRARY_DIR)/Frameworks";
				LD_RUNPATH_SEARCH_PATHS = (
					"$(inherited)",
					"@executable_path/Frameworks",
					"@loader_path/Frameworks",
				);
				MTL_ENABLE_DEBUG_INFO = YES;
				ONLY_ACTIVE_ARCH = YES;
				PRODUCT_BUNDLE_IDENTIFIER = us.frollo.FrolloSDK;
				PRODUCT_NAME = "$(TARGET_NAME:c99extidentifier)";
				PROVISIONING_PROFILE_SPECIFIER = "";
				SKIP_INSTALL = YES;
				SWIFT_ACTIVE_COMPILATION_CONDITIONS = DEBUG;
				SWIFT_OPTIMIZATION_LEVEL = "-Onone";
				SWIFT_VERSION = 4.2;
				VERSIONING_SYSTEM = "apple-generic";
				VERSION_INFO_PREFIX = "";
			};
			name = Debug;
		};
		01527CD320E1B5C300B5042A /* Release */ = {
			isa = XCBuildConfiguration;
			buildSettings = {
				ALWAYS_SEARCH_USER_PATHS = NO;
				APPLICATION_EXTENSION_API_ONLY = NO;
				CLANG_ANALYZER_NONNULL = YES;
				CLANG_ANALYZER_NUMBER_OBJECT_CONVERSION = YES_AGGRESSIVE;
				CLANG_CXX_LANGUAGE_STANDARD = "gnu++14";
				CLANG_CXX_LIBRARY = "libc++";
				CLANG_ENABLE_MODULES = YES;
				CLANG_ENABLE_OBJC_ARC = YES;
				CLANG_ENABLE_OBJC_WEAK = YES;
				CLANG_WARN_BLOCK_CAPTURE_AUTORELEASING = YES;
				CLANG_WARN_BOOL_CONVERSION = YES;
				CLANG_WARN_COMMA = YES;
				CLANG_WARN_CONSTANT_CONVERSION = YES;
				CLANG_WARN_DEPRECATED_OBJC_IMPLEMENTATIONS = YES;
				CLANG_WARN_DIRECT_OBJC_ISA_USAGE = YES_ERROR;
				CLANG_WARN_DOCUMENTATION_COMMENTS = YES;
				CLANG_WARN_EMPTY_BODY = YES;
				CLANG_WARN_ENUM_CONVERSION = YES;
				CLANG_WARN_INFINITE_RECURSION = YES;
				CLANG_WARN_INT_CONVERSION = YES;
				CLANG_WARN_NON_LITERAL_NULL_CONVERSION = YES;
				CLANG_WARN_OBJC_IMPLICIT_RETAIN_SELF = YES;
				CLANG_WARN_OBJC_LITERAL_CONVERSION = YES;
				CLANG_WARN_OBJC_ROOT_CLASS = YES_ERROR;
				CLANG_WARN_RANGE_LOOP_ANALYSIS = YES;
				CLANG_WARN_STRICT_PROTOTYPES = YES;
				CLANG_WARN_SUSPICIOUS_MOVE = YES;
				CLANG_WARN_UNGUARDED_AVAILABILITY = YES_AGGRESSIVE;
				CLANG_WARN_UNREACHABLE_CODE = YES;
				CLANG_WARN__DUPLICATE_METHOD_MATCH = YES;
				"CODE_SIGN_IDENTITY[sdk=iphoneos*]" = "iPhone Developer";
				CODE_SIGN_STYLE = Manual;
				COPY_PHASE_STRIP = NO;
				CURRENT_PROJECT_VERSION = 200;
				DEBUG_INFORMATION_FORMAT = "dwarf-with-dsym";
				DEFINES_MODULE = YES;
				DEVELOPMENT_TEAM = "";
				DYLIB_COMPATIBILITY_VERSION = "$(SDK_VERSION)";
				DYLIB_CURRENT_VERSION = "$(SDK_VERSION)";
				DYLIB_INSTALL_NAME_BASE = "@rpath";
				ENABLE_NS_ASSERTIONS = NO;
				ENABLE_STRICT_OBJC_MSGSEND = YES;
				GCC_C_LANGUAGE_STANDARD = gnu11;
				GCC_NO_COMMON_BLOCKS = YES;
				GCC_WARN_64_TO_32_BIT_CONVERSION = YES;
				GCC_WARN_ABOUT_RETURN_TYPE = YES_ERROR;
				GCC_WARN_UNDECLARED_SELECTOR = YES;
				GCC_WARN_UNINITIALIZED_AUTOS = YES_AGGRESSIVE;
				GCC_WARN_UNUSED_FUNCTION = YES;
				GCC_WARN_UNUSED_VARIABLE = YES;
				INFOPLIST_FILE = Sources/Info.plist;
				INSTALL_PATH = "$(LOCAL_LIBRARY_DIR)/Frameworks";
				LD_RUNPATH_SEARCH_PATHS = (
					"$(inherited)",
					"@executable_path/Frameworks",
					"@loader_path/Frameworks",
				);
				MTL_ENABLE_DEBUG_INFO = NO;
				PRODUCT_BUNDLE_IDENTIFIER = us.frollo.FrolloSDK;
				PRODUCT_NAME = "$(TARGET_NAME:c99extidentifier)";
				PROVISIONING_PROFILE_SPECIFIER = "";
				SKIP_INSTALL = YES;
				SWIFT_COMPILATION_MODE = wholemodule;
				SWIFT_OPTIMIZATION_LEVEL = "-O";
				SWIFT_VERSION = 4.2;
				VALIDATE_PRODUCT = YES;
				VERSIONING_SYSTEM = "apple-generic";
				VERSION_INFO_PREFIX = "";
			};
			name = Release;
		};
		01527CD520E1B5C300B5042A /* Debug */ = {
			isa = XCBuildConfiguration;
			buildSettings = {
				ALWAYS_EMBED_SWIFT_STANDARD_LIBRARIES = YES;
				ALWAYS_SEARCH_USER_PATHS = NO;
				CLANG_ANALYZER_NONNULL = YES;
				CLANG_ANALYZER_NUMBER_OBJECT_CONVERSION = YES_AGGRESSIVE;
				CLANG_CXX_LANGUAGE_STANDARD = "gnu++14";
				CLANG_CXX_LIBRARY = "libc++";
				CLANG_ENABLE_MODULES = YES;
				CLANG_ENABLE_OBJC_ARC = YES;
				CLANG_ENABLE_OBJC_WEAK = YES;
				CLANG_WARN_BLOCK_CAPTURE_AUTORELEASING = YES;
				CLANG_WARN_BOOL_CONVERSION = YES;
				CLANG_WARN_COMMA = YES;
				CLANG_WARN_CONSTANT_CONVERSION = YES;
				CLANG_WARN_DEPRECATED_OBJC_IMPLEMENTATIONS = YES;
				CLANG_WARN_DIRECT_OBJC_ISA_USAGE = YES_ERROR;
				CLANG_WARN_DOCUMENTATION_COMMENTS = YES;
				CLANG_WARN_EMPTY_BODY = YES;
				CLANG_WARN_ENUM_CONVERSION = YES;
				CLANG_WARN_INFINITE_RECURSION = YES;
				CLANG_WARN_INT_CONVERSION = YES;
				CLANG_WARN_NON_LITERAL_NULL_CONVERSION = YES;
				CLANG_WARN_OBJC_IMPLICIT_RETAIN_SELF = YES;
				CLANG_WARN_OBJC_LITERAL_CONVERSION = YES;
				CLANG_WARN_OBJC_ROOT_CLASS = YES_ERROR;
				CLANG_WARN_RANGE_LOOP_ANALYSIS = YES;
				CLANG_WARN_STRICT_PROTOTYPES = YES;
				CLANG_WARN_SUSPICIOUS_MOVE = YES;
				CLANG_WARN_UNGUARDED_AVAILABILITY = YES_AGGRESSIVE;
				CLANG_WARN_UNREACHABLE_CODE = YES;
				CLANG_WARN__DUPLICATE_METHOD_MATCH = YES;
				COPY_PHASE_STRIP = NO;
				DEBUG_INFORMATION_FORMAT = dwarf;
				DEVELOPMENT_TEAM = MFREL6LQ6B;
				ENABLE_STRICT_OBJC_MSGSEND = YES;
				ENABLE_TESTABILITY = YES;
				GCC_C_LANGUAGE_STANDARD = gnu11;
				GCC_DYNAMIC_NO_PIC = NO;
				GCC_NO_COMMON_BLOCKS = YES;
				GCC_OPTIMIZATION_LEVEL = 0;
				GCC_PREPROCESSOR_DEFINITIONS = (
					"DEBUG=1",
					"$(inherited)",
				);
				GCC_WARN_64_TO_32_BIT_CONVERSION = YES;
				GCC_WARN_ABOUT_RETURN_TYPE = YES_ERROR;
				GCC_WARN_UNDECLARED_SELECTOR = YES;
				GCC_WARN_UNINITIALIZED_AUTOS = YES_AGGRESSIVE;
				GCC_WARN_UNUSED_FUNCTION = YES;
				GCC_WARN_UNUSED_VARIABLE = YES;
				INFOPLIST_FILE = Tests/Resources/Info.plist;
				LD_RUNPATH_SEARCH_PATHS = (
					"$(inherited)",
					"@executable_path/Frameworks",
					"@loader_path/Frameworks",
				);
				"LD_RUNPATH_SEARCH_PATHS[sdk=macosx*]" = (
					"$(inherited)",
					"@executable_path/../Frameworks",
					"@loader_path/../Frameworks",
					"${DT_TOOLCHAIN_DIR}/usr/lib/swift/macosx/",
				);
				MTL_ENABLE_DEBUG_INFO = YES;
				ONLY_ACTIVE_ARCH = YES;
				PRODUCT_BUNDLE_IDENTIFIER = us.frollo.FrolloSDKTests;
				PRODUCT_NAME = "$(TARGET_NAME)";
				SUPPORTED_PLATFORMS = "iphonesimulator iphoneos";
				SWIFT_ACTIVE_COMPILATION_CONDITIONS = DEBUG;
				SWIFT_OPTIMIZATION_LEVEL = "-Onone";
				SWIFT_VERSION = 4.2;
				TARGETED_DEVICE_FAMILY = "1,2";
				TEST_HOST = "$(BUILT_PRODUCTS_DIR)/FrolloSDK iOS Test Host.app/FrolloSDK iOS Test Host";
			};
			name = Debug;
		};
		01527CD620E1B5C300B5042A /* Release */ = {
			isa = XCBuildConfiguration;
			buildSettings = {
				ALWAYS_EMBED_SWIFT_STANDARD_LIBRARIES = YES;
				ALWAYS_SEARCH_USER_PATHS = NO;
				CLANG_ANALYZER_NONNULL = YES;
				CLANG_ANALYZER_NUMBER_OBJECT_CONVERSION = YES_AGGRESSIVE;
				CLANG_CXX_LANGUAGE_STANDARD = "gnu++14";
				CLANG_CXX_LIBRARY = "libc++";
				CLANG_ENABLE_MODULES = YES;
				CLANG_ENABLE_OBJC_ARC = YES;
				CLANG_ENABLE_OBJC_WEAK = YES;
				CLANG_WARN_BLOCK_CAPTURE_AUTORELEASING = YES;
				CLANG_WARN_BOOL_CONVERSION = YES;
				CLANG_WARN_COMMA = YES;
				CLANG_WARN_CONSTANT_CONVERSION = YES;
				CLANG_WARN_DEPRECATED_OBJC_IMPLEMENTATIONS = YES;
				CLANG_WARN_DIRECT_OBJC_ISA_USAGE = YES_ERROR;
				CLANG_WARN_DOCUMENTATION_COMMENTS = YES;
				CLANG_WARN_EMPTY_BODY = YES;
				CLANG_WARN_ENUM_CONVERSION = YES;
				CLANG_WARN_INFINITE_RECURSION = YES;
				CLANG_WARN_INT_CONVERSION = YES;
				CLANG_WARN_NON_LITERAL_NULL_CONVERSION = YES;
				CLANG_WARN_OBJC_IMPLICIT_RETAIN_SELF = YES;
				CLANG_WARN_OBJC_LITERAL_CONVERSION = YES;
				CLANG_WARN_OBJC_ROOT_CLASS = YES_ERROR;
				CLANG_WARN_RANGE_LOOP_ANALYSIS = YES;
				CLANG_WARN_STRICT_PROTOTYPES = YES;
				CLANG_WARN_SUSPICIOUS_MOVE = YES;
				CLANG_WARN_UNGUARDED_AVAILABILITY = YES_AGGRESSIVE;
				CLANG_WARN_UNREACHABLE_CODE = YES;
				CLANG_WARN__DUPLICATE_METHOD_MATCH = YES;
				COPY_PHASE_STRIP = NO;
				DEBUG_INFORMATION_FORMAT = "dwarf-with-dsym";
				DEVELOPMENT_TEAM = MFREL6LQ6B;
				ENABLE_NS_ASSERTIONS = NO;
				ENABLE_STRICT_OBJC_MSGSEND = YES;
				GCC_C_LANGUAGE_STANDARD = gnu11;
				GCC_NO_COMMON_BLOCKS = YES;
				GCC_WARN_64_TO_32_BIT_CONVERSION = YES;
				GCC_WARN_ABOUT_RETURN_TYPE = YES_ERROR;
				GCC_WARN_UNDECLARED_SELECTOR = YES;
				GCC_WARN_UNINITIALIZED_AUTOS = YES_AGGRESSIVE;
				GCC_WARN_UNUSED_FUNCTION = YES;
				GCC_WARN_UNUSED_VARIABLE = YES;
				INFOPLIST_FILE = Tests/Resources/Info.plist;
				LD_RUNPATH_SEARCH_PATHS = (
					"$(inherited)",
					"@executable_path/Frameworks",
					"@loader_path/Frameworks",
				);
				"LD_RUNPATH_SEARCH_PATHS[sdk=macosx*]" = (
					"$(inherited)",
					"@executable_path/../Frameworks",
					"@loader_path/../Frameworks",
					"${DT_TOOLCHAIN_DIR}/usr/lib/swift/macosx/",
				);
				MTL_ENABLE_DEBUG_INFO = NO;
				PRODUCT_BUNDLE_IDENTIFIER = us.frollo.FrolloSDKTests;
				PRODUCT_NAME = "$(TARGET_NAME)";
				SUPPORTED_PLATFORMS = "iphonesimulator iphoneos";
				SWIFT_COMPILATION_MODE = wholemodule;
				SWIFT_OPTIMIZATION_LEVEL = "-O";
				SWIFT_VERSION = 4.2;
				TARGETED_DEVICE_FAMILY = "1,2";
				TEST_HOST = "$(BUILT_PRODUCTS_DIR)/FrolloSDK iOS Test Host.app/FrolloSDK iOS Test Host";
				VALIDATE_PRODUCT = YES;
			};
			name = Release;
		};
		017B48662101B4FE00447E65 /* Debug */ = {
			isa = XCBuildConfiguration;
			buildSettings = {
				ALWAYS_EMBED_SWIFT_STANDARD_LIBRARIES = YES;
				ALWAYS_SEARCH_USER_PATHS = NO;
				CLANG_ANALYZER_NONNULL = YES;
				CLANG_ANALYZER_NUMBER_OBJECT_CONVERSION = YES_AGGRESSIVE;
				CLANG_CXX_LANGUAGE_STANDARD = "gnu++14";
				CLANG_CXX_LIBRARY = "libc++";
				CLANG_ENABLE_MODULES = YES;
				CLANG_ENABLE_OBJC_ARC = YES;
				CLANG_ENABLE_OBJC_WEAK = YES;
				CLANG_WARN_BLOCK_CAPTURE_AUTORELEASING = YES;
				CLANG_WARN_BOOL_CONVERSION = YES;
				CLANG_WARN_COMMA = YES;
				CLANG_WARN_CONSTANT_CONVERSION = YES;
				CLANG_WARN_DEPRECATED_OBJC_IMPLEMENTATIONS = YES;
				CLANG_WARN_DIRECT_OBJC_ISA_USAGE = YES_ERROR;
				CLANG_WARN_DOCUMENTATION_COMMENTS = YES;
				CLANG_WARN_EMPTY_BODY = YES;
				CLANG_WARN_ENUM_CONVERSION = YES;
				CLANG_WARN_INFINITE_RECURSION = YES;
				CLANG_WARN_INT_CONVERSION = YES;
				CLANG_WARN_NON_LITERAL_NULL_CONVERSION = YES;
				CLANG_WARN_OBJC_IMPLICIT_RETAIN_SELF = YES;
				CLANG_WARN_OBJC_LITERAL_CONVERSION = YES;
				CLANG_WARN_OBJC_ROOT_CLASS = YES_ERROR;
				CLANG_WARN_RANGE_LOOP_ANALYSIS = YES;
				CLANG_WARN_STRICT_PROTOTYPES = YES;
				CLANG_WARN_SUSPICIOUS_MOVE = YES;
				CLANG_WARN_UNGUARDED_AVAILABILITY = YES_AGGRESSIVE;
				CLANG_WARN_UNREACHABLE_CODE = YES;
				CLANG_WARN__DUPLICATE_METHOD_MATCH = YES;
				COPY_PHASE_STRIP = NO;
				DEBUG_INFORMATION_FORMAT = dwarf;
				DEVELOPMENT_TEAM = MFREL6LQ6B;
				ENABLE_STRICT_OBJC_MSGSEND = YES;
				ENABLE_TESTABILITY = YES;
				GCC_C_LANGUAGE_STANDARD = gnu11;
				GCC_DYNAMIC_NO_PIC = NO;
				GCC_NO_COMMON_BLOCKS = YES;
				GCC_OPTIMIZATION_LEVEL = 0;
				GCC_PREPROCESSOR_DEFINITIONS = (
					"DEBUG=1",
					"$(inherited)",
				);
				GCC_WARN_64_TO_32_BIT_CONVERSION = YES;
				GCC_WARN_ABOUT_RETURN_TYPE = YES_ERROR;
				GCC_WARN_UNDECLARED_SELECTOR = YES;
				GCC_WARN_UNINITIALIZED_AUTOS = YES_AGGRESSIVE;
				GCC_WARN_UNUSED_FUNCTION = YES;
				GCC_WARN_UNUSED_VARIABLE = YES;
				INFOPLIST_FILE = Tests/Resources/Info.plist;
				LD_RUNPATH_SEARCH_PATHS = (
					"$(inherited)",
					"@executable_path/Frameworks",
					"@loader_path/Frameworks",
				);
				"LD_RUNPATH_SEARCH_PATHS[sdk=macosx*]" = (
					"$(inherited)",
					"@executable_path/../Frameworks",
					"@loader_path/../Frameworks",
					"${DT_TOOLCHAIN_DIR}/usr/lib/swift/macosx/",
				);
				MTL_ENABLE_DEBUG_INFO = YES;
				ONLY_ACTIVE_ARCH = YES;
				PRODUCT_BUNDLE_IDENTIFIER = us.frollo.FrolloSDKTests;
				PRODUCT_NAME = "$(TARGET_NAME)";
				SUPPORTED_PLATFORMS = macosx;
				SWIFT_ACTIVE_COMPILATION_CONDITIONS = DEBUG;
				SWIFT_OPTIMIZATION_LEVEL = "-Onone";
				SWIFT_VERSION = 4.2;
				TARGETED_DEVICE_FAMILY = "1,2,3,4";
			};
			name = Debug;
		};
		017B48672101B4FE00447E65 /* Release */ = {
			isa = XCBuildConfiguration;
			buildSettings = {
				ALWAYS_EMBED_SWIFT_STANDARD_LIBRARIES = YES;
				ALWAYS_SEARCH_USER_PATHS = NO;
				CLANG_ANALYZER_NONNULL = YES;
				CLANG_ANALYZER_NUMBER_OBJECT_CONVERSION = YES_AGGRESSIVE;
				CLANG_CXX_LANGUAGE_STANDARD = "gnu++14";
				CLANG_CXX_LIBRARY = "libc++";
				CLANG_ENABLE_MODULES = YES;
				CLANG_ENABLE_OBJC_ARC = YES;
				CLANG_ENABLE_OBJC_WEAK = YES;
				CLANG_WARN_BLOCK_CAPTURE_AUTORELEASING = YES;
				CLANG_WARN_BOOL_CONVERSION = YES;
				CLANG_WARN_COMMA = YES;
				CLANG_WARN_CONSTANT_CONVERSION = YES;
				CLANG_WARN_DEPRECATED_OBJC_IMPLEMENTATIONS = YES;
				CLANG_WARN_DIRECT_OBJC_ISA_USAGE = YES_ERROR;
				CLANG_WARN_DOCUMENTATION_COMMENTS = YES;
				CLANG_WARN_EMPTY_BODY = YES;
				CLANG_WARN_ENUM_CONVERSION = YES;
				CLANG_WARN_INFINITE_RECURSION = YES;
				CLANG_WARN_INT_CONVERSION = YES;
				CLANG_WARN_NON_LITERAL_NULL_CONVERSION = YES;
				CLANG_WARN_OBJC_IMPLICIT_RETAIN_SELF = YES;
				CLANG_WARN_OBJC_LITERAL_CONVERSION = YES;
				CLANG_WARN_OBJC_ROOT_CLASS = YES_ERROR;
				CLANG_WARN_RANGE_LOOP_ANALYSIS = YES;
				CLANG_WARN_STRICT_PROTOTYPES = YES;
				CLANG_WARN_SUSPICIOUS_MOVE = YES;
				CLANG_WARN_UNGUARDED_AVAILABILITY = YES_AGGRESSIVE;
				CLANG_WARN_UNREACHABLE_CODE = YES;
				CLANG_WARN__DUPLICATE_METHOD_MATCH = YES;
				COPY_PHASE_STRIP = NO;
				DEBUG_INFORMATION_FORMAT = "dwarf-with-dsym";
				DEVELOPMENT_TEAM = MFREL6LQ6B;
				ENABLE_NS_ASSERTIONS = NO;
				ENABLE_STRICT_OBJC_MSGSEND = YES;
				GCC_C_LANGUAGE_STANDARD = gnu11;
				GCC_NO_COMMON_BLOCKS = YES;
				GCC_WARN_64_TO_32_BIT_CONVERSION = YES;
				GCC_WARN_ABOUT_RETURN_TYPE = YES_ERROR;
				GCC_WARN_UNDECLARED_SELECTOR = YES;
				GCC_WARN_UNINITIALIZED_AUTOS = YES_AGGRESSIVE;
				GCC_WARN_UNUSED_FUNCTION = YES;
				GCC_WARN_UNUSED_VARIABLE = YES;
				INFOPLIST_FILE = Tests/Resources/Info.plist;
				LD_RUNPATH_SEARCH_PATHS = (
					"$(inherited)",
					"@executable_path/Frameworks",
					"@loader_path/Frameworks",
				);
				"LD_RUNPATH_SEARCH_PATHS[sdk=macosx*]" = (
					"$(inherited)",
					"@executable_path/../Frameworks",
					"@loader_path/../Frameworks",
					"${DT_TOOLCHAIN_DIR}/usr/lib/swift/macosx/",
				);
				MTL_ENABLE_DEBUG_INFO = NO;
				PRODUCT_BUNDLE_IDENTIFIER = us.frollo.FrolloSDKTests;
				PRODUCT_NAME = "$(TARGET_NAME)";
				SUPPORTED_PLATFORMS = macosx;
				SWIFT_COMPILATION_MODE = wholemodule;
				SWIFT_OPTIMIZATION_LEVEL = "-O";
				SWIFT_VERSION = 4.2;
				TARGETED_DEVICE_FAMILY = "1,2,3,4";
				VALIDATE_PRODUCT = YES;
			};
			name = Release;
		};
		017B48852105951000447E65 /* Debug */ = {
			isa = XCBuildConfiguration;
			buildSettings = {
				ALWAYS_SEARCH_USER_PATHS = NO;
				ASSETCATALOG_COMPILER_LAUNCHIMAGE_NAME = "Launch Image";
				CLANG_ANALYZER_NONNULL = YES;
				CLANG_ANALYZER_NUMBER_OBJECT_CONVERSION = YES_AGGRESSIVE;
				CLANG_CXX_LANGUAGE_STANDARD = "gnu++14";
				CLANG_CXX_LIBRARY = "libc++";
				CLANG_ENABLE_MODULES = YES;
				CLANG_ENABLE_OBJC_ARC = YES;
				CLANG_ENABLE_OBJC_WEAK = YES;
				CLANG_WARN_BLOCK_CAPTURE_AUTORELEASING = YES;
				CLANG_WARN_BOOL_CONVERSION = YES;
				CLANG_WARN_COMMA = YES;
				CLANG_WARN_CONSTANT_CONVERSION = YES;
				CLANG_WARN_DEPRECATED_OBJC_IMPLEMENTATIONS = YES;
				CLANG_WARN_DIRECT_OBJC_ISA_USAGE = YES_ERROR;
				CLANG_WARN_DOCUMENTATION_COMMENTS = YES;
				CLANG_WARN_EMPTY_BODY = YES;
				CLANG_WARN_ENUM_CONVERSION = YES;
				CLANG_WARN_INFINITE_RECURSION = YES;
				CLANG_WARN_INT_CONVERSION = YES;
				CLANG_WARN_NON_LITERAL_NULL_CONVERSION = YES;
				CLANG_WARN_OBJC_IMPLICIT_RETAIN_SELF = YES;
				CLANG_WARN_OBJC_LITERAL_CONVERSION = YES;
				CLANG_WARN_OBJC_ROOT_CLASS = YES_ERROR;
				CLANG_WARN_RANGE_LOOP_ANALYSIS = YES;
				CLANG_WARN_STRICT_PROTOTYPES = YES;
				CLANG_WARN_SUSPICIOUS_MOVE = YES;
				CLANG_WARN_UNGUARDED_AVAILABILITY = YES_AGGRESSIVE;
				CLANG_WARN_UNREACHABLE_CODE = YES;
				CLANG_WARN__DUPLICATE_METHOD_MATCH = YES;
				CODE_SIGN_ENTITLEMENTS = "Tests/Hosts/FrolloSDK tvOS Test Host/FrolloSDK tvOS Test Host.entitlements";
				CODE_SIGN_STYLE = Automatic;
				COPY_PHASE_STRIP = NO;
				DEBUG_INFORMATION_FORMAT = dwarf;
				DEVELOPMENT_TEAM = MFREL6LQ6B;
				ENABLE_STRICT_OBJC_MSGSEND = YES;
				ENABLE_TESTABILITY = YES;
				GCC_C_LANGUAGE_STANDARD = gnu11;
				GCC_DYNAMIC_NO_PIC = NO;
				GCC_NO_COMMON_BLOCKS = YES;
				GCC_OPTIMIZATION_LEVEL = 0;
				GCC_PREPROCESSOR_DEFINITIONS = (
					"DEBUG=1",
					"$(inherited)",
				);
				GCC_WARN_64_TO_32_BIT_CONVERSION = YES;
				GCC_WARN_ABOUT_RETURN_TYPE = YES_ERROR;
				GCC_WARN_UNDECLARED_SELECTOR = YES;
				GCC_WARN_UNINITIALIZED_AUTOS = YES_AGGRESSIVE;
				GCC_WARN_UNUSED_FUNCTION = YES;
				GCC_WARN_UNUSED_VARIABLE = YES;
				INFOPLIST_FILE = "Tests/Hosts/FrolloSDK tvOS Test Host/Info.plist";
				LD_RUNPATH_SEARCH_PATHS = (
					"$(inherited)",
					"@executable_path/Frameworks",
				);
				MTL_ENABLE_DEBUG_INFO = YES;
				ONLY_ACTIVE_ARCH = YES;
				PRODUCT_BUNDLE_IDENTIFIER = "us.frollo.FrolloSDK-tvOS-Test-Host";
				PRODUCT_NAME = "$(TARGET_NAME)";
				SDKROOT = appletvos;
				SWIFT_ACTIVE_COMPILATION_CONDITIONS = DEBUG;
				SWIFT_OPTIMIZATION_LEVEL = "-Onone";
				SWIFT_VERSION = 4.2;
				TARGETED_DEVICE_FAMILY = 3;
				TVOS_DEPLOYMENT_TARGET = 10.0;
			};
			name = Debug;
		};
		017B48862105951000447E65 /* Release */ = {
			isa = XCBuildConfiguration;
			buildSettings = {
				ALWAYS_SEARCH_USER_PATHS = NO;
				ASSETCATALOG_COMPILER_LAUNCHIMAGE_NAME = "Launch Image";
				CLANG_ANALYZER_NONNULL = YES;
				CLANG_ANALYZER_NUMBER_OBJECT_CONVERSION = YES_AGGRESSIVE;
				CLANG_CXX_LANGUAGE_STANDARD = "gnu++14";
				CLANG_CXX_LIBRARY = "libc++";
				CLANG_ENABLE_MODULES = YES;
				CLANG_ENABLE_OBJC_ARC = YES;
				CLANG_ENABLE_OBJC_WEAK = YES;
				CLANG_WARN_BLOCK_CAPTURE_AUTORELEASING = YES;
				CLANG_WARN_BOOL_CONVERSION = YES;
				CLANG_WARN_COMMA = YES;
				CLANG_WARN_CONSTANT_CONVERSION = YES;
				CLANG_WARN_DEPRECATED_OBJC_IMPLEMENTATIONS = YES;
				CLANG_WARN_DIRECT_OBJC_ISA_USAGE = YES_ERROR;
				CLANG_WARN_DOCUMENTATION_COMMENTS = YES;
				CLANG_WARN_EMPTY_BODY = YES;
				CLANG_WARN_ENUM_CONVERSION = YES;
				CLANG_WARN_INFINITE_RECURSION = YES;
				CLANG_WARN_INT_CONVERSION = YES;
				CLANG_WARN_NON_LITERAL_NULL_CONVERSION = YES;
				CLANG_WARN_OBJC_IMPLICIT_RETAIN_SELF = YES;
				CLANG_WARN_OBJC_LITERAL_CONVERSION = YES;
				CLANG_WARN_OBJC_ROOT_CLASS = YES_ERROR;
				CLANG_WARN_RANGE_LOOP_ANALYSIS = YES;
				CLANG_WARN_STRICT_PROTOTYPES = YES;
				CLANG_WARN_SUSPICIOUS_MOVE = YES;
				CLANG_WARN_UNGUARDED_AVAILABILITY = YES_AGGRESSIVE;
				CLANG_WARN_UNREACHABLE_CODE = YES;
				CLANG_WARN__DUPLICATE_METHOD_MATCH = YES;
				CODE_SIGN_ENTITLEMENTS = "Tests/Hosts/FrolloSDK tvOS Test Host/FrolloSDK tvOS Test Host.entitlements";
				CODE_SIGN_STYLE = Automatic;
				COPY_PHASE_STRIP = NO;
				DEBUG_INFORMATION_FORMAT = "dwarf-with-dsym";
				DEVELOPMENT_TEAM = MFREL6LQ6B;
				ENABLE_NS_ASSERTIONS = NO;
				ENABLE_STRICT_OBJC_MSGSEND = YES;
				GCC_C_LANGUAGE_STANDARD = gnu11;
				GCC_NO_COMMON_BLOCKS = YES;
				GCC_WARN_64_TO_32_BIT_CONVERSION = YES;
				GCC_WARN_ABOUT_RETURN_TYPE = YES_ERROR;
				GCC_WARN_UNDECLARED_SELECTOR = YES;
				GCC_WARN_UNINITIALIZED_AUTOS = YES_AGGRESSIVE;
				GCC_WARN_UNUSED_FUNCTION = YES;
				GCC_WARN_UNUSED_VARIABLE = YES;
				INFOPLIST_FILE = "Tests/Hosts/FrolloSDK tvOS Test Host/Info.plist";
				LD_RUNPATH_SEARCH_PATHS = (
					"$(inherited)",
					"@executable_path/Frameworks",
				);
				MTL_ENABLE_DEBUG_INFO = NO;
				PRODUCT_BUNDLE_IDENTIFIER = "us.frollo.FrolloSDK-tvOS-Test-Host";
				PRODUCT_NAME = "$(TARGET_NAME)";
				SDKROOT = appletvos;
				SWIFT_COMPILATION_MODE = wholemodule;
				SWIFT_OPTIMIZATION_LEVEL = "-O";
				SWIFT_VERSION = 4.2;
				TARGETED_DEVICE_FAMILY = 3;
				TVOS_DEPLOYMENT_TARGET = 10.0;
				VALIDATE_PRODUCT = YES;
			};
			name = Release;
		};
		017B48C32105958100447E65 /* Debug */ = {
			isa = XCBuildConfiguration;
			buildSettings = {
				ALWAYS_EMBED_SWIFT_STANDARD_LIBRARIES = YES;
				ALWAYS_SEARCH_USER_PATHS = NO;
				CLANG_ANALYZER_NONNULL = YES;
				CLANG_ANALYZER_NUMBER_OBJECT_CONVERSION = YES_AGGRESSIVE;
				CLANG_CXX_LANGUAGE_STANDARD = "gnu++14";
				CLANG_CXX_LIBRARY = "libc++";
				CLANG_ENABLE_MODULES = YES;
				CLANG_ENABLE_OBJC_ARC = YES;
				CLANG_ENABLE_OBJC_WEAK = YES;
				CLANG_WARN_BLOCK_CAPTURE_AUTORELEASING = YES;
				CLANG_WARN_BOOL_CONVERSION = YES;
				CLANG_WARN_COMMA = YES;
				CLANG_WARN_CONSTANT_CONVERSION = YES;
				CLANG_WARN_DEPRECATED_OBJC_IMPLEMENTATIONS = YES;
				CLANG_WARN_DIRECT_OBJC_ISA_USAGE = YES_ERROR;
				CLANG_WARN_DOCUMENTATION_COMMENTS = YES;
				CLANG_WARN_EMPTY_BODY = YES;
				CLANG_WARN_ENUM_CONVERSION = YES;
				CLANG_WARN_INFINITE_RECURSION = YES;
				CLANG_WARN_INT_CONVERSION = YES;
				CLANG_WARN_NON_LITERAL_NULL_CONVERSION = YES;
				CLANG_WARN_OBJC_IMPLICIT_RETAIN_SELF = YES;
				CLANG_WARN_OBJC_LITERAL_CONVERSION = YES;
				CLANG_WARN_OBJC_ROOT_CLASS = YES_ERROR;
				CLANG_WARN_RANGE_LOOP_ANALYSIS = YES;
				CLANG_WARN_STRICT_PROTOTYPES = YES;
				CLANG_WARN_SUSPICIOUS_MOVE = YES;
				CLANG_WARN_UNGUARDED_AVAILABILITY = YES_AGGRESSIVE;
				CLANG_WARN_UNREACHABLE_CODE = YES;
				CLANG_WARN__DUPLICATE_METHOD_MATCH = YES;
				COPY_PHASE_STRIP = NO;
				DEBUG_INFORMATION_FORMAT = dwarf;
				DEVELOPMENT_TEAM = MFREL6LQ6B;
				ENABLE_STRICT_OBJC_MSGSEND = YES;
				ENABLE_TESTABILITY = YES;
				GCC_C_LANGUAGE_STANDARD = gnu11;
				GCC_DYNAMIC_NO_PIC = NO;
				GCC_NO_COMMON_BLOCKS = YES;
				GCC_OPTIMIZATION_LEVEL = 0;
				GCC_PREPROCESSOR_DEFINITIONS = (
					"DEBUG=1",
					"$(inherited)",
				);
				GCC_WARN_64_TO_32_BIT_CONVERSION = YES;
				GCC_WARN_ABOUT_RETURN_TYPE = YES_ERROR;
				GCC_WARN_UNDECLARED_SELECTOR = YES;
				GCC_WARN_UNINITIALIZED_AUTOS = YES_AGGRESSIVE;
				GCC_WARN_UNUSED_FUNCTION = YES;
				GCC_WARN_UNUSED_VARIABLE = YES;
				INFOPLIST_FILE = Tests/Resources/Info.plist;
				LD_RUNPATH_SEARCH_PATHS = (
					"$(inherited)",
					"@executable_path/Frameworks",
					"@loader_path/Frameworks",
				);
				"LD_RUNPATH_SEARCH_PATHS[sdk=macosx*]" = (
					"$(inherited)",
					"@executable_path/../Frameworks",
					"@loader_path/../Frameworks",
					"${DT_TOOLCHAIN_DIR}/usr/lib/swift/macosx/",
				);
				MTL_ENABLE_DEBUG_INFO = YES;
				ONLY_ACTIVE_ARCH = YES;
				PRODUCT_BUNDLE_IDENTIFIER = us.frollo.FrolloSDKTests;
				PRODUCT_NAME = "$(TARGET_NAME)";
				SUPPORTED_PLATFORMS = "appletvsimulator appletvos";
				SWIFT_ACTIVE_COMPILATION_CONDITIONS = DEBUG;
				SWIFT_OPTIMIZATION_LEVEL = "-Onone";
				SWIFT_VERSION = 4.2;
				TARGETED_DEVICE_FAMILY = "1,2,3,4";
				TEST_HOST = "$(BUILT_PRODUCTS_DIR)/FrolloSDK tvOS Test Host.app/FrolloSDK tvOS Test Host";
			};
			name = Debug;
		};
		017B48C42105958100447E65 /* Release */ = {
			isa = XCBuildConfiguration;
			buildSettings = {
				ALWAYS_EMBED_SWIFT_STANDARD_LIBRARIES = YES;
				ALWAYS_SEARCH_USER_PATHS = NO;
				CLANG_ANALYZER_NONNULL = YES;
				CLANG_ANALYZER_NUMBER_OBJECT_CONVERSION = YES_AGGRESSIVE;
				CLANG_CXX_LANGUAGE_STANDARD = "gnu++14";
				CLANG_CXX_LIBRARY = "libc++";
				CLANG_ENABLE_MODULES = YES;
				CLANG_ENABLE_OBJC_ARC = YES;
				CLANG_ENABLE_OBJC_WEAK = YES;
				CLANG_WARN_BLOCK_CAPTURE_AUTORELEASING = YES;
				CLANG_WARN_BOOL_CONVERSION = YES;
				CLANG_WARN_COMMA = YES;
				CLANG_WARN_CONSTANT_CONVERSION = YES;
				CLANG_WARN_DEPRECATED_OBJC_IMPLEMENTATIONS = YES;
				CLANG_WARN_DIRECT_OBJC_ISA_USAGE = YES_ERROR;
				CLANG_WARN_DOCUMENTATION_COMMENTS = YES;
				CLANG_WARN_EMPTY_BODY = YES;
				CLANG_WARN_ENUM_CONVERSION = YES;
				CLANG_WARN_INFINITE_RECURSION = YES;
				CLANG_WARN_INT_CONVERSION = YES;
				CLANG_WARN_NON_LITERAL_NULL_CONVERSION = YES;
				CLANG_WARN_OBJC_IMPLICIT_RETAIN_SELF = YES;
				CLANG_WARN_OBJC_LITERAL_CONVERSION = YES;
				CLANG_WARN_OBJC_ROOT_CLASS = YES_ERROR;
				CLANG_WARN_RANGE_LOOP_ANALYSIS = YES;
				CLANG_WARN_STRICT_PROTOTYPES = YES;
				CLANG_WARN_SUSPICIOUS_MOVE = YES;
				CLANG_WARN_UNGUARDED_AVAILABILITY = YES_AGGRESSIVE;
				CLANG_WARN_UNREACHABLE_CODE = YES;
				CLANG_WARN__DUPLICATE_METHOD_MATCH = YES;
				COPY_PHASE_STRIP = NO;
				DEBUG_INFORMATION_FORMAT = "dwarf-with-dsym";
				DEVELOPMENT_TEAM = MFREL6LQ6B;
				ENABLE_NS_ASSERTIONS = NO;
				ENABLE_STRICT_OBJC_MSGSEND = YES;
				GCC_C_LANGUAGE_STANDARD = gnu11;
				GCC_NO_COMMON_BLOCKS = YES;
				GCC_WARN_64_TO_32_BIT_CONVERSION = YES;
				GCC_WARN_ABOUT_RETURN_TYPE = YES_ERROR;
				GCC_WARN_UNDECLARED_SELECTOR = YES;
				GCC_WARN_UNINITIALIZED_AUTOS = YES_AGGRESSIVE;
				GCC_WARN_UNUSED_FUNCTION = YES;
				GCC_WARN_UNUSED_VARIABLE = YES;
				INFOPLIST_FILE = Tests/Resources/Info.plist;
				LD_RUNPATH_SEARCH_PATHS = (
					"$(inherited)",
					"@executable_path/Frameworks",
					"@loader_path/Frameworks",
				);
				"LD_RUNPATH_SEARCH_PATHS[sdk=macosx*]" = (
					"$(inherited)",
					"@executable_path/../Frameworks",
					"@loader_path/../Frameworks",
					"${DT_TOOLCHAIN_DIR}/usr/lib/swift/macosx/",
				);
				MTL_ENABLE_DEBUG_INFO = NO;
				PRODUCT_BUNDLE_IDENTIFIER = us.frollo.FrolloSDKTests;
				PRODUCT_NAME = "$(TARGET_NAME)";
				SUPPORTED_PLATFORMS = "appletvsimulator appletvos";
				SWIFT_COMPILATION_MODE = wholemodule;
				SWIFT_OPTIMIZATION_LEVEL = "-O";
				SWIFT_VERSION = 4.2;
				TARGETED_DEVICE_FAMILY = "1,2,3,4";
				TEST_HOST = "$(BUILT_PRODUCTS_DIR)/FrolloSDK tvOS Test Host.app/FrolloSDK tvOS Test Host";
				VALIDATE_PRODUCT = YES;
			};
			name = Release;
		};
		01E5BF752227A475003D85FD /* Debug */ = {
			isa = XCBuildConfiguration;
			buildSettings = {
				ALWAYS_SEARCH_USER_PATHS = NO;
				APPLICATION_EXTENSION_API_ONLY = YES;
				CLANG_ANALYZER_NONNULL = YES;
				CLANG_ANALYZER_NUMBER_OBJECT_CONVERSION = YES_AGGRESSIVE;
				CLANG_CXX_LANGUAGE_STANDARD = "gnu++14";
				CLANG_CXX_LIBRARY = "libc++";
				CLANG_ENABLE_MODULES = YES;
				CLANG_ENABLE_OBJC_ARC = YES;
				CLANG_ENABLE_OBJC_WEAK = YES;
				CLANG_WARN_BLOCK_CAPTURE_AUTORELEASING = YES;
				CLANG_WARN_BOOL_CONVERSION = YES;
				CLANG_WARN_COMMA = YES;
				CLANG_WARN_CONSTANT_CONVERSION = YES;
				CLANG_WARN_DEPRECATED_OBJC_IMPLEMENTATIONS = YES;
				CLANG_WARN_DIRECT_OBJC_ISA_USAGE = YES_ERROR;
				CLANG_WARN_DOCUMENTATION_COMMENTS = YES;
				CLANG_WARN_EMPTY_BODY = YES;
				CLANG_WARN_ENUM_CONVERSION = YES;
				CLANG_WARN_INFINITE_RECURSION = YES;
				CLANG_WARN_INT_CONVERSION = YES;
				CLANG_WARN_NON_LITERAL_NULL_CONVERSION = YES;
				CLANG_WARN_OBJC_IMPLICIT_RETAIN_SELF = YES;
				CLANG_WARN_OBJC_LITERAL_CONVERSION = YES;
				CLANG_WARN_OBJC_ROOT_CLASS = YES_ERROR;
				CLANG_WARN_RANGE_LOOP_ANALYSIS = YES;
				CLANG_WARN_STRICT_PROTOTYPES = YES;
				CLANG_WARN_SUSPICIOUS_MOVE = YES;
				CLANG_WARN_UNGUARDED_AVAILABILITY = YES_AGGRESSIVE;
				CLANG_WARN_UNREACHABLE_CODE = YES;
				CLANG_WARN__DUPLICATE_METHOD_MATCH = YES;
				"CODE_SIGN_IDENTITY[sdk=iphoneos*]" = "iPhone Developer";
				CODE_SIGN_STYLE = Manual;
				COPY_PHASE_STRIP = NO;
				CURRENT_PROJECT_VERSION = 200;
				DEBUG_INFORMATION_FORMAT = dwarf;
				DEFINES_MODULE = YES;
				DEVELOPMENT_TEAM = "";
				DYLIB_COMPATIBILITY_VERSION = "$(SDK_VERSION)";
				DYLIB_CURRENT_VERSION = "$(SDK_VERSION)";
				DYLIB_INSTALL_NAME_BASE = "@rpath";
				ENABLE_STRICT_OBJC_MSGSEND = YES;
				ENABLE_TESTABILITY = YES;
				GCC_C_LANGUAGE_STANDARD = gnu11;
				GCC_DYNAMIC_NO_PIC = NO;
				GCC_NO_COMMON_BLOCKS = YES;
				GCC_OPTIMIZATION_LEVEL = 0;
				GCC_PREPROCESSOR_DEFINITIONS = (
					"DEBUG=1",
					"$(inherited)",
				);
				GCC_WARN_64_TO_32_BIT_CONVERSION = YES;
				GCC_WARN_ABOUT_RETURN_TYPE = YES_ERROR;
				GCC_WARN_UNDECLARED_SELECTOR = YES;
				GCC_WARN_UNINITIALIZED_AUTOS = YES_AGGRESSIVE;
				GCC_WARN_UNUSED_FUNCTION = YES;
				GCC_WARN_UNUSED_VARIABLE = YES;
				INFOPLIST_FILE = "Sources/FrolloSDKCore-Info.plist";
				INSTALL_PATH = "$(LOCAL_LIBRARY_DIR)/Frameworks";
				LD_RUNPATH_SEARCH_PATHS = (
					"$(inherited)",
					"@executable_path/Frameworks",
					"@loader_path/Frameworks",
				);
				MTL_ENABLE_DEBUG_INFO = YES;
				ONLY_ACTIVE_ARCH = YES;
				OTHER_SWIFT_FLAGS = "-DCORE";
				PRODUCT_BUNDLE_IDENTIFIER = us.frollo.FrolloSDK;
				PRODUCT_NAME = "$(TARGET_NAME)";
				PROVISIONING_PROFILE_SPECIFIER = "";
				SKIP_INSTALL = YES;
				SUPPORTED_PLATFORMS = "iphonesimulator iphoneos";
				SWIFT_ACTIVE_COMPILATION_CONDITIONS = DEBUG;
				SWIFT_OPTIMIZATION_LEVEL = "-Onone";
				SWIFT_VERSION = 4.2;
				TARGETED_DEVICE_FAMILY = "1,2";
				VERSIONING_SYSTEM = "apple-generic";
				VERSION_INFO_PREFIX = "";
			};
			name = Debug;
		};
		01E5BF762227A475003D85FD /* Release */ = {
			isa = XCBuildConfiguration;
			buildSettings = {
				ALWAYS_SEARCH_USER_PATHS = NO;
				APPLICATION_EXTENSION_API_ONLY = YES;
				CLANG_ANALYZER_NONNULL = YES;
				CLANG_ANALYZER_NUMBER_OBJECT_CONVERSION = YES_AGGRESSIVE;
				CLANG_CXX_LANGUAGE_STANDARD = "gnu++14";
				CLANG_CXX_LIBRARY = "libc++";
				CLANG_ENABLE_MODULES = YES;
				CLANG_ENABLE_OBJC_ARC = YES;
				CLANG_ENABLE_OBJC_WEAK = YES;
				CLANG_WARN_BLOCK_CAPTURE_AUTORELEASING = YES;
				CLANG_WARN_BOOL_CONVERSION = YES;
				CLANG_WARN_COMMA = YES;
				CLANG_WARN_CONSTANT_CONVERSION = YES;
				CLANG_WARN_DEPRECATED_OBJC_IMPLEMENTATIONS = YES;
				CLANG_WARN_DIRECT_OBJC_ISA_USAGE = YES_ERROR;
				CLANG_WARN_DOCUMENTATION_COMMENTS = YES;
				CLANG_WARN_EMPTY_BODY = YES;
				CLANG_WARN_ENUM_CONVERSION = YES;
				CLANG_WARN_INFINITE_RECURSION = YES;
				CLANG_WARN_INT_CONVERSION = YES;
				CLANG_WARN_NON_LITERAL_NULL_CONVERSION = YES;
				CLANG_WARN_OBJC_IMPLICIT_RETAIN_SELF = YES;
				CLANG_WARN_OBJC_LITERAL_CONVERSION = YES;
				CLANG_WARN_OBJC_ROOT_CLASS = YES_ERROR;
				CLANG_WARN_RANGE_LOOP_ANALYSIS = YES;
				CLANG_WARN_STRICT_PROTOTYPES = YES;
				CLANG_WARN_SUSPICIOUS_MOVE = YES;
				CLANG_WARN_UNGUARDED_AVAILABILITY = YES_AGGRESSIVE;
				CLANG_WARN_UNREACHABLE_CODE = YES;
				CLANG_WARN__DUPLICATE_METHOD_MATCH = YES;
				"CODE_SIGN_IDENTITY[sdk=iphoneos*]" = "iPhone Developer";
				CODE_SIGN_STYLE = Manual;
				COPY_PHASE_STRIP = NO;
				CURRENT_PROJECT_VERSION = 200;
				DEBUG_INFORMATION_FORMAT = "dwarf-with-dsym";
				DEFINES_MODULE = YES;
				DEVELOPMENT_TEAM = "";
				DYLIB_COMPATIBILITY_VERSION = "$(SDK_VERSION)";
				DYLIB_CURRENT_VERSION = "$(SDK_VERSION)";
				DYLIB_INSTALL_NAME_BASE = "@rpath";
				ENABLE_NS_ASSERTIONS = NO;
				ENABLE_STRICT_OBJC_MSGSEND = YES;
				GCC_C_LANGUAGE_STANDARD = gnu11;
				GCC_NO_COMMON_BLOCKS = YES;
				GCC_WARN_64_TO_32_BIT_CONVERSION = YES;
				GCC_WARN_ABOUT_RETURN_TYPE = YES_ERROR;
				GCC_WARN_UNDECLARED_SELECTOR = YES;
				GCC_WARN_UNINITIALIZED_AUTOS = YES_AGGRESSIVE;
				GCC_WARN_UNUSED_FUNCTION = YES;
				GCC_WARN_UNUSED_VARIABLE = YES;
				INFOPLIST_FILE = "Sources/FrolloSDKCore-Info.plist";
				INSTALL_PATH = "$(LOCAL_LIBRARY_DIR)/Frameworks";
				LD_RUNPATH_SEARCH_PATHS = (
					"$(inherited)",
					"@executable_path/Frameworks",
					"@loader_path/Frameworks",
				);
				MTL_ENABLE_DEBUG_INFO = NO;
				OTHER_SWIFT_FLAGS = "-DCORE";
				PRODUCT_BUNDLE_IDENTIFIER = us.frollo.FrolloSDK;
				PRODUCT_NAME = "$(TARGET_NAME)";
				PROVISIONING_PROFILE_SPECIFIER = "";
				SKIP_INSTALL = YES;
				SUPPORTED_PLATFORMS = "iphonesimulator iphoneos";
				SWIFT_COMPILATION_MODE = wholemodule;
				SWIFT_OPTIMIZATION_LEVEL = "-O";
				SWIFT_VERSION = 4.2;
				TARGETED_DEVICE_FAMILY = "1,2";
				VALIDATE_PRODUCT = YES;
				VERSIONING_SYSTEM = "apple-generic";
				VERSION_INFO_PREFIX = "";
			};
			name = Release;
		};
/* End XCBuildConfiguration section */

/* Begin XCConfigurationList section */
		0136D23F2101775D0062EAEA /* Build configuration list for PBXNativeTarget "FrolloSDK iOS Test Host" */ = {
			isa = XCConfigurationList;
			buildConfigurations = (
				0136D2402101775D0062EAEA /* Debug */,
				0136D2412101775D0062EAEA /* Release */,
			);
			defaultConfigurationIsVisible = 0;
			defaultConfigurationName = Release;
		};
		01527CB720E1B49800B5042A /* Build configuration list for PBXProject "FrolloSDK" */ = {
			isa = XCConfigurationList;
			buildConfigurations = (
				01527CB820E1B49800B5042A /* Debug */,
				01527CB920E1B49800B5042A /* Release */,
			);
			defaultConfigurationIsVisible = 0;
			defaultConfigurationName = Release;
		};
		01527CD120E1B5C300B5042A /* Build configuration list for PBXNativeTarget "FrolloSDK" */ = {
			isa = XCConfigurationList;
			buildConfigurations = (
				01527CD220E1B5C300B5042A /* Debug */,
				01527CD320E1B5C300B5042A /* Release */,
			);
			defaultConfigurationIsVisible = 0;
			defaultConfigurationName = Release;
		};
		01527CD420E1B5C300B5042A /* Build configuration list for PBXNativeTarget "FrolloSDK iOS Tests" */ = {
			isa = XCConfigurationList;
			buildConfigurations = (
				01527CD520E1B5C300B5042A /* Debug */,
				01527CD620E1B5C300B5042A /* Release */,
			);
			defaultConfigurationIsVisible = 0;
			defaultConfigurationName = Release;
		};
		017B48652101B4FE00447E65 /* Build configuration list for PBXNativeTarget "FrolloSDK macOS Tests" */ = {
			isa = XCConfigurationList;
			buildConfigurations = (
				017B48662101B4FE00447E65 /* Debug */,
				017B48672101B4FE00447E65 /* Release */,
			);
			defaultConfigurationIsVisible = 0;
			defaultConfigurationName = Release;
		};
		017B48842105951000447E65 /* Build configuration list for PBXNativeTarget "FrolloSDK tvOS Test Host" */ = {
			isa = XCConfigurationList;
			buildConfigurations = (
				017B48852105951000447E65 /* Debug */,
				017B48862105951000447E65 /* Release */,
			);
			defaultConfigurationIsVisible = 0;
			defaultConfigurationName = Release;
		};
		017B48C22105958100447E65 /* Build configuration list for PBXNativeTarget "FrolloSDK tvOS Tests" */ = {
			isa = XCConfigurationList;
			buildConfigurations = (
				017B48C32105958100447E65 /* Debug */,
				017B48C42105958100447E65 /* Release */,
			);
			defaultConfigurationIsVisible = 0;
			defaultConfigurationName = Release;
		};
		01E5BF742227A475003D85FD /* Build configuration list for PBXNativeTarget "FrolloSDKCore" */ = {
			isa = XCConfigurationList;
			buildConfigurations = (
				01E5BF752227A475003D85FD /* Debug */,
				01E5BF762227A475003D85FD /* Release */,
			);
			defaultConfigurationIsVisible = 0;
			defaultConfigurationName = Release;
		};
/* End XCConfigurationList section */

/* Begin XCVersionGroup section */
		0160953C20F47FE10060791B /* TestInvalidDataModel.xcdatamodeld */ = {
			isa = XCVersionGroup;
			children = (
				0160953D20F47FE10060791B /* TestInvalidDataModel.xcdatamodel */,
			);
			currentVersion = 0160953D20F47FE10060791B /* TestInvalidDataModel.xcdatamodel */;
			path = TestInvalidDataModel.xcdatamodeld;
			sourceTree = "<group>";
			versionGroupType = wrapper.xcdatamodel;
		};
		01EED86920E5AA5B00F4516B /* FrolloSDKDataModel.xcdatamodeld */ = {
			isa = XCVersionGroup;
			children = (
				0104E02821E7F81D00D98EE7 /* FrolloSDKDataModel-1.3.0.xcdatamodel */,
				018240D921C8B3CB005705F9 /* FrolloSDKDataModel-1.2.0.xcdatamodel */,
				0126068521990449005D8377 /* FrolloSDKDataModel-1.1.0.xcdatamodel */,
				01EED86A20E5AA5B00F4516B /* FrolloSDKDataModel-1.0.0.xcdatamodel */,
			);
			currentVersion = 0104E02821E7F81D00D98EE7 /* FrolloSDKDataModel-1.3.0.xcdatamodel */;
			path = FrolloSDKDataModel.xcdatamodeld;
			sourceTree = "<group>";
			versionGroupType = wrapper.xcdatamodel;
		};
/* End XCVersionGroup section */
	};
	rootObject = 01527CB420E1B49800B5042A /* Project object */;
}<|MERGE_RESOLUTION|>--- conflicted
+++ resolved
@@ -927,7 +927,6 @@
 		01EEDB1D20EAEA2000F4516B /* DatabaseMigrationTests.swift in Sources */ = {isa = PBXBuildFile; fileRef = 01EEDB1C20EAEA2000F4516B /* DatabaseMigrationTests.swift */; };
 		01F220E320FEAC7600C70B00 /* APITokenResponse.swift in Sources */ = {isa = PBXBuildFile; fileRef = 01F220E220FEAC7600C70B00 /* APITokenResponse.swift */; };
 		01F220EA20FECA9100C70B00 /* refresh_token_invalid.json in Resources */ = {isa = PBXBuildFile; fileRef = 01F220E820FECA8900C70B00 /* refresh_token_invalid.json */; };
-<<<<<<< HEAD
 		2F657DA3223B26B300471B85 /* Survey.swift in Sources */ = {isa = PBXBuildFile; fileRef = 2F657DA2223B26B300471B85 /* Survey.swift */; };
 		2F657DA5223B2FB300471B85 /* Surveys.swift in Sources */ = {isa = PBXBuildFile; fileRef = 2F657DA4223B2FB300471B85 /* Surveys.swift */; };
 		2F657DA7223B314100471B85 /* APIService+Surveys.swift in Sources */ = {isa = PBXBuildFile; fileRef = 2F657DA6223B314100471B85 /* APIService+Surveys.swift */; };
@@ -941,7 +940,6 @@
 		2F657DB5223B56E000471B85 /* submit_survey_response.json in Resources */ = {isa = PBXBuildFile; fileRef = 2F657DB4223B56DF00471B85 /* submit_survey_response.json */; };
 		2F657DB6223B56E000471B85 /* submit_survey_response.json in Resources */ = {isa = PBXBuildFile; fileRef = 2F657DB4223B56DF00471B85 /* submit_survey_response.json */; };
 		2F657DB7223B56E000471B85 /* submit_survey_response.json in Resources */ = {isa = PBXBuildFile; fileRef = 2F657DB4223B56DF00471B85 /* submit_survey_response.json */; };
-=======
 		2FE180082248892800B87AAB /* OAuth2ErrorResponse.swift in Sources */ = {isa = PBXBuildFile; fileRef = 2FE180072248892800B87AAB /* OAuth2ErrorResponse.swift */; };
 		2FE1800A2248973500B87AAB /* OAuth2Error.swift in Sources */ = {isa = PBXBuildFile; fileRef = 2FE180092248973500B87AAB /* OAuth2Error.swift */; };
 		2FE180152248AA9200B87AAB /* OAuth2ErrorTests.swift in Sources */ = {isa = PBXBuildFile; fileRef = 2FE180142248AA9200B87AAB /* OAuth2ErrorTests.swift */; };
@@ -967,7 +965,7 @@
 		2FE1803022498A2200B87AAB /* error_oauth2_unauthorized_client.json in Resources */ = {isa = PBXBuildFile; fileRef = 2FE1802422498A2200B87AAB /* error_oauth2_unauthorized_client.json */; };
 		2FE1803122498B4600B87AAB /* OAuth2Error.swift in Sources */ = {isa = PBXBuildFile; fileRef = 2FE180092248973500B87AAB /* OAuth2Error.swift */; };
 		2FE1803222498B5100B87AAB /* OAuth2ErrorResponse.swift in Sources */ = {isa = PBXBuildFile; fileRef = 2FE180072248892800B87AAB /* OAuth2ErrorResponse.swift */; };
->>>>>>> d45967bd
+
 /* End PBXBuildFile section */
 
 /* Begin PBXContainerItemProxy section */
@@ -1403,7 +1401,6 @@
 		01EEDB1C20EAEA2000F4516B /* DatabaseMigrationTests.swift */ = {isa = PBXFileReference; lastKnownFileType = sourcecode.swift; path = DatabaseMigrationTests.swift; sourceTree = "<group>"; };
 		01F220E220FEAC7600C70B00 /* APITokenResponse.swift */ = {isa = PBXFileReference; lastKnownFileType = sourcecode.swift; path = APITokenResponse.swift; sourceTree = "<group>"; };
 		01F220E820FECA8900C70B00 /* refresh_token_invalid.json */ = {isa = PBXFileReference; fileEncoding = 4; lastKnownFileType = text.json; path = refresh_token_invalid.json; sourceTree = "<group>"; };
-<<<<<<< HEAD
 		2F657DA2223B26B300471B85 /* Survey.swift */ = {isa = PBXFileReference; lastKnownFileType = sourcecode.swift; path = Survey.swift; sourceTree = "<group>"; };
 		2F657DA4223B2FB300471B85 /* Surveys.swift */ = {isa = PBXFileReference; lastKnownFileType = sourcecode.swift; path = Surveys.swift; sourceTree = "<group>"; };
 		2F657DA6223B314100471B85 /* APIService+Surveys.swift */ = {isa = PBXFileReference; lastKnownFileType = sourcecode.swift; path = "APIService+Surveys.swift"; sourceTree = "<group>"; };
@@ -1411,7 +1408,6 @@
 		2F657DAB223B39EE00471B85 /* SurveysTests.swift */ = {isa = PBXFileReference; lastKnownFileType = sourcecode.swift; path = SurveysTests.swift; sourceTree = "<group>"; };
 		2F657DAE223B467000471B85 /* survey_response.json */ = {isa = PBXFileReference; fileEncoding = 4; lastKnownFileType = text.json; path = survey_response.json; sourceTree = "<group>"; };
 		2F657DB4223B56DF00471B85 /* submit_survey_response.json */ = {isa = PBXFileReference; fileEncoding = 4; lastKnownFileType = text.json; path = submit_survey_response.json; sourceTree = "<group>"; };
-=======
 		2FE180072248892800B87AAB /* OAuth2ErrorResponse.swift */ = {isa = PBXFileReference; lastKnownFileType = sourcecode.swift; path = OAuth2ErrorResponse.swift; sourceTree = "<group>"; };
 		2FE180092248973500B87AAB /* OAuth2Error.swift */ = {isa = PBXFileReference; lastKnownFileType = sourcecode.swift; path = OAuth2Error.swift; sourceTree = "<group>"; };
 		2FE1800F2248A9D000B87AAB /* error_oauth2_server.json */ = {isa = PBXFileReference; fileEncoding = 4; lastKnownFileType = text.json; path = error_oauth2_server.json; sourceTree = "<group>"; };
@@ -1421,7 +1417,7 @@
 		2FE1802222498A2100B87AAB /* error_oauth2_invalid_scope.json */ = {isa = PBXFileReference; fileEncoding = 4; lastKnownFileType = text.json; path = error_oauth2_invalid_scope.json; sourceTree = "<group>"; };
 		2FE1802322498A2100B87AAB /* error_oauth2_invalid_grant.json */ = {isa = PBXFileReference; fileEncoding = 4; lastKnownFileType = text.json; path = error_oauth2_invalid_grant.json; sourceTree = "<group>"; };
 		2FE1802422498A2200B87AAB /* error_oauth2_unauthorized_client.json */ = {isa = PBXFileReference; fileEncoding = 4; lastKnownFileType = text.json; path = error_oauth2_unauthorized_client.json; sourceTree = "<group>"; };
->>>>>>> d45967bd
+
 /* End PBXFileReference section */
 
 /* Begin PBXFrameworksBuildPhase section */
@@ -2657,7 +2653,6 @@
 			path = User;
 			sourceTree = "<group>";
 		};
-<<<<<<< HEAD
 		2F657DA1223B24E400471B85 /* Surveys */ = {
 			isa = PBXGroup;
 			children = (
@@ -2681,7 +2676,8 @@
 				2F657DAE223B467000471B85 /* survey_response.json */,
 			);
 			path = Surveys;
-=======
+			sourceTree = "<group>";
+		};
 		2FE1801B224987CE00B87AAB /* OAuth2 */ = {
 			isa = PBXGroup;
 			children = (
@@ -2693,7 +2689,6 @@
 				2FE1800F2248A9D000B87AAB /* error_oauth2_server.json */,
 			);
 			path = OAuth2;
->>>>>>> d45967bd
 			sourceTree = "<group>";
 		};
 /* End PBXGroup section */
