// !$*UTF8*$!
{
	archiveVersion = 1;
	classes = {
	};
	objectVersion = 50;
	objects = {

/* Begin PBXBuildFile section */
		0101949620F5815800334482 /* FrolloSDKDataModel-1.0.0.sqlite-shm in Resources */ = {isa = PBXBuildFile; fileRef = 0101949020F5815700334482 /* FrolloSDKDataModel-1.0.0.sqlite-shm */; };
		0101949720F5815800334482 /* FakeDatabaseModel.sqlite-wal in Resources */ = {isa = PBXBuildFile; fileRef = 0101949120F5815700334482 /* FakeDatabaseModel.sqlite-wal */; };
		0101949820F5815800334482 /* FrolloSDKDataModel-1.0.0.sqlite in Resources */ = {isa = PBXBuildFile; fileRef = 0101949220F5815700334482 /* FrolloSDKDataModel-1.0.0.sqlite */; };
		0101949920F5815800334482 /* FakeDatabaseModel.sqlite in Resources */ = {isa = PBXBuildFile; fileRef = 0101949320F5815800334482 /* FakeDatabaseModel.sqlite */; };
		0101949A20F5815800334482 /* FakeDatabaseModel.sqlite-shm in Resources */ = {isa = PBXBuildFile; fileRef = 0101949420F5815800334482 /* FakeDatabaseModel.sqlite-shm */; };
		0101949B20F5815800334482 /* FrolloSDKDataModel-1.0.0.sqlite-wal in Resources */ = {isa = PBXBuildFile; fileRef = 0101949520F5815800334482 /* FrolloSDKDataModel-1.0.0.sqlite-wal */; };
		0101949E20F595F300334482 /* NetworkTests.swift in Sources */ = {isa = PBXBuildFile; fileRef = 0101949D20F595F300334482 /* NetworkTests.swift */; };
		0101A8DE21C9BD0F00DCFCEB /* BillsEndpoint.swift in Sources */ = {isa = PBXBuildFile; fileRef = 0101A8DD21C9BD0F00DCFCEB /* BillsEndpoint.swift */; };
		0101A8E021C9BDEF00DCFCEB /* APIService+Bills.swift in Sources */ = {isa = PBXBuildFile; fileRef = 0101A8DF21C9BDEF00DCFCEB /* APIService+Bills.swift */; };
		0101A8E321C9C24700DCFCEB /* bills_valid.json in Resources */ = {isa = PBXBuildFile; fileRef = 0101A8E221C9C24700DCFCEB /* bills_valid.json */; };
		0101A8E421C9C24700DCFCEB /* bills_valid.json in Resources */ = {isa = PBXBuildFile; fileRef = 0101A8E221C9C24700DCFCEB /* bills_valid.json */; };
		0101A8E521C9C24700DCFCEB /* bills_valid.json in Resources */ = {isa = PBXBuildFile; fileRef = 0101A8E221C9C24700DCFCEB /* bills_valid.json */; };
		0101A8E721C9C28E00DCFCEB /* BillsRequestTests.swift in Sources */ = {isa = PBXBuildFile; fileRef = 0101A8E621C9C28E00DCFCEB /* BillsRequestTests.swift */; };
		0101A8E821C9C28E00DCFCEB /* BillsRequestTests.swift in Sources */ = {isa = PBXBuildFile; fileRef = 0101A8E621C9C28E00DCFCEB /* BillsRequestTests.swift */; };
		0101A8E921C9C28E00DCFCEB /* BillsRequestTests.swift in Sources */ = {isa = PBXBuildFile; fileRef = 0101A8E621C9C28E00DCFCEB /* BillsRequestTests.swift */; };
		0101A8EE21CC4FBD00DCFCEB /* APIBillResponse+Test.swift in Sources */ = {isa = PBXBuildFile; fileRef = 0101A8ED21CC4FBD00DCFCEB /* APIBillResponse+Test.swift */; };
		0101A8EF21CC4FBD00DCFCEB /* APIBillResponse+Test.swift in Sources */ = {isa = PBXBuildFile; fileRef = 0101A8ED21CC4FBD00DCFCEB /* APIBillResponse+Test.swift */; };
		0101A8F021CC4FBD00DCFCEB /* APIBillResponse+Test.swift in Sources */ = {isa = PBXBuildFile; fileRef = 0101A8ED21CC4FBD00DCFCEB /* APIBillResponse+Test.swift */; };
		0101A8F121CC4FD700DCFCEB /* APIBillsResponse+Test.swift in Sources */ = {isa = PBXBuildFile; fileRef = 0101A8EB21CC4F9300DCFCEB /* APIBillsResponse+Test.swift */; };
		0101A8F221CC4FD800DCFCEB /* APIBillsResponse+Test.swift in Sources */ = {isa = PBXBuildFile; fileRef = 0101A8EB21CC4F9300DCFCEB /* APIBillsResponse+Test.swift */; };
		0101A8F321CC4FD800DCFCEB /* APIBillsResponse+Test.swift in Sources */ = {isa = PBXBuildFile; fileRef = 0101A8EB21CC4F9300DCFCEB /* APIBillsResponse+Test.swift */; };
		0101A8F621CC54F000DCFCEB /* Bill+Test.swift in Sources */ = {isa = PBXBuildFile; fileRef = 0101A8F521CC54F000DCFCEB /* Bill+Test.swift */; };
		0101A8F721CC54F000DCFCEB /* Bill+Test.swift in Sources */ = {isa = PBXBuildFile; fileRef = 0101A8F521CC54F000DCFCEB /* Bill+Test.swift */; };
		0101A8F821CC54F000DCFCEB /* Bill+Test.swift in Sources */ = {isa = PBXBuildFile; fileRef = 0101A8F521CC54F000DCFCEB /* Bill+Test.swift */; };
		0101A8FB21CC649000DCFCEB /* Bills.swift in Sources */ = {isa = PBXBuildFile; fileRef = 0101A8FA21CC649000DCFCEB /* Bills.swift */; };
		0101A8FD21CC832600DCFCEB /* BillTests.swift in Sources */ = {isa = PBXBuildFile; fileRef = 0101A8FC21CC832600DCFCEB /* BillTests.swift */; };
		0101A8FE21CC832600DCFCEB /* BillTests.swift in Sources */ = {isa = PBXBuildFile; fileRef = 0101A8FC21CC832600DCFCEB /* BillTests.swift */; };
		0101A8FF21CC832600DCFCEB /* BillTests.swift in Sources */ = {isa = PBXBuildFile; fileRef = 0101A8FC21CC832600DCFCEB /* BillTests.swift */; };
		0101A90421CC8ABA00DCFCEB /* BillsTests.swift in Sources */ = {isa = PBXBuildFile; fileRef = 0101A90321CC8ABA00DCFCEB /* BillsTests.swift */; };
		0101A90521CC8ABA00DCFCEB /* BillsTests.swift in Sources */ = {isa = PBXBuildFile; fileRef = 0101A90321CC8ABA00DCFCEB /* BillsTests.swift */; };
		0101A90621CC8ABA00DCFCEB /* BillsTests.swift in Sources */ = {isa = PBXBuildFile; fileRef = 0101A90321CC8ABA00DCFCEB /* BillsTests.swift */; };
		0101A90821CC90E000DCFCEB /* bill_id_12345.json in Resources */ = {isa = PBXBuildFile; fileRef = 0101A90721CC90DF00DCFCEB /* bill_id_12345.json */; };
		0101A90921CC90E000DCFCEB /* bill_id_12345.json in Resources */ = {isa = PBXBuildFile; fileRef = 0101A90721CC90DF00DCFCEB /* bill_id_12345.json */; };
		0101A90A21CC90E000DCFCEB /* bill_id_12345.json in Resources */ = {isa = PBXBuildFile; fileRef = 0101A90721CC90DF00DCFCEB /* bill_id_12345.json */; };
		0104E02E21E84EED00D98EE7 /* ReportTransactionHistory+CoreDataClass.swift in Sources */ = {isa = PBXBuildFile; fileRef = 0104E02A21E84EED00D98EE7 /* ReportTransactionHistory+CoreDataClass.swift */; };
		0104E02F21E84EED00D98EE7 /* ReportTransactionHistory+CoreDataProperties.swift in Sources */ = {isa = PBXBuildFile; fileRef = 0104E02B21E84EED00D98EE7 /* ReportTransactionHistory+CoreDataProperties.swift */; };
		0104E03021E84EED00D98EE7 /* ReportTransactionCurrent+CoreDataClass.swift in Sources */ = {isa = PBXBuildFile; fileRef = 0104E02C21E84EED00D98EE7 /* ReportTransactionCurrent+CoreDataClass.swift */; };
		0104E03121E84EED00D98EE7 /* ReportTransactionCurrent+CoreDataProperties.swift in Sources */ = {isa = PBXBuildFile; fileRef = 0104E02D21E84EED00D98EE7 /* ReportTransactionCurrent+CoreDataProperties.swift */; };
		0104E03321E8588300D98EE7 /* ReportGrouping.swift in Sources */ = {isa = PBXBuildFile; fileRef = 0104E03221E8588300D98EE7 /* ReportGrouping.swift */; };
		010EB42B211BF92A005A926A /* APITransactionUpdateRequest.swift in Sources */ = {isa = PBXBuildFile; fileRef = 010EB42A211BF92A005A926A /* APITransactionUpdateRequest.swift */; };
		010EB42D211C00D0005A926A /* APITransactionUpdateRequest+Test.swift in Sources */ = {isa = PBXBuildFile; fileRef = 010EB42C211C00D0005A926A /* APITransactionUpdateRequest+Test.swift */; };
		010EB42E211C00D0005A926A /* APITransactionUpdateRequest+Test.swift in Sources */ = {isa = PBXBuildFile; fileRef = 010EB42C211C00D0005A926A /* APITransactionUpdateRequest+Test.swift */; };
		010EB42F211C00D0005A926A /* APITransactionUpdateRequest+Test.swift in Sources */ = {isa = PBXBuildFile; fileRef = 010EB42C211C00D0005A926A /* APITransactionUpdateRequest+Test.swift */; };
		011C198921E3063600490EDD /* APIBillPaymentUpdateRequest.swift in Sources */ = {isa = PBXBuildFile; fileRef = 011C198821E3063600490EDD /* APIBillPaymentUpdateRequest.swift */; };
		011C198B21E30B7B00490EDD /* APIBillPaymentUpdateRequest+Test.swift in Sources */ = {isa = PBXBuildFile; fileRef = 011C198A21E30B7B00490EDD /* APIBillPaymentUpdateRequest+Test.swift */; };
		011C198C21E30B7B00490EDD /* APIBillPaymentUpdateRequest+Test.swift in Sources */ = {isa = PBXBuildFile; fileRef = 011C198A21E30B7B00490EDD /* APIBillPaymentUpdateRequest+Test.swift */; };
		011C198D21E30B7B00490EDD /* APIBillPaymentUpdateRequest+Test.swift in Sources */ = {isa = PBXBuildFile; fileRef = 011C198A21E30B7B00490EDD /* APIBillPaymentUpdateRequest+Test.swift */; };
		011C198F21E42AF200490EDD /* error_account_locked.json in Resources */ = {isa = PBXBuildFile; fileRef = 011C198E21E42AF200490EDD /* error_account_locked.json */; };
		011C199021E42AF200490EDD /* error_account_locked.json in Resources */ = {isa = PBXBuildFile; fileRef = 011C198E21E42AF200490EDD /* error_account_locked.json */; };
		011C199121E42AF200490EDD /* error_account_locked.json in Resources */ = {isa = PBXBuildFile; fileRef = 011C198E21E42AF200490EDD /* error_account_locked.json */; };
		011E87D0213766550026E047 /* SecKeyPEM.swift in Sources */ = {isa = PBXBuildFile; fileRef = 011E87CF213766550026E047 /* SecKeyPEM.swift */; };
		011E87D2213767F00026E047 /* SecKeyPEMTests.swift in Sources */ = {isa = PBXBuildFile; fileRef = 011E87D1213767F00026E047 /* SecKeyPEMTests.swift */; };
		011E87D3213767F00026E047 /* SecKeyPEMTests.swift in Sources */ = {isa = PBXBuildFile; fileRef = 011E87D1213767F00026E047 /* SecKeyPEMTests.swift */; };
		011E87D4213767F00026E047 /* SecKeyPEMTests.swift in Sources */ = {isa = PBXBuildFile; fileRef = 011E87D1213767F00026E047 /* SecKeyPEMTests.swift */; };
		011F1A60216B289B00119474 /* APIUserResetPasswordRequest.swift in Sources */ = {isa = PBXBuildFile; fileRef = 011F1A5F216B289B00119474 /* APIUserResetPasswordRequest.swift */; };
		011F8113219BE31B00A1495F /* MessageVideo+Test.swift in Sources */ = {isa = PBXBuildFile; fileRef = 011F8110219BE2E100A1495F /* MessageVideo+Test.swift */; };
		011F8114219BE31C00A1495F /* MessageVideo+Test.swift in Sources */ = {isa = PBXBuildFile; fileRef = 011F8110219BE2E100A1495F /* MessageVideo+Test.swift */; };
		011F8115219BE31D00A1495F /* MessageVideo+Test.swift in Sources */ = {isa = PBXBuildFile; fileRef = 011F8110219BE2E100A1495F /* MessageVideo+Test.swift */; };
		011F8117219BE3B800A1495F /* MessageHTML+Test.swift in Sources */ = {isa = PBXBuildFile; fileRef = 011F8116219BE3B800A1495F /* MessageHTML+Test.swift */; };
		011F8118219BE3B800A1495F /* MessageHTML+Test.swift in Sources */ = {isa = PBXBuildFile; fileRef = 011F8116219BE3B800A1495F /* MessageHTML+Test.swift */; };
		011F8119219BE3B800A1495F /* MessageHTML+Test.swift in Sources */ = {isa = PBXBuildFile; fileRef = 011F8116219BE3B800A1495F /* MessageHTML+Test.swift */; };
		011F811B219BE40100A1495F /* MessageImage+Test.swift in Sources */ = {isa = PBXBuildFile; fileRef = 011F811A219BE40100A1495F /* MessageImage+Test.swift */; };
		011F811C219BE40100A1495F /* MessageImage+Test.swift in Sources */ = {isa = PBXBuildFile; fileRef = 011F811A219BE40100A1495F /* MessageImage+Test.swift */; };
		011F811D219BE40100A1495F /* MessageImage+Test.swift in Sources */ = {isa = PBXBuildFile; fileRef = 011F811A219BE40100A1495F /* MessageImage+Test.swift */; };
		011F811F219BF14000A1495F /* MessageText+Test.swift in Sources */ = {isa = PBXBuildFile; fileRef = 011F811E219BF14000A1495F /* MessageText+Test.swift */; };
		011F8120219BF14000A1495F /* MessageText+Test.swift in Sources */ = {isa = PBXBuildFile; fileRef = 011F811E219BF14000A1495F /* MessageText+Test.swift */; };
		011F8121219BF14000A1495F /* MessageText+Test.swift in Sources */ = {isa = PBXBuildFile; fileRef = 011F811E219BF14000A1495F /* MessageText+Test.swift */; };
		011F8125219BF4E100A1495F /* FrolloSDKDataModel-1.1.0.sqlite-shm in Resources */ = {isa = PBXBuildFile; fileRef = 011F8122219BF4E000A1495F /* FrolloSDKDataModel-1.1.0.sqlite-shm */; };
		011F8126219BF4E100A1495F /* FrolloSDKDataModel-1.1.0.sqlite-shm in Resources */ = {isa = PBXBuildFile; fileRef = 011F8122219BF4E000A1495F /* FrolloSDKDataModel-1.1.0.sqlite-shm */; };
		011F8127219BF4E100A1495F /* FrolloSDKDataModel-1.1.0.sqlite-shm in Resources */ = {isa = PBXBuildFile; fileRef = 011F8122219BF4E000A1495F /* FrolloSDKDataModel-1.1.0.sqlite-shm */; };
		011F8128219BF4E100A1495F /* FrolloSDKDataModel-1.1.0.sqlite-wal in Resources */ = {isa = PBXBuildFile; fileRef = 011F8123219BF4E000A1495F /* FrolloSDKDataModel-1.1.0.sqlite-wal */; };
		011F8129219BF4E100A1495F /* FrolloSDKDataModel-1.1.0.sqlite-wal in Resources */ = {isa = PBXBuildFile; fileRef = 011F8123219BF4E000A1495F /* FrolloSDKDataModel-1.1.0.sqlite-wal */; };
		011F812A219BF4E100A1495F /* FrolloSDKDataModel-1.1.0.sqlite-wal in Resources */ = {isa = PBXBuildFile; fileRef = 011F8123219BF4E000A1495F /* FrolloSDKDataModel-1.1.0.sqlite-wal */; };
		011F812B219BF4E100A1495F /* FrolloSDKDataModel-1.1.0.sqlite in Resources */ = {isa = PBXBuildFile; fileRef = 011F8124219BF4E000A1495F /* FrolloSDKDataModel-1.1.0.sqlite */; };
		011F812C219BF4E100A1495F /* FrolloSDKDataModel-1.1.0.sqlite in Resources */ = {isa = PBXBuildFile; fileRef = 011F8124219BF4E000A1495F /* FrolloSDKDataModel-1.1.0.sqlite */; };
		011F812D219BF4E100A1495F /* FrolloSDKDataModel-1.1.0.sqlite in Resources */ = {isa = PBXBuildFile; fileRef = 011F8124219BF4E000A1495F /* FrolloSDKDataModel-1.1.0.sqlite */; };
		011F8133219CDCD900A1495F /* APIMessageResponseTests.swift in Sources */ = {isa = PBXBuildFile; fileRef = 011F8132219CDCD900A1495F /* APIMessageResponseTests.swift */; };
		011F8134219CDCD900A1495F /* APIMessageResponseTests.swift in Sources */ = {isa = PBXBuildFile; fileRef = 011F8132219CDCD900A1495F /* APIMessageResponseTests.swift */; };
		011F8135219CDCD900A1495F /* APIMessageResponseTests.swift in Sources */ = {isa = PBXBuildFile; fileRef = 011F8132219CDCD900A1495F /* APIMessageResponseTests.swift */; };
		011F8137219CE5D100A1495F /* UserDefaultsPersistenceTests.swift in Sources */ = {isa = PBXBuildFile; fileRef = 011F8136219CE5D100A1495F /* UserDefaultsPersistenceTests.swift */; };
		011F8138219CE5D100A1495F /* UserDefaultsPersistenceTests.swift in Sources */ = {isa = PBXBuildFile; fileRef = 011F8136219CE5D100A1495F /* UserDefaultsPersistenceTests.swift */; };
		011F8139219CE5D100A1495F /* UserDefaultsPersistenceTests.swift in Sources */ = {isa = PBXBuildFile; fileRef = 011F8136219CE5D100A1495F /* UserDefaultsPersistenceTests.swift */; };
		011F813B219CECA200A1495F /* APIDeviceUpdateRequest.swift in Sources */ = {isa = PBXBuildFile; fileRef = 011F813A219CECA200A1495F /* APIDeviceUpdateRequest.swift */; };
		011F813E219D254000A1495F /* APIEventCreateRequest.swift in Sources */ = {isa = PBXBuildFile; fileRef = 011F813D219D254000A1495F /* APIEventCreateRequest.swift */; };
		011F8140219D25F000A1495F /* EventsEndpoint.swift in Sources */ = {isa = PBXBuildFile; fileRef = 011F813F219D25F000A1495F /* EventsEndpoint.swift */; };
		011F8142219D282400A1495F /* APIService+Events.swift in Sources */ = {isa = PBXBuildFile; fileRef = 011F8141219D282400A1495F /* APIService+Events.swift */; };
		011F8144219D2A3E00A1495F /* EventsRequestTests.swift in Sources */ = {isa = PBXBuildFile; fileRef = 011F8143219D2A3E00A1495F /* EventsRequestTests.swift */; };
		011F8145219D2A3E00A1495F /* EventsRequestTests.swift in Sources */ = {isa = PBXBuildFile; fileRef = 011F8143219D2A3E00A1495F /* EventsRequestTests.swift */; };
		011F8146219D2A3E00A1495F /* EventsRequestTests.swift in Sources */ = {isa = PBXBuildFile; fileRef = 011F8143219D2A3E00A1495F /* EventsRequestTests.swift */; };
		011F814A219D31C000A1495F /* Events.swift in Sources */ = {isa = PBXBuildFile; fileRef = 011F8149219D31C000A1495F /* Events.swift */; };
		011F814C219D35ED00A1495F /* EventsTests.swift in Sources */ = {isa = PBXBuildFile; fileRef = 011F814B219D35ED00A1495F /* EventsTests.swift */; };
		011F814D219D35ED00A1495F /* EventsTests.swift in Sources */ = {isa = PBXBuildFile; fileRef = 011F814B219D35ED00A1495F /* EventsTests.swift */; };
		011F814E219D35ED00A1495F /* EventsTests.swift in Sources */ = {isa = PBXBuildFile; fileRef = 011F814B219D35ED00A1495F /* EventsTests.swift */; };
		011F8153219E637E00A1495F /* Notifications.swift in Sources */ = {isa = PBXBuildFile; fileRef = 011F8152219E637E00A1495F /* Notifications.swift */; };
		01236D0721EBEC09008DD61A /* APITransactionHistoryReportResponse.swift in Sources */ = {isa = PBXBuildFile; fileRef = 01236D0621EBEC09008DD61A /* APITransactionHistoryReportResponse.swift */; };
		01236D0A21EBF4E5008DD61A /* Reports.swift in Sources */ = {isa = PBXBuildFile; fileRef = 01236D0921EBF4E5008DD61A /* Reports.swift */; };
		01236D0C21EBF5AA008DD61A /* APITransactionCurrentReportResponse.swift in Sources */ = {isa = PBXBuildFile; fileRef = 01236D0B21EBF5AA008DD61A /* APITransactionCurrentReportResponse.swift */; };
		01236D0E21EBFA34008DD61A /* ReportsEndpoint.swift in Sources */ = {isa = PBXBuildFile; fileRef = 01236D0D21EBFA34008DD61A /* ReportsEndpoint.swift */; };
		01236D1021EC02CC008DD61A /* APIService+Reports.swift in Sources */ = {isa = PBXBuildFile; fileRef = 01236D0F21EC02CC008DD61A /* APIService+Reports.swift */; };
		01236D1221EC0D96008DD61A /* ReportsRequestTests.swift in Sources */ = {isa = PBXBuildFile; fileRef = 01236D1121EC0D96008DD61A /* ReportsRequestTests.swift */; };
		01236D1321EC0D96008DD61A /* ReportsRequestTests.swift in Sources */ = {isa = PBXBuildFile; fileRef = 01236D1121EC0D96008DD61A /* ReportsRequestTests.swift */; };
		01236D1421EC0D96008DD61A /* ReportsRequestTests.swift in Sources */ = {isa = PBXBuildFile; fileRef = 01236D1121EC0D96008DD61A /* ReportsRequestTests.swift */; };
		01236D1721EC2466008DD61A /* APITransactionHistoryReportResponse+Test.swift in Sources */ = {isa = PBXBuildFile; fileRef = 01236D1621EC2466008DD61A /* APITransactionHistoryReportResponse+Test.swift */; };
		01236D1821EC2466008DD61A /* APITransactionHistoryReportResponse+Test.swift in Sources */ = {isa = PBXBuildFile; fileRef = 01236D1621EC2466008DD61A /* APITransactionHistoryReportResponse+Test.swift */; };
		01236D1921EC2466008DD61A /* APITransactionHistoryReportResponse+Test.swift in Sources */ = {isa = PBXBuildFile; fileRef = 01236D1621EC2466008DD61A /* APITransactionHistoryReportResponse+Test.swift */; };
		01236D1C21EC2FCB008DD61A /* ReportTransactionCurrent+Test.swift in Sources */ = {isa = PBXBuildFile; fileRef = 01236D1B21EC2FCB008DD61A /* ReportTransactionCurrent+Test.swift */; };
		01236D1D21EC2FCB008DD61A /* ReportTransactionCurrent+Test.swift in Sources */ = {isa = PBXBuildFile; fileRef = 01236D1B21EC2FCB008DD61A /* ReportTransactionCurrent+Test.swift */; };
		01236D1E21EC2FCB008DD61A /* ReportTransactionCurrent+Test.swift in Sources */ = {isa = PBXBuildFile; fileRef = 01236D1B21EC2FCB008DD61A /* ReportTransactionCurrent+Test.swift */; };
		01236D2021EC32EA008DD61A /* ReportTransactionHistory+Test.swift in Sources */ = {isa = PBXBuildFile; fileRef = 01236D1F21EC32EA008DD61A /* ReportTransactionHistory+Test.swift */; };
		01236D2121EC32EA008DD61A /* ReportTransactionHistory+Test.swift in Sources */ = {isa = PBXBuildFile; fileRef = 01236D1F21EC32EA008DD61A /* ReportTransactionHistory+Test.swift */; };
		01236D2221EC32EA008DD61A /* ReportTransactionHistory+Test.swift in Sources */ = {isa = PBXBuildFile; fileRef = 01236D1F21EC32EA008DD61A /* ReportTransactionHistory+Test.swift */; };
		01236D3C21EEBE30008DD61A /* transaction_reports_history_txn_category_daily_2018-01-01_2018-12-31.json in Resources */ = {isa = PBXBuildFile; fileRef = 01236D3421EEBE30008DD61A /* transaction_reports_history_txn_category_daily_2018-01-01_2018-12-31.json */; };
		01236D3D21EEBE30008DD61A /* transaction_reports_history_txn_category_daily_2018-01-01_2018-12-31.json in Resources */ = {isa = PBXBuildFile; fileRef = 01236D3421EEBE30008DD61A /* transaction_reports_history_txn_category_daily_2018-01-01_2018-12-31.json */; };
		01236D3E21EEBE30008DD61A /* transaction_reports_history_txn_category_daily_2018-01-01_2018-12-31.json in Resources */ = {isa = PBXBuildFile; fileRef = 01236D3421EEBE30008DD61A /* transaction_reports_history_txn_category_daily_2018-01-01_2018-12-31.json */; };
		01236D3F21EEBE30008DD61A /* transaction_reports_history_txn_category_monthly_living_2018-01-01_2018-12-31.json in Resources */ = {isa = PBXBuildFile; fileRef = 01236D3521EEBE30008DD61A /* transaction_reports_history_txn_category_monthly_living_2018-01-01_2018-12-31.json */; };
		01236D4021EEBE30008DD61A /* transaction_reports_history_txn_category_monthly_living_2018-01-01_2018-12-31.json in Resources */ = {isa = PBXBuildFile; fileRef = 01236D3521EEBE30008DD61A /* transaction_reports_history_txn_category_monthly_living_2018-01-01_2018-12-31.json */; };
		01236D4121EEBE30008DD61A /* transaction_reports_history_txn_category_monthly_living_2018-01-01_2018-12-31.json in Resources */ = {isa = PBXBuildFile; fileRef = 01236D3521EEBE30008DD61A /* transaction_reports_history_txn_category_monthly_living_2018-01-01_2018-12-31.json */; };
		01236D4221EEBE30008DD61A /* transaction_reports_history_txn_category_monthly_2018-03_01_2019-03-31.json in Resources */ = {isa = PBXBuildFile; fileRef = 01236D3621EEBE30008DD61A /* transaction_reports_history_txn_category_monthly_2018-03_01_2019-03-31.json */; };
		01236D4321EEBE30008DD61A /* transaction_reports_history_txn_category_monthly_2018-03_01_2019-03-31.json in Resources */ = {isa = PBXBuildFile; fileRef = 01236D3621EEBE30008DD61A /* transaction_reports_history_txn_category_monthly_2018-03_01_2019-03-31.json */; };
		01236D4421EEBE30008DD61A /* transaction_reports_history_txn_category_monthly_2018-03_01_2019-03-31.json in Resources */ = {isa = PBXBuildFile; fileRef = 01236D3621EEBE30008DD61A /* transaction_reports_history_txn_category_monthly_2018-03_01_2019-03-31.json */; };
		01236D4521EEBE30008DD61A /* transaction_reports_history_txn_category_monthly_2018-01-01_2018-12-31.json in Resources */ = {isa = PBXBuildFile; fileRef = 01236D3721EEBE30008DD61A /* transaction_reports_history_txn_category_monthly_2018-01-01_2018-12-31.json */; };
		01236D4621EEBE30008DD61A /* transaction_reports_history_txn_category_monthly_2018-01-01_2018-12-31.json in Resources */ = {isa = PBXBuildFile; fileRef = 01236D3721EEBE30008DD61A /* transaction_reports_history_txn_category_monthly_2018-01-01_2018-12-31.json */; };
		01236D4721EEBE30008DD61A /* transaction_reports_history_txn_category_monthly_2018-01-01_2018-12-31.json in Resources */ = {isa = PBXBuildFile; fileRef = 01236D3721EEBE30008DD61A /* transaction_reports_history_txn_category_monthly_2018-01-01_2018-12-31.json */; };
		01236D4821EEBE30008DD61A /* transaction_reports_history_budget_category_monthly_2018-01-01_2018-12-31.json in Resources */ = {isa = PBXBuildFile; fileRef = 01236D3821EEBE30008DD61A /* transaction_reports_history_budget_category_monthly_2018-01-01_2018-12-31.json */; };
		01236D4921EEBE30008DD61A /* transaction_reports_history_budget_category_monthly_2018-01-01_2018-12-31.json in Resources */ = {isa = PBXBuildFile; fileRef = 01236D3821EEBE30008DD61A /* transaction_reports_history_budget_category_monthly_2018-01-01_2018-12-31.json */; };
		01236D4A21EEBE30008DD61A /* transaction_reports_history_budget_category_monthly_2018-01-01_2018-12-31.json in Resources */ = {isa = PBXBuildFile; fileRef = 01236D3821EEBE30008DD61A /* transaction_reports_history_budget_category_monthly_2018-01-01_2018-12-31.json */; };
		01236D4B21EEBE30008DD61A /* transaction_reports_history_merchant_monthly_2018-01-01_2018-12-31.json in Resources */ = {isa = PBXBuildFile; fileRef = 01236D3921EEBE30008DD61A /* transaction_reports_history_merchant_monthly_2018-01-01_2018-12-31.json */; };
		01236D4C21EEBE30008DD61A /* transaction_reports_history_merchant_monthly_2018-01-01_2018-12-31.json in Resources */ = {isa = PBXBuildFile; fileRef = 01236D3921EEBE30008DD61A /* transaction_reports_history_merchant_monthly_2018-01-01_2018-12-31.json */; };
		01236D4D21EEBE30008DD61A /* transaction_reports_history_merchant_monthly_2018-01-01_2018-12-31.json in Resources */ = {isa = PBXBuildFile; fileRef = 01236D3921EEBE30008DD61A /* transaction_reports_history_merchant_monthly_2018-01-01_2018-12-31.json */; };
		01236D4E21EEBE30008DD61A /* transaction_reports_history_txn_category_monthly_lifestyle_2018-01-01_2018-12-31.json in Resources */ = {isa = PBXBuildFile; fileRef = 01236D3A21EEBE30008DD61A /* transaction_reports_history_txn_category_monthly_lifestyle_2018-01-01_2018-12-31.json */; };
		01236D4F21EEBE30008DD61A /* transaction_reports_history_txn_category_monthly_lifestyle_2018-01-01_2018-12-31.json in Resources */ = {isa = PBXBuildFile; fileRef = 01236D3A21EEBE30008DD61A /* transaction_reports_history_txn_category_monthly_lifestyle_2018-01-01_2018-12-31.json */; };
		01236D5021EEBE30008DD61A /* transaction_reports_history_txn_category_monthly_lifestyle_2018-01-01_2018-12-31.json in Resources */ = {isa = PBXBuildFile; fileRef = 01236D3A21EEBE30008DD61A /* transaction_reports_history_txn_category_monthly_lifestyle_2018-01-01_2018-12-31.json */; };
		01236D5121EEBE30008DD61A /* transaction_reports_history_txn_category_weekly_2018-01-01_2018-12-31.json in Resources */ = {isa = PBXBuildFile; fileRef = 01236D3B21EEBE30008DD61A /* transaction_reports_history_txn_category_weekly_2018-01-01_2018-12-31.json */; };
		01236D5221EEBE30008DD61A /* transaction_reports_history_txn_category_weekly_2018-01-01_2018-12-31.json in Resources */ = {isa = PBXBuildFile; fileRef = 01236D3B21EEBE30008DD61A /* transaction_reports_history_txn_category_weekly_2018-01-01_2018-12-31.json */; };
		01236D5321EEBE30008DD61A /* transaction_reports_history_txn_category_weekly_2018-01-01_2018-12-31.json in Resources */ = {isa = PBXBuildFile; fileRef = 01236D3B21EEBE30008DD61A /* transaction_reports_history_txn_category_weekly_2018-01-01_2018-12-31.json */; };
		01236D5A21EED5F7008DD61A /* transaction_reports_current_txn_category_living.json in Resources */ = {isa = PBXBuildFile; fileRef = 01236D5421EED5F6008DD61A /* transaction_reports_current_txn_category_living.json */; };
		01236D5B21EED5F7008DD61A /* transaction_reports_current_txn_category_living.json in Resources */ = {isa = PBXBuildFile; fileRef = 01236D5421EED5F6008DD61A /* transaction_reports_current_txn_category_living.json */; };
		01236D5C21EED5F7008DD61A /* transaction_reports_current_txn_category_living.json in Resources */ = {isa = PBXBuildFile; fileRef = 01236D5421EED5F6008DD61A /* transaction_reports_current_txn_category_living.json */; };
		01236D5D21EED5F7008DD61A /* transaction_reports_current_txn_category.json in Resources */ = {isa = PBXBuildFile; fileRef = 01236D5521EED5F6008DD61A /* transaction_reports_current_txn_category.json */; };
		01236D5E21EED5F7008DD61A /* transaction_reports_current_txn_category.json in Resources */ = {isa = PBXBuildFile; fileRef = 01236D5521EED5F6008DD61A /* transaction_reports_current_txn_category.json */; };
		01236D5F21EED5F7008DD61A /* transaction_reports_current_txn_category.json in Resources */ = {isa = PBXBuildFile; fileRef = 01236D5521EED5F6008DD61A /* transaction_reports_current_txn_category.json */; };
		01236D6021EED5F7008DD61A /* transaction_reports_current_merchant.json in Resources */ = {isa = PBXBuildFile; fileRef = 01236D5621EED5F6008DD61A /* transaction_reports_current_merchant.json */; };
		01236D6121EED5F7008DD61A /* transaction_reports_current_merchant.json in Resources */ = {isa = PBXBuildFile; fileRef = 01236D5621EED5F6008DD61A /* transaction_reports_current_merchant.json */; };
		01236D6221EED5F7008DD61A /* transaction_reports_current_merchant.json in Resources */ = {isa = PBXBuildFile; fileRef = 01236D5621EED5F6008DD61A /* transaction_reports_current_merchant.json */; };
		01236D6321EED5F7008DD61A /* transaction_reports_current_txn_category_3_days.json in Resources */ = {isa = PBXBuildFile; fileRef = 01236D5721EED5F6008DD61A /* transaction_reports_current_txn_category_3_days.json */; };
		01236D6421EED5F7008DD61A /* transaction_reports_current_txn_category_3_days.json in Resources */ = {isa = PBXBuildFile; fileRef = 01236D5721EED5F6008DD61A /* transaction_reports_current_txn_category_3_days.json */; };
		01236D6521EED5F7008DD61A /* transaction_reports_current_txn_category_3_days.json in Resources */ = {isa = PBXBuildFile; fileRef = 01236D5721EED5F6008DD61A /* transaction_reports_current_txn_category_3_days.json */; };
		01236D6621EED5F7008DD61A /* transaction_reports_current_txn_category_lifestyle.json in Resources */ = {isa = PBXBuildFile; fileRef = 01236D5821EED5F6008DD61A /* transaction_reports_current_txn_category_lifestyle.json */; };
		01236D6721EED5F7008DD61A /* transaction_reports_current_txn_category_lifestyle.json in Resources */ = {isa = PBXBuildFile; fileRef = 01236D5821EED5F6008DD61A /* transaction_reports_current_txn_category_lifestyle.json */; };
		01236D6821EED5F7008DD61A /* transaction_reports_current_txn_category_lifestyle.json in Resources */ = {isa = PBXBuildFile; fileRef = 01236D5821EED5F6008DD61A /* transaction_reports_current_txn_category_lifestyle.json */; };
		01236D6921EED5F7008DD61A /* transaction_reports_current_budget_category.json in Resources */ = {isa = PBXBuildFile; fileRef = 01236D5921EED5F6008DD61A /* transaction_reports_current_budget_category.json */; };
		01236D6A21EED5F7008DD61A /* transaction_reports_current_budget_category.json in Resources */ = {isa = PBXBuildFile; fileRef = 01236D5921EED5F6008DD61A /* transaction_reports_current_budget_category.json */; };
		01236D6B21EED5F7008DD61A /* transaction_reports_current_budget_category.json in Resources */ = {isa = PBXBuildFile; fileRef = 01236D5921EED5F6008DD61A /* transaction_reports_current_budget_category.json */; };
		01236D6E21EED72C008DD61A /* ReportsTests.swift in Sources */ = {isa = PBXBuildFile; fileRef = 01236D6D21EED72C008DD61A /* ReportsTests.swift */; };
		01236D6F21EED72C008DD61A /* ReportsTests.swift in Sources */ = {isa = PBXBuildFile; fileRef = 01236D6D21EED72C008DD61A /* ReportsTests.swift */; };
		01236D7021EED72C008DD61A /* ReportsTests.swift in Sources */ = {isa = PBXBuildFile; fileRef = 01236D6D21EED72C008DD61A /* ReportsTests.swift */; };
		0126068321990377005D8377 /* Messages.swift in Sources */ = {isa = PBXBuildFile; fileRef = 0126068221990377005D8377 /* Messages.swift */; };
		0126068821991963005D8377 /* Message+CoreDataClass.swift in Sources */ = {isa = PBXBuildFile; fileRef = 0126068621991963005D8377 /* Message+CoreDataClass.swift */; };
		0126068921991963005D8377 /* Message+CoreDataProperties.swift in Sources */ = {isa = PBXBuildFile; fileRef = 0126068721991963005D8377 /* Message+CoreDataProperties.swift */; };
		0126069121992909005D8377 /* MessagesEndpoint.swift in Sources */ = {isa = PBXBuildFile; fileRef = 0126069021992909005D8377 /* MessagesEndpoint.swift */; };
		0126069321992A36005D8377 /* APIService+Messages.swift in Sources */ = {isa = PBXBuildFile; fileRef = 0126069221992A36005D8377 /* APIService+Messages.swift */; };
		0126069621992AD4005D8377 /* APIMessageResponse.swift in Sources */ = {isa = PBXBuildFile; fileRef = 0126069521992AD4005D8377 /* APIMessageResponse.swift */; };
		0126069921994A0D005D8377 /* MessagesRequestTests.swift in Sources */ = {isa = PBXBuildFile; fileRef = 0126069821994A0D005D8377 /* MessagesRequestTests.swift */; };
		0126069A21994A0D005D8377 /* MessagesRequestTests.swift in Sources */ = {isa = PBXBuildFile; fileRef = 0126069821994A0D005D8377 /* MessagesRequestTests.swift */; };
		0126069B21994A0D005D8377 /* MessagesRequestTests.swift in Sources */ = {isa = PBXBuildFile; fileRef = 0126069821994A0D005D8377 /* MessagesRequestTests.swift */; };
		0126069F219A5409005D8377 /* messages_unread.json in Resources */ = {isa = PBXBuildFile; fileRef = 0126069D219A5409005D8377 /* messages_unread.json */; };
		012606A0219A5409005D8377 /* messages_unread.json in Resources */ = {isa = PBXBuildFile; fileRef = 0126069D219A5409005D8377 /* messages_unread.json */; };
		012606A1219A5409005D8377 /* messages_unread.json in Resources */ = {isa = PBXBuildFile; fileRef = 0126069D219A5409005D8377 /* messages_unread.json */; };
		012606A2219A5409005D8377 /* messages_valid.json in Resources */ = {isa = PBXBuildFile; fileRef = 0126069E219A5409005D8377 /* messages_valid.json */; };
		012606A3219A5409005D8377 /* messages_valid.json in Resources */ = {isa = PBXBuildFile; fileRef = 0126069E219A5409005D8377 /* messages_valid.json */; };
		012606A4219A5409005D8377 /* messages_valid.json in Resources */ = {isa = PBXBuildFile; fileRef = 0126069E219A5409005D8377 /* messages_valid.json */; };
		012606AF219A784D005D8377 /* MessageVideo+CoreDataClass.swift in Sources */ = {isa = PBXBuildFile; fileRef = 012606A6219A784C005D8377 /* MessageVideo+CoreDataClass.swift */; };
		012606B0219A784D005D8377 /* MessageVideo+CoreDataProperties.swift in Sources */ = {isa = PBXBuildFile; fileRef = 012606A7219A784C005D8377 /* MessageVideo+CoreDataProperties.swift */; };
		012606B1219A784D005D8377 /* MessageText+CoreDataClass.swift in Sources */ = {isa = PBXBuildFile; fileRef = 012606A8219A784C005D8377 /* MessageText+CoreDataClass.swift */; };
		012606B2219A784D005D8377 /* MessageText+CoreDataProperties.swift in Sources */ = {isa = PBXBuildFile; fileRef = 012606A9219A784C005D8377 /* MessageText+CoreDataProperties.swift */; };
		012606B3219A784D005D8377 /* MessageHTML+CoreDataClass.swift in Sources */ = {isa = PBXBuildFile; fileRef = 012606AA219A784C005D8377 /* MessageHTML+CoreDataClass.swift */; };
		012606B4219A784D005D8377 /* MessageHTML+CoreDataProperties.swift in Sources */ = {isa = PBXBuildFile; fileRef = 012606AB219A784C005D8377 /* MessageHTML+CoreDataProperties.swift */; };
		012606B5219A784D005D8377 /* MessageImage+CoreDataClass.swift in Sources */ = {isa = PBXBuildFile; fileRef = 012606AC219A784C005D8377 /* MessageImage+CoreDataClass.swift */; };
		012606B6219A784D005D8377 /* MessageImage+CoreDataProperties.swift in Sources */ = {isa = PBXBuildFile; fileRef = 012606AD219A784C005D8377 /* MessageImage+CoreDataProperties.swift */; };
		012606B8219A7EF1005D8377 /* APIMessageUpdateRequest.swift in Sources */ = {isa = PBXBuildFile; fileRef = 012606B7219A7EF1005D8377 /* APIMessageUpdateRequest.swift */; };
		012606BA219A8393005D8377 /* messages_invalid.json in Resources */ = {isa = PBXBuildFile; fileRef = 012606B9219A8391005D8377 /* messages_invalid.json */; };
		012606BB219A8393005D8377 /* messages_invalid.json in Resources */ = {isa = PBXBuildFile; fileRef = 012606B9219A8391005D8377 /* messages_invalid.json */; };
		012606BC219A8393005D8377 /* messages_invalid.json in Resources */ = {isa = PBXBuildFile; fileRef = 012606B9219A8391005D8377 /* messages_invalid.json */; };
		012606BE219A8BAD005D8377 /* message_id_12345.json in Resources */ = {isa = PBXBuildFile; fileRef = 012606BD219A8BAC005D8377 /* message_id_12345.json */; };
		012606BF219A8BAD005D8377 /* message_id_12345.json in Resources */ = {isa = PBXBuildFile; fileRef = 012606BD219A8BAC005D8377 /* message_id_12345.json */; };
		012606C0219A8BAD005D8377 /* message_id_12345.json in Resources */ = {isa = PBXBuildFile; fileRef = 012606BD219A8BAC005D8377 /* message_id_12345.json */; };
		012606C2219B8B5F005D8377 /* MessagesTests.swift in Sources */ = {isa = PBXBuildFile; fileRef = 012606C1219B8B5F005D8377 /* MessagesTests.swift */; };
		012606C3219B8B5F005D8377 /* MessagesTests.swift in Sources */ = {isa = PBXBuildFile; fileRef = 012606C1219B8B5F005D8377 /* MessagesTests.swift */; };
		012606C4219B8B5F005D8377 /* MessagesTests.swift in Sources */ = {isa = PBXBuildFile; fileRef = 012606C1219B8B5F005D8377 /* MessagesTests.swift */; };
		012606C7219BA9B7005D8377 /* Message+Test.swift in Sources */ = {isa = PBXBuildFile; fileRef = 012606C6219BA9B7005D8377 /* Message+Test.swift */; };
		012606C8219BA9B7005D8377 /* Message+Test.swift in Sources */ = {isa = PBXBuildFile; fileRef = 012606C6219BA9B7005D8377 /* Message+Test.swift */; };
		012606C9219BA9B7005D8377 /* Message+Test.swift in Sources */ = {isa = PBXBuildFile; fileRef = 012606C6219BA9B7005D8377 /* Message+Test.swift */; };
		012606CB219BA9C5005D8377 /* MessageTests.swift in Sources */ = {isa = PBXBuildFile; fileRef = 012606CA219BA9C5005D8377 /* MessageTests.swift */; };
		012606CC219BA9C5005D8377 /* MessageTests.swift in Sources */ = {isa = PBXBuildFile; fileRef = 012606CA219BA9C5005D8377 /* MessageTests.swift */; };
		012606CD219BA9C5005D8377 /* MessageTests.swift in Sources */ = {isa = PBXBuildFile; fileRef = 012606CA219BA9C5005D8377 /* MessageTests.swift */; };
		012606CF219BBD75005D8377 /* String+Random.swift in Sources */ = {isa = PBXBuildFile; fileRef = 012606CE219BBD75005D8377 /* String+Random.swift */; };
		012606D0219BBD75005D8377 /* String+Random.swift in Sources */ = {isa = PBXBuildFile; fileRef = 012606CE219BBD75005D8377 /* String+Random.swift */; };
		012606D1219BBD75005D8377 /* String+Random.swift in Sources */ = {isa = PBXBuildFile; fileRef = 012606CE219BBD75005D8377 /* String+Random.swift */; };
		012606D4219BC2BE005D8377 /* APIMessageReponse+Test.swift in Sources */ = {isa = PBXBuildFile; fileRef = 012606D3219BC2BE005D8377 /* APIMessageReponse+Test.swift */; };
		012606D5219BC2BE005D8377 /* APIMessageReponse+Test.swift in Sources */ = {isa = PBXBuildFile; fileRef = 012606D3219BC2BE005D8377 /* APIMessageReponse+Test.swift */; };
		012606D6219BC2BE005D8377 /* APIMessageReponse+Test.swift in Sources */ = {isa = PBXBuildFile; fileRef = 012606D3219BC2BE005D8377 /* APIMessageReponse+Test.swift */; };
		0128DB5421F819A700DB3E62 /* FrolloSDKDataModel-1.3.0.sqlite-wal in Resources */ = {isa = PBXBuildFile; fileRef = 0128DB5121F819A600DB3E62 /* FrolloSDKDataModel-1.3.0.sqlite-wal */; };
		0128DB5521F819A800DB3E62 /* FrolloSDKDataModel-1.3.0.sqlite-wal in Resources */ = {isa = PBXBuildFile; fileRef = 0128DB5121F819A600DB3E62 /* FrolloSDKDataModel-1.3.0.sqlite-wal */; };
		0128DB5621F819A800DB3E62 /* FrolloSDKDataModel-1.3.0.sqlite-wal in Resources */ = {isa = PBXBuildFile; fileRef = 0128DB5121F819A600DB3E62 /* FrolloSDKDataModel-1.3.0.sqlite-wal */; };
		0128DB5721F819A800DB3E62 /* FrolloSDKDataModel-1.3.0.sqlite-shm in Resources */ = {isa = PBXBuildFile; fileRef = 0128DB5221F819A700DB3E62 /* FrolloSDKDataModel-1.3.0.sqlite-shm */; };
		0128DB5821F819A800DB3E62 /* FrolloSDKDataModel-1.3.0.sqlite-shm in Resources */ = {isa = PBXBuildFile; fileRef = 0128DB5221F819A700DB3E62 /* FrolloSDKDataModel-1.3.0.sqlite-shm */; };
		0128DB5921F819A800DB3E62 /* FrolloSDKDataModel-1.3.0.sqlite-shm in Resources */ = {isa = PBXBuildFile; fileRef = 0128DB5221F819A700DB3E62 /* FrolloSDKDataModel-1.3.0.sqlite-shm */; };
		0128DB5A21F819A800DB3E62 /* FrolloSDKDataModel-1.3.0.sqlite in Resources */ = {isa = PBXBuildFile; fileRef = 0128DB5321F819A700DB3E62 /* FrolloSDKDataModel-1.3.0.sqlite */; };
		0128DB5B21F819A800DB3E62 /* FrolloSDKDataModel-1.3.0.sqlite in Resources */ = {isa = PBXBuildFile; fileRef = 0128DB5321F819A700DB3E62 /* FrolloSDKDataModel-1.3.0.sqlite */; };
		0128DB5C21F819A800DB3E62 /* FrolloSDKDataModel-1.3.0.sqlite in Resources */ = {isa = PBXBuildFile; fileRef = 0128DB5321F819A700DB3E62 /* FrolloSDKDataModel-1.3.0.sqlite */; };
		012C450A212A775D00799A0A /* ProviderLoginForm.swift in Sources */ = {isa = PBXBuildFile; fileRef = 012C4509212A775D00799A0A /* ProviderLoginForm.swift */; };
		012C450F212A88C500799A0A /* ProviderLoginFormTests.swift in Sources */ = {isa = PBXBuildFile; fileRef = 012C450D212A889F00799A0A /* ProviderLoginFormTests.swift */; };
		012C4510212A88C600799A0A /* ProviderLoginFormTests.swift in Sources */ = {isa = PBXBuildFile; fileRef = 012C450D212A889F00799A0A /* ProviderLoginFormTests.swift */; };
		012C4511212A88C600799A0A /* ProviderLoginFormTests.swift in Sources */ = {isa = PBXBuildFile; fileRef = 012C450D212A889F00799A0A /* ProviderLoginFormTests.swift */; };
		012C4512212A88CC00799A0A /* ProviderLoginForm+Test.swift in Sources */ = {isa = PBXBuildFile; fileRef = 012C450B212A875900799A0A /* ProviderLoginForm+Test.swift */; };
		012C4513212A88CD00799A0A /* ProviderLoginForm+Test.swift in Sources */ = {isa = PBXBuildFile; fileRef = 012C450B212A875900799A0A /* ProviderLoginForm+Test.swift */; };
		012C4514212A88CD00799A0A /* ProviderLoginForm+Test.swift in Sources */ = {isa = PBXBuildFile; fileRef = 012C450B212A875900799A0A /* ProviderLoginForm+Test.swift */; };
		012C4517212A967800799A0A /* provider_login_form_multiple_choice.json in Resources */ = {isa = PBXBuildFile; fileRef = 012C4515212A967700799A0A /* provider_login_form_multiple_choice.json */; };
		012C4518212A967800799A0A /* provider_login_form_multiple_choice.json in Resources */ = {isa = PBXBuildFile; fileRef = 012C4515212A967700799A0A /* provider_login_form_multiple_choice.json */; };
		012C4519212A967800799A0A /* provider_login_form_multiple_choice.json in Resources */ = {isa = PBXBuildFile; fileRef = 012C4515212A967700799A0A /* provider_login_form_multiple_choice.json */; };
		012C451A212A967800799A0A /* provider_login_form_login.json in Resources */ = {isa = PBXBuildFile; fileRef = 012C4516212A967800799A0A /* provider_login_form_login.json */; };
		012C451B212A967800799A0A /* provider_login_form_login.json in Resources */ = {isa = PBXBuildFile; fileRef = 012C4516212A967800799A0A /* provider_login_form_login.json */; };
		012C451C212A967800799A0A /* provider_login_form_login.json in Resources */ = {isa = PBXBuildFile; fileRef = 012C4516212A967800799A0A /* provider_login_form_login.json */; };
		012C451E212B850900799A0A /* provider_login_form_captcha.json in Resources */ = {isa = PBXBuildFile; fileRef = 012C451D212B850700799A0A /* provider_login_form_captcha.json */; };
		012C451F212B850900799A0A /* provider_login_form_captcha.json in Resources */ = {isa = PBXBuildFile; fileRef = 012C451D212B850700799A0A /* provider_login_form_captcha.json */; };
		012C4520212B850900799A0A /* provider_login_form_captcha.json in Resources */ = {isa = PBXBuildFile; fileRef = 012C451D212B850700799A0A /* provider_login_form_captcha.json */; };
		012DDD5E222615A300497E22 /* OAuth2Error.swift in Sources */ = {isa = PBXBuildFile; fileRef = 012DDD5D222615A300497E22 /* OAuth2Error.swift */; };
		013230BC22602179008C1ADC /* FrolloSDKDataModel-1.3.1.sqlite-shm in Resources */ = {isa = PBXBuildFile; fileRef = 013230B922602178008C1ADC /* FrolloSDKDataModel-1.3.1.sqlite-shm */; };
		013230BD22602179008C1ADC /* FrolloSDKDataModel-1.3.1.sqlite-shm in Resources */ = {isa = PBXBuildFile; fileRef = 013230B922602178008C1ADC /* FrolloSDKDataModel-1.3.1.sqlite-shm */; };
		013230BE22602179008C1ADC /* FrolloSDKDataModel-1.3.1.sqlite-shm in Resources */ = {isa = PBXBuildFile; fileRef = 013230B922602178008C1ADC /* FrolloSDKDataModel-1.3.1.sqlite-shm */; };
		013230BF22602179008C1ADC /* FrolloSDKDataModel-1.3.1.sqlite in Resources */ = {isa = PBXBuildFile; fileRef = 013230BA22602179008C1ADC /* FrolloSDKDataModel-1.3.1.sqlite */; };
		013230C022602179008C1ADC /* FrolloSDKDataModel-1.3.1.sqlite in Resources */ = {isa = PBXBuildFile; fileRef = 013230BA22602179008C1ADC /* FrolloSDKDataModel-1.3.1.sqlite */; };
		013230C122602179008C1ADC /* FrolloSDKDataModel-1.3.1.sqlite in Resources */ = {isa = PBXBuildFile; fileRef = 013230BA22602179008C1ADC /* FrolloSDKDataModel-1.3.1.sqlite */; };
		013230C222602179008C1ADC /* FrolloSDKDataModel-1.3.1.sqlite-wal in Resources */ = {isa = PBXBuildFile; fileRef = 013230BB22602179008C1ADC /* FrolloSDKDataModel-1.3.1.sqlite-wal */; };
		013230C322602179008C1ADC /* FrolloSDKDataModel-1.3.1.sqlite-wal in Resources */ = {isa = PBXBuildFile; fileRef = 013230BB22602179008C1ADC /* FrolloSDKDataModel-1.3.1.sqlite-wal */; };
		013230C422602179008C1ADC /* FrolloSDKDataModel-1.3.1.sqlite-wal in Resources */ = {isa = PBXBuildFile; fileRef = 013230BB22602179008C1ADC /* FrolloSDKDataModel-1.3.1.sqlite-wal */; };
		01333D3F216AAF36005764A4 /* APIUserChangePasswordRequest.swift in Sources */ = {isa = PBXBuildFile; fileRef = 01333D3E216AAF36005764A4 /* APIUserChangePasswordRequest.swift */; };
		01333D42216AB115005764A4 /* APIUserChangePasswordRequest+Test.swift in Sources */ = {isa = PBXBuildFile; fileRef = 01333D40216AB094005764A4 /* APIUserChangePasswordRequest+Test.swift */; };
		01333D43216AB115005764A4 /* APIUserChangePasswordRequest+Test.swift in Sources */ = {isa = PBXBuildFile; fileRef = 01333D40216AB094005764A4 /* APIUserChangePasswordRequest+Test.swift */; };
		01333D44216AB116005764A4 /* APIUserChangePasswordRequest+Test.swift in Sources */ = {isa = PBXBuildFile; fileRef = 01333D40216AB094005764A4 /* APIUserChangePasswordRequest+Test.swift */; };
		0135D2FD21A2202400318142 /* NotificationPayload.swift in Sources */ = {isa = PBXBuildFile; fileRef = 0135D2FC21A2202400318142 /* NotificationPayload.swift */; };
		0135D30021A255B000318142 /* NotificationsTests.swift in Sources */ = {isa = PBXBuildFile; fileRef = 0135D2FF21A255B000318142 /* NotificationsTests.swift */; };
		0135D30121A255B000318142 /* NotificationsTests.swift in Sources */ = {isa = PBXBuildFile; fileRef = 0135D2FF21A255B000318142 /* NotificationsTests.swift */; };
		0135D30221A255B000318142 /* NotificationsTests.swift in Sources */ = {isa = PBXBuildFile; fileRef = 0135D2FF21A255B000318142 /* NotificationsTests.swift */; };
		0135D30421A25D5000318142 /* NotificationPayload+Test.swift in Sources */ = {isa = PBXBuildFile; fileRef = 0135D30321A25D5000318142 /* NotificationPayload+Test.swift */; };
		0135D30521A25D5000318142 /* NotificationPayload+Test.swift in Sources */ = {isa = PBXBuildFile; fileRef = 0135D30321A25D5000318142 /* NotificationPayload+Test.swift */; };
		0135D30621A25D5000318142 /* NotificationPayload+Test.swift in Sources */ = {isa = PBXBuildFile; fileRef = 0135D30321A25D5000318142 /* NotificationPayload+Test.swift */; };
		0135D30A21A2628F00318142 /* notification_event.json in Resources */ = {isa = PBXBuildFile; fileRef = 0135D30821A2628F00318142 /* notification_event.json */; };
		0135D30B21A2628F00318142 /* notification_event.json in Resources */ = {isa = PBXBuildFile; fileRef = 0135D30821A2628F00318142 /* notification_event.json */; };
		0135D30C21A2628F00318142 /* notification_event.json in Resources */ = {isa = PBXBuildFile; fileRef = 0135D30821A2628F00318142 /* notification_event.json */; };
		0135D30D21A2628F00318142 /* notification_message.json in Resources */ = {isa = PBXBuildFile; fileRef = 0135D30921A2628F00318142 /* notification_message.json */; };
		0135D30E21A2628F00318142 /* notification_message.json in Resources */ = {isa = PBXBuildFile; fileRef = 0135D30921A2628F00318142 /* notification_message.json */; };
		0135D30F21A2628F00318142 /* notification_message.json in Resources */ = {isa = PBXBuildFile; fileRef = 0135D30921A2628F00318142 /* notification_message.json */; };
		0135D31821A3D74500318142 /* FrolloSDKDelegate.swift in Sources */ = {isa = PBXBuildFile; fileRef = 0135D31721A3D74500318142 /* FrolloSDKDelegate.swift */; };
		0135D31A21A4C03000318142 /* FrolloSDKDelegateTests.swift in Sources */ = {isa = PBXBuildFile; fileRef = 0135D31921A4C03000318142 /* FrolloSDKDelegateTests.swift */; };
		0135D31B21A4C03000318142 /* FrolloSDKDelegateTests.swift in Sources */ = {isa = PBXBuildFile; fileRef = 0135D31921A4C03000318142 /* FrolloSDKDelegateTests.swift */; };
		0135D31C21A4C03000318142 /* FrolloSDKDelegateTests.swift in Sources */ = {isa = PBXBuildFile; fileRef = 0135D31921A4C03000318142 /* FrolloSDKDelegateTests.swift */; };
		0136D225210011E70062EAEA /* Keychain.swift in Sources */ = {isa = PBXBuildFile; fileRef = 0136D224210011E70062EAEA /* Keychain.swift */; };
		0136D229210067DF0062EAEA /* KeychainTests.swift in Sources */ = {isa = PBXBuildFile; fileRef = 0136D227210067B20062EAEA /* KeychainTests.swift */; };
		0136D2332101775B0062EAEA /* AppDelegate.swift in Sources */ = {isa = PBXBuildFile; fileRef = 0136D2322101775B0062EAEA /* AppDelegate.swift */; };
		0136D2352101775B0062EAEA /* ViewController.swift in Sources */ = {isa = PBXBuildFile; fileRef = 0136D2342101775B0062EAEA /* ViewController.swift */; };
		0136D2382101775B0062EAEA /* Main.storyboard in Resources */ = {isa = PBXBuildFile; fileRef = 0136D2362101775B0062EAEA /* Main.storyboard */; };
		0136D23A2101775D0062EAEA /* Assets.xcassets in Resources */ = {isa = PBXBuildFile; fileRef = 0136D2392101775D0062EAEA /* Assets.xcassets */; };
		0136D23D2101775D0062EAEA /* LaunchScreen.storyboard in Resources */ = {isa = PBXBuildFile; fileRef = 0136D23B2101775D0062EAEA /* LaunchScreen.storyboard */; };
		013A32AA211273A300B0590B /* ProviderAccount+CoreDataClass.swift in Sources */ = {isa = PBXBuildFile; fileRef = 013A32A8211273A300B0590B /* ProviderAccount+CoreDataClass.swift */; };
		013A32AD2112799500B0590B /* APIProviderAccountResponse.swift in Sources */ = {isa = PBXBuildFile; fileRef = 013A32AC2112799500B0590B /* APIProviderAccountResponse.swift */; };
		013A32AF21127A3600B0590B /* AccountRefreshStatus.swift in Sources */ = {isa = PBXBuildFile; fileRef = 013A32AE21127A3600B0590B /* AccountRefreshStatus.swift */; };
		013A32B32112994C00B0590B /* provider_accounts_valid.json in Resources */ = {isa = PBXBuildFile; fileRef = 013A32B02112994800B0590B /* provider_accounts_valid.json */; };
		013A32B42112994C00B0590B /* provider_accounts_valid.json in Resources */ = {isa = PBXBuildFile; fileRef = 013A32B02112994800B0590B /* provider_accounts_valid.json */; };
		013A32B52112994C00B0590B /* provider_accounts_valid.json in Resources */ = {isa = PBXBuildFile; fileRef = 013A32B02112994800B0590B /* provider_accounts_valid.json */; };
		013A32B92112994C00B0590B /* provider_accounts_invalid.json in Resources */ = {isa = PBXBuildFile; fileRef = 013A32B22112994B00B0590B /* provider_accounts_invalid.json */; };
		013A32BA2112994C00B0590B /* provider_accounts_invalid.json in Resources */ = {isa = PBXBuildFile; fileRef = 013A32B22112994B00B0590B /* provider_accounts_invalid.json */; };
		013A32BB2112994C00B0590B /* provider_accounts_invalid.json in Resources */ = {isa = PBXBuildFile; fileRef = 013A32B22112994B00B0590B /* provider_accounts_invalid.json */; };
		013A32BD21129B3200B0590B /* provider_account_id_123.json in Resources */ = {isa = PBXBuildFile; fileRef = 013A32BC21129B3100B0590B /* provider_account_id_123.json */; };
		013A32BE21129B3200B0590B /* provider_account_id_123.json in Resources */ = {isa = PBXBuildFile; fileRef = 013A32BC21129B3100B0590B /* provider_account_id_123.json */; };
		013A32BF21129B3200B0590B /* provider_account_id_123.json in Resources */ = {isa = PBXBuildFile; fileRef = 013A32BC21129B3100B0590B /* provider_account_id_123.json */; };
		013A32C12112AF4E00B0590B /* DateFormatter.swift in Sources */ = {isa = PBXBuildFile; fileRef = 013A32C02112AF4E00B0590B /* DateFormatter.swift */; };
		013A32C32112BBDE00B0590B /* APIProviderAccountResponse+Test.swift in Sources */ = {isa = PBXBuildFile; fileRef = 013A32C22112BBDE00B0590B /* APIProviderAccountResponse+Test.swift */; };
		013A32C42112BBDE00B0590B /* APIProviderAccountResponse+Test.swift in Sources */ = {isa = PBXBuildFile; fileRef = 013A32C22112BBDE00B0590B /* APIProviderAccountResponse+Test.swift */; };
		013A32C52112BBDE00B0590B /* APIProviderAccountResponse+Test.swift in Sources */ = {isa = PBXBuildFile; fileRef = 013A32C22112BBDE00B0590B /* APIProviderAccountResponse+Test.swift */; };
		013A32CB2112BE6600B0590B /* ProviderAccountTests.swift in Sources */ = {isa = PBXBuildFile; fileRef = 013A32CA2112BE6600B0590B /* ProviderAccountTests.swift */; };
		013A32CC2112BE6600B0590B /* ProviderAccountTests.swift in Sources */ = {isa = PBXBuildFile; fileRef = 013A32CA2112BE6600B0590B /* ProviderAccountTests.swift */; };
		013A32CD2112BE6600B0590B /* ProviderAccountTests.swift in Sources */ = {isa = PBXBuildFile; fileRef = 013A32CA2112BE6600B0590B /* ProviderAccountTests.swift */; };
		013A32CF2112C3A900B0590B /* ProviderAccount+Test.swift in Sources */ = {isa = PBXBuildFile; fileRef = 013A32CE2112C3A900B0590B /* ProviderAccount+Test.swift */; };
		013A32D02112C3A900B0590B /* ProviderAccount+Test.swift in Sources */ = {isa = PBXBuildFile; fileRef = 013A32CE2112C3A900B0590B /* ProviderAccount+Test.swift */; };
		013A32D12112C3A900B0590B /* ProviderAccount+Test.swift in Sources */ = {isa = PBXBuildFile; fileRef = 013A32CE2112C3A900B0590B /* ProviderAccount+Test.swift */; };
		013A32D32112C40500B0590B /* CoreData+Test.swift in Sources */ = {isa = PBXBuildFile; fileRef = 013A32D22112C40500B0590B /* CoreData+Test.swift */; };
		013A32D42112C40500B0590B /* CoreData+Test.swift in Sources */ = {isa = PBXBuildFile; fileRef = 013A32D22112C40500B0590B /* CoreData+Test.swift */; };
		013A32D52112C40500B0590B /* CoreData+Test.swift in Sources */ = {isa = PBXBuildFile; fileRef = 013A32D22112C40500B0590B /* CoreData+Test.swift */; };
		013BC1DF218A6998005A2714 /* ProviderLoginFormViewModel.swift in Sources */ = {isa = PBXBuildFile; fileRef = 013BC1DE218A6998005A2714 /* ProviderLoginFormViewModel.swift */; };
		013BC1E3218A81E2005A2714 /* ProviderLoginFormViewModelTests.swift in Sources */ = {isa = PBXBuildFile; fileRef = 013BC1E2218A81E2005A2714 /* ProviderLoginFormViewModelTests.swift */; };
		013BC1E4218A81E2005A2714 /* ProviderLoginFormViewModelTests.swift in Sources */ = {isa = PBXBuildFile; fileRef = 013BC1E2218A81E2005A2714 /* ProviderLoginFormViewModelTests.swift */; };
		013BC1E5218A81E2005A2714 /* ProviderLoginFormViewModelTests.swift in Sources */ = {isa = PBXBuildFile; fileRef = 013BC1E2218A81E2005A2714 /* ProviderLoginFormViewModelTests.swift */; };
		013D2D94210AA38800EEDEC5 /* DeviceInfo.swift in Sources */ = {isa = PBXBuildFile; fileRef = 013D2D93210AA38800EEDEC5 /* DeviceInfo.swift */; };
		01405E3E21DC2618009356CC /* FrolloSDKDataModel-1.2.0.sqlite-shm in Resources */ = {isa = PBXBuildFile; fileRef = 01405E3B21DC2616009356CC /* FrolloSDKDataModel-1.2.0.sqlite-shm */; };
		01405E3F21DC2618009356CC /* FrolloSDKDataModel-1.2.0.sqlite-shm in Resources */ = {isa = PBXBuildFile; fileRef = 01405E3B21DC2616009356CC /* FrolloSDKDataModel-1.2.0.sqlite-shm */; };
		01405E4021DC2618009356CC /* FrolloSDKDataModel-1.2.0.sqlite-shm in Resources */ = {isa = PBXBuildFile; fileRef = 01405E3B21DC2616009356CC /* FrolloSDKDataModel-1.2.0.sqlite-shm */; };
		01405E4121DC2618009356CC /* FrolloSDKDataModel-1.2.0.sqlite-wal in Resources */ = {isa = PBXBuildFile; fileRef = 01405E3C21DC2617009356CC /* FrolloSDKDataModel-1.2.0.sqlite-wal */; };
		01405E4221DC2618009356CC /* FrolloSDKDataModel-1.2.0.sqlite-wal in Resources */ = {isa = PBXBuildFile; fileRef = 01405E3C21DC2617009356CC /* FrolloSDKDataModel-1.2.0.sqlite-wal */; };
		01405E4321DC2618009356CC /* FrolloSDKDataModel-1.2.0.sqlite-wal in Resources */ = {isa = PBXBuildFile; fileRef = 01405E3C21DC2617009356CC /* FrolloSDKDataModel-1.2.0.sqlite-wal */; };
		01405E4421DC2618009356CC /* FrolloSDKDataModel-1.2.0.sqlite in Resources */ = {isa = PBXBuildFile; fileRef = 01405E3D21DC2618009356CC /* FrolloSDKDataModel-1.2.0.sqlite */; };
		01405E4521DC2618009356CC /* FrolloSDKDataModel-1.2.0.sqlite in Resources */ = {isa = PBXBuildFile; fileRef = 01405E3D21DC2618009356CC /* FrolloSDKDataModel-1.2.0.sqlite */; };
		01405E4621DC2618009356CC /* FrolloSDKDataModel-1.2.0.sqlite in Resources */ = {isa = PBXBuildFile; fileRef = 01405E3D21DC2618009356CC /* FrolloSDKDataModel-1.2.0.sqlite */; };
		01405E4A21DC43A8009356CC /* APIBillUpdateRequest.swift in Sources */ = {isa = PBXBuildFile; fileRef = 01405E4921DC43A8009356CC /* APIBillUpdateRequest.swift */; };
		01405E4C21DD6A62009356CC /* APIBillUpdateRequest+Test.swift in Sources */ = {isa = PBXBuildFile; fileRef = 01405E4B21DD6A62009356CC /* APIBillUpdateRequest+Test.swift */; };
		01405E4D21DD6A62009356CC /* APIBillUpdateRequest+Test.swift in Sources */ = {isa = PBXBuildFile; fileRef = 01405E4B21DD6A62009356CC /* APIBillUpdateRequest+Test.swift */; };
		01405E4E21DD6A62009356CC /* APIBillUpdateRequest+Test.swift in Sources */ = {isa = PBXBuildFile; fileRef = 01405E4B21DD6A62009356CC /* APIBillUpdateRequest+Test.swift */; };
		01405E5021DDA9CE009356CC /* APIBillCreateRequest.swift in Sources */ = {isa = PBXBuildFile; fileRef = 01405E4F21DDA9CE009356CC /* APIBillCreateRequest.swift */; };
		01405E5221DDB0AF009356CC /* APIBillCreateRequest+Test.swift in Sources */ = {isa = PBXBuildFile; fileRef = 01405E5121DDB0AF009356CC /* APIBillCreateRequest+Test.swift */; };
		01405E5321DDB0AF009356CC /* APIBillCreateRequest+Test.swift in Sources */ = {isa = PBXBuildFile; fileRef = 01405E5121DDB0AF009356CC /* APIBillCreateRequest+Test.swift */; };
		01405E5421DDB0AF009356CC /* APIBillCreateRequest+Test.swift in Sources */ = {isa = PBXBuildFile; fileRef = 01405E5121DDB0AF009356CC /* APIBillCreateRequest+Test.swift */; };
		01405E5721DDCD65009356CC /* BillPayment+CoreDataClass.swift in Sources */ = {isa = PBXBuildFile; fileRef = 01405E5521DDCD65009356CC /* BillPayment+CoreDataClass.swift */; };
		01405E5821DDCD65009356CC /* BillPayment+CoreDataProperties.swift in Sources */ = {isa = PBXBuildFile; fileRef = 01405E5621DDCD65009356CC /* BillPayment+CoreDataProperties.swift */; };
		01405E5A21DDCF38009356CC /* APIBillPaymentResponse.swift in Sources */ = {isa = PBXBuildFile; fileRef = 01405E5921DDCF38009356CC /* APIBillPaymentResponse.swift */; };
		01405E5D21DEDF12009356CC /* bill_payments_2018-12-01_valid.json in Resources */ = {isa = PBXBuildFile; fileRef = 01405E5B21DED30E009356CC /* bill_payments_2018-12-01_valid.json */; };
		01405E5E21DEDF13009356CC /* bill_payments_2018-12-01_valid.json in Resources */ = {isa = PBXBuildFile; fileRef = 01405E5B21DED30E009356CC /* bill_payments_2018-12-01_valid.json */; };
		01405E5F21DEDF13009356CC /* bill_payments_2018-12-01_valid.json in Resources */ = {isa = PBXBuildFile; fileRef = 01405E5B21DED30E009356CC /* bill_payments_2018-12-01_valid.json */; };
		01405E6321DEDFEA009356CC /* BillPaymentTests.swift in Sources */ = {isa = PBXBuildFile; fileRef = 01405E6221DEDFE9009356CC /* BillPaymentTests.swift */; };
		01405E6421DEDFEA009356CC /* BillPaymentTests.swift in Sources */ = {isa = PBXBuildFile; fileRef = 01405E6221DEDFE9009356CC /* BillPaymentTests.swift */; };
		01405E6521DEDFEA009356CC /* BillPaymentTests.swift in Sources */ = {isa = PBXBuildFile; fileRef = 01405E6221DEDFE9009356CC /* BillPaymentTests.swift */; };
		01405E6621DEDFED009356CC /* BillPayment+Test.swift in Sources */ = {isa = PBXBuildFile; fileRef = 01405E6021DEDFD2009356CC /* BillPayment+Test.swift */; };
		01405E6721DEDFEE009356CC /* BillPayment+Test.swift in Sources */ = {isa = PBXBuildFile; fileRef = 01405E6021DEDFD2009356CC /* BillPayment+Test.swift */; };
		01405E6821DEDFEE009356CC /* BillPayment+Test.swift in Sources */ = {isa = PBXBuildFile; fileRef = 01405E6021DEDFD2009356CC /* BillPayment+Test.swift */; };
		01405E6A21DEE067009356CC /* APIBillPaymentResponse+Test.swift in Sources */ = {isa = PBXBuildFile; fileRef = 01405E6921DEE067009356CC /* APIBillPaymentResponse+Test.swift */; };
		01405E6B21DEE067009356CC /* APIBillPaymentResponse+Test.swift in Sources */ = {isa = PBXBuildFile; fileRef = 01405E6921DEE067009356CC /* APIBillPaymentResponse+Test.swift */; };
		01405E6C21DEE067009356CC /* APIBillPaymentResponse+Test.swift in Sources */ = {isa = PBXBuildFile; fileRef = 01405E6921DEE067009356CC /* APIBillPaymentResponse+Test.swift */; };
		01405E6E21DF1D2E009356CC /* bill_payment_id_12345.json in Resources */ = {isa = PBXBuildFile; fileRef = 01405E6D21DF1D2D009356CC /* bill_payment_id_12345.json */; };
		01405E6F21DF1D2E009356CC /* bill_payment_id_12345.json in Resources */ = {isa = PBXBuildFile; fileRef = 01405E6D21DF1D2D009356CC /* bill_payment_id_12345.json */; };
		01405E7021DF1D2E009356CC /* bill_payment_id_12345.json in Resources */ = {isa = PBXBuildFile; fileRef = 01405E6D21DF1D2D009356CC /* bill_payment_id_12345.json */; };
		01456B7422433BD10077FC56 /* Surveys.swift in Sources */ = {isa = PBXBuildFile; fileRef = 2F657DA4223B2FB300471B85 /* Surveys.swift */; };
		01456B7522433D060077FC56 /* Survey.swift in Sources */ = {isa = PBXBuildFile; fileRef = 2F657DA2223B26B300471B85 /* Survey.swift */; };
		01456B7622433D550077FC56 /* APIService+Surveys.swift in Sources */ = {isa = PBXBuildFile; fileRef = 2F657DA6223B314100471B85 /* APIService+Surveys.swift */; };
		01456B7722433D830077FC56 /* SurveysEndpoint.swift in Sources */ = {isa = PBXBuildFile; fileRef = 2F657DA8223B323A00471B85 /* SurveysEndpoint.swift */; };
		01483B6C2117C70600D0DA87 /* Account+CoreDataClass.swift in Sources */ = {isa = PBXBuildFile; fileRef = 01483B682117C70600D0DA87 /* Account+CoreDataClass.swift */; };
		01483B6E2117C70600D0DA87 /* AccountBalanceTier+CoreDataClass.swift in Sources */ = {isa = PBXBuildFile; fileRef = 01483B6A2117C70600D0DA87 /* AccountBalanceTier+CoreDataClass.swift */; };
		01483B712117C7E900D0DA87 /* APIAccountResponse.swift in Sources */ = {isa = PBXBuildFile; fileRef = 01483B702117C7E900D0DA87 /* APIAccountResponse.swift */; };
		01483B732117D80100D0DA87 /* APIAccountResponse+Test.swift in Sources */ = {isa = PBXBuildFile; fileRef = 01483B722117D80100D0DA87 /* APIAccountResponse+Test.swift */; };
		01483B742117D80100D0DA87 /* APIAccountResponse+Test.swift in Sources */ = {isa = PBXBuildFile; fileRef = 01483B722117D80100D0DA87 /* APIAccountResponse+Test.swift */; };
		01483B752117D80100D0DA87 /* APIAccountResponse+Test.swift in Sources */ = {isa = PBXBuildFile; fileRef = 01483B722117D80100D0DA87 /* APIAccountResponse+Test.swift */; };
		01483B772117DC3800D0DA87 /* Account+Test.swift in Sources */ = {isa = PBXBuildFile; fileRef = 01483B762117DC3800D0DA87 /* Account+Test.swift */; };
		01483B782117DC3800D0DA87 /* Account+Test.swift in Sources */ = {isa = PBXBuildFile; fileRef = 01483B762117DC3800D0DA87 /* Account+Test.swift */; };
		01483B792117DC3800D0DA87 /* Account+Test.swift in Sources */ = {isa = PBXBuildFile; fileRef = 01483B762117DC3800D0DA87 /* Account+Test.swift */; };
		01483B7B2117E1FF00D0DA87 /* AccountTests.swift in Sources */ = {isa = PBXBuildFile; fileRef = 01483B7A2117E1FF00D0DA87 /* AccountTests.swift */; };
		01483B7C2117E1FF00D0DA87 /* AccountTests.swift in Sources */ = {isa = PBXBuildFile; fileRef = 01483B7A2117E1FF00D0DA87 /* AccountTests.swift */; };
		01483B7E2117F51600D0DA87 /* AccountBalanceTier+Test.swift in Sources */ = {isa = PBXBuildFile; fileRef = 01483B7D2117F51600D0DA87 /* AccountBalanceTier+Test.swift */; };
		01483B7F2117F51600D0DA87 /* AccountBalanceTier+Test.swift in Sources */ = {isa = PBXBuildFile; fileRef = 01483B7D2117F51600D0DA87 /* AccountBalanceTier+Test.swift */; };
		01483B802117F51600D0DA87 /* AccountBalanceTier+Test.swift in Sources */ = {isa = PBXBuildFile; fileRef = 01483B7D2117F51600D0DA87 /* AccountBalanceTier+Test.swift */; };
		01483B822117F65500D0DA87 /* AccountBalanceTierTests.swift in Sources */ = {isa = PBXBuildFile; fileRef = 01483B812117F65500D0DA87 /* AccountBalanceTierTests.swift */; };
		01483B832117F65500D0DA87 /* AccountBalanceTierTests.swift in Sources */ = {isa = PBXBuildFile; fileRef = 01483B812117F65500D0DA87 /* AccountBalanceTierTests.swift */; };
		01483B842117F65500D0DA87 /* AccountBalanceTierTests.swift in Sources */ = {isa = PBXBuildFile; fileRef = 01483B812117F65500D0DA87 /* AccountBalanceTierTests.swift */; };
		01483B88211808DE00D0DA87 /* accounts_invalid.json in Resources */ = {isa = PBXBuildFile; fileRef = 01483B85211808DC00D0DA87 /* accounts_invalid.json */; };
		01483B89211808DE00D0DA87 /* accounts_invalid.json in Resources */ = {isa = PBXBuildFile; fileRef = 01483B85211808DC00D0DA87 /* accounts_invalid.json */; };
		01483B8A211808DE00D0DA87 /* accounts_invalid.json in Resources */ = {isa = PBXBuildFile; fileRef = 01483B85211808DC00D0DA87 /* accounts_invalid.json */; };
		01483B8B211808DE00D0DA87 /* accounts_valid.json in Resources */ = {isa = PBXBuildFile; fileRef = 01483B86211808DE00D0DA87 /* accounts_valid.json */; };
		01483B8C211808DE00D0DA87 /* accounts_valid.json in Resources */ = {isa = PBXBuildFile; fileRef = 01483B86211808DE00D0DA87 /* accounts_valid.json */; };
		01483B8D211808DE00D0DA87 /* accounts_valid.json in Resources */ = {isa = PBXBuildFile; fileRef = 01483B86211808DE00D0DA87 /* accounts_valid.json */; };
		01483B8E211808DE00D0DA87 /* account_id_542.json in Resources */ = {isa = PBXBuildFile; fileRef = 01483B87211808DE00D0DA87 /* account_id_542.json */; };
		01483B8F211808DE00D0DA87 /* account_id_542.json in Resources */ = {isa = PBXBuildFile; fileRef = 01483B87211808DE00D0DA87 /* account_id_542.json */; };
		01483B90211808DE00D0DA87 /* account_id_542.json in Resources */ = {isa = PBXBuildFile; fileRef = 01483B87211808DE00D0DA87 /* account_id_542.json */; };
		01483B9221190E1700D0DA87 /* APIAccountUpdateRequest.swift in Sources */ = {isa = PBXBuildFile; fileRef = 01483B9121190E1700D0DA87 /* APIAccountUpdateRequest.swift */; };
		01483B94211913F200D0DA87 /* APIAccountUpdateRequest+Test.swift in Sources */ = {isa = PBXBuildFile; fileRef = 01483B93211913F200D0DA87 /* APIAccountUpdateRequest+Test.swift */; };
		01483B95211913F200D0DA87 /* APIAccountUpdateRequest+Test.swift in Sources */ = {isa = PBXBuildFile; fileRef = 01483B93211913F200D0DA87 /* APIAccountUpdateRequest+Test.swift */; };
		01483B96211913F200D0DA87 /* APIAccountUpdateRequest+Test.swift in Sources */ = {isa = PBXBuildFile; fileRef = 01483B93211913F200D0DA87 /* APIAccountUpdateRequest+Test.swift */; };
		01483B9921192C3900D0DA87 /* TransactionCategory+CoreDataClass.swift in Sources */ = {isa = PBXBuildFile; fileRef = 01483B9721192C3900D0DA87 /* TransactionCategory+CoreDataClass.swift */; };
		01483B9C21192D4A00D0DA87 /* APITransactionCategoryResponse.swift in Sources */ = {isa = PBXBuildFile; fileRef = 01483B9B21192D4A00D0DA87 /* APITransactionCategoryResponse.swift */; };
		01483B9E21192F1600D0DA87 /* BudgetCategory.swift in Sources */ = {isa = PBXBuildFile; fileRef = 01483B9D21192F1600D0DA87 /* BudgetCategory.swift */; };
		01483BA02119318D00D0DA87 /* APITransactionCategoryResponse+Test.swift in Sources */ = {isa = PBXBuildFile; fileRef = 01483B9F2119318D00D0DA87 /* APITransactionCategoryResponse+Test.swift */; };
		01483BA12119318D00D0DA87 /* APITransactionCategoryResponse+Test.swift in Sources */ = {isa = PBXBuildFile; fileRef = 01483B9F2119318D00D0DA87 /* APITransactionCategoryResponse+Test.swift */; };
		01483BA22119318D00D0DA87 /* APITransactionCategoryResponse+Test.swift in Sources */ = {isa = PBXBuildFile; fileRef = 01483B9F2119318D00D0DA87 /* APITransactionCategoryResponse+Test.swift */; };
		01483BA42119321A00D0DA87 /* TransactionCategory+Test.swift in Sources */ = {isa = PBXBuildFile; fileRef = 01483BA32119321A00D0DA87 /* TransactionCategory+Test.swift */; };
		01483BA52119321A00D0DA87 /* TransactionCategory+Test.swift in Sources */ = {isa = PBXBuildFile; fileRef = 01483BA32119321A00D0DA87 /* TransactionCategory+Test.swift */; };
		01483BA62119321A00D0DA87 /* TransactionCategory+Test.swift in Sources */ = {isa = PBXBuildFile; fileRef = 01483BA32119321A00D0DA87 /* TransactionCategory+Test.swift */; };
		01483BA821194AEC00D0DA87 /* TransactionCategoryTests.swift in Sources */ = {isa = PBXBuildFile; fileRef = 01483BA721194AEC00D0DA87 /* TransactionCategoryTests.swift */; };
		01483BA921194AEC00D0DA87 /* TransactionCategoryTests.swift in Sources */ = {isa = PBXBuildFile; fileRef = 01483BA721194AEC00D0DA87 /* TransactionCategoryTests.swift */; };
		01483BAA21194AEC00D0DA87 /* TransactionCategoryTests.swift in Sources */ = {isa = PBXBuildFile; fileRef = 01483BA721194AEC00D0DA87 /* TransactionCategoryTests.swift */; };
		01483BAD2119564600D0DA87 /* transaction_categories_invalid.json in Resources */ = {isa = PBXBuildFile; fileRef = 01483BAB2119564500D0DA87 /* transaction_categories_invalid.json */; };
		01483BAE2119564600D0DA87 /* transaction_categories_invalid.json in Resources */ = {isa = PBXBuildFile; fileRef = 01483BAB2119564500D0DA87 /* transaction_categories_invalid.json */; };
		01483BAF2119564600D0DA87 /* transaction_categories_invalid.json in Resources */ = {isa = PBXBuildFile; fileRef = 01483BAB2119564500D0DA87 /* transaction_categories_invalid.json */; };
		01483BB02119564600D0DA87 /* transaction_categories_valid.json in Resources */ = {isa = PBXBuildFile; fileRef = 01483BAC2119564600D0DA87 /* transaction_categories_valid.json */; };
		01483BB12119564600D0DA87 /* transaction_categories_valid.json in Resources */ = {isa = PBXBuildFile; fileRef = 01483BAC2119564600D0DA87 /* transaction_categories_valid.json */; };
		01483BB22119564600D0DA87 /* transaction_categories_valid.json in Resources */ = {isa = PBXBuildFile; fileRef = 01483BAC2119564600D0DA87 /* transaction_categories_valid.json */; };
		01483BB321195A8000D0DA87 /* AccountTests.swift in Sources */ = {isa = PBXBuildFile; fileRef = 01483B7A2117E1FF00D0DA87 /* AccountTests.swift */; };
		01483BB6211967A500D0DA87 /* Merchant+CoreDataClass.swift in Sources */ = {isa = PBXBuildFile; fileRef = 01483BB4211967A500D0DA87 /* Merchant+CoreDataClass.swift */; };
		01483BB921196E2100D0DA87 /* APIMerchantResponse.swift in Sources */ = {isa = PBXBuildFile; fileRef = 01483BB821196E2100D0DA87 /* APIMerchantResponse.swift */; };
		01483BBB2119706D00D0DA87 /* Merchant+Test.swift in Sources */ = {isa = PBXBuildFile; fileRef = 01483BBA2119706D00D0DA87 /* Merchant+Test.swift */; };
		01483BBC2119706D00D0DA87 /* Merchant+Test.swift in Sources */ = {isa = PBXBuildFile; fileRef = 01483BBA2119706D00D0DA87 /* Merchant+Test.swift */; };
		01483BBD2119706D00D0DA87 /* Merchant+Test.swift in Sources */ = {isa = PBXBuildFile; fileRef = 01483BBA2119706D00D0DA87 /* Merchant+Test.swift */; };
		01483BBF211970D700D0DA87 /* MerchantTests.swift in Sources */ = {isa = PBXBuildFile; fileRef = 01483BBE211970D700D0DA87 /* MerchantTests.swift */; };
		01483BC0211970D700D0DA87 /* MerchantTests.swift in Sources */ = {isa = PBXBuildFile; fileRef = 01483BBE211970D700D0DA87 /* MerchantTests.swift */; };
		01483BC1211970D700D0DA87 /* MerchantTests.swift in Sources */ = {isa = PBXBuildFile; fileRef = 01483BBE211970D700D0DA87 /* MerchantTests.swift */; };
		01483BC32119718700D0DA87 /* APIMerchantResponse+Test.swift in Sources */ = {isa = PBXBuildFile; fileRef = 01483BC22119718700D0DA87 /* APIMerchantResponse+Test.swift */; };
		01483BC42119718700D0DA87 /* APIMerchantResponse+Test.swift in Sources */ = {isa = PBXBuildFile; fileRef = 01483BC22119718700D0DA87 /* APIMerchantResponse+Test.swift */; };
		01483BC52119718700D0DA87 /* APIMerchantResponse+Test.swift in Sources */ = {isa = PBXBuildFile; fileRef = 01483BC22119718700D0DA87 /* APIMerchantResponse+Test.swift */; };
		01483BC82119781C00D0DA87 /* merchants_invalid.json in Resources */ = {isa = PBXBuildFile; fileRef = 01483BC62119781A00D0DA87 /* merchants_invalid.json */; };
		01483BC92119781C00D0DA87 /* merchants_invalid.json in Resources */ = {isa = PBXBuildFile; fileRef = 01483BC62119781A00D0DA87 /* merchants_invalid.json */; };
		01483BCA2119781C00D0DA87 /* merchants_invalid.json in Resources */ = {isa = PBXBuildFile; fileRef = 01483BC62119781A00D0DA87 /* merchants_invalid.json */; };
		01483BCB2119781C00D0DA87 /* merchants_valid.json in Resources */ = {isa = PBXBuildFile; fileRef = 01483BC72119781C00D0DA87 /* merchants_valid.json */; };
		01483BCC2119781C00D0DA87 /* merchants_valid.json in Resources */ = {isa = PBXBuildFile; fileRef = 01483BC72119781C00D0DA87 /* merchants_valid.json */; };
		01483BCD2119781C00D0DA87 /* merchants_valid.json in Resources */ = {isa = PBXBuildFile; fileRef = 01483BC72119781C00D0DA87 /* merchants_valid.json */; };
		01527CC920E1B5C300B5042A /* FrolloSDK.framework in Frameworks */ = {isa = PBXBuildFile; fileRef = 01527CBF20E1B5C300B5042A /* FrolloSDK.framework */; };
		01527CCE20E1B5C300B5042A /* FrolloSDKTests.swift in Sources */ = {isa = PBXBuildFile; fileRef = 01527CCD20E1B5C300B5042A /* FrolloSDKTests.swift */; };
		01527CD020E1B5C300B5042A /* FrolloSDK.h in Headers */ = {isa = PBXBuildFile; fileRef = 01527CC220E1B5C300B5042A /* FrolloSDK.h */; settings = {ATTRIBUTES = (Public, ); }; };
		01527CD920E1C5A600B5042A /* FrolloSDK.swift in Sources */ = {isa = PBXBuildFile; fileRef = 01527CD820E1C5A600B5042A /* FrolloSDK.swift */; };
		01555F2821812C62004A313A /* DeviceRequestTests.swift in Sources */ = {isa = PBXBuildFile; fileRef = 01555F2721812C62004A313A /* DeviceRequestTests.swift */; };
		01555F2921812C62004A313A /* DeviceRequestTests.swift in Sources */ = {isa = PBXBuildFile; fileRef = 01555F2721812C62004A313A /* DeviceRequestTests.swift */; };
		01555F2A21812C62004A313A /* DeviceRequestTests.swift in Sources */ = {isa = PBXBuildFile; fileRef = 01555F2721812C62004A313A /* DeviceRequestTests.swift */; };
		0159E46E2190F3BD002CC3BB /* PublicKeys.swift in Sources */ = {isa = PBXBuildFile; fileRef = 0159E46D2190F3BD002CC3BB /* PublicKeys.swift */; };
		0159E47621926949002CC3BB /* PropertyListPersistence.swift in Sources */ = {isa = PBXBuildFile; fileRef = 0159E47521926949002CC3BB /* PropertyListPersistence.swift */; };
		0159E47821926959002CC3BB /* UserDefaultsPersistence.swift in Sources */ = {isa = PBXBuildFile; fileRef = 0159E47721926959002CC3BB /* UserDefaultsPersistence.swift */; };
		0159E4822193CBAD002CC3BB /* Merchant+CoreDataProperties.swift in Sources */ = {isa = PBXBuildFile; fileRef = 0159E4792193CBAD002CC3BB /* Merchant+CoreDataProperties.swift */; };
		0159E4832193CBAD002CC3BB /* Transaction+CoreDataProperties.swift in Sources */ = {isa = PBXBuildFile; fileRef = 0159E47A2193CBAD002CC3BB /* Transaction+CoreDataProperties.swift */; };
		0159E4842193CBAD002CC3BB /* TransactionCategory+CoreDataProperties.swift in Sources */ = {isa = PBXBuildFile; fileRef = 0159E47B2193CBAD002CC3BB /* TransactionCategory+CoreDataProperties.swift */; };
		0159E4862193CBAD002CC3BB /* User+CoreDataProperties.swift in Sources */ = {isa = PBXBuildFile; fileRef = 0159E47D2193CBAD002CC3BB /* User+CoreDataProperties.swift */; };
		0159E4872193CBAD002CC3BB /* Provider+CoreDataProperties.swift in Sources */ = {isa = PBXBuildFile; fileRef = 0159E47E2193CBAD002CC3BB /* Provider+CoreDataProperties.swift */; };
		0159E4882193CBAD002CC3BB /* ProviderAccount+CoreDataProperties.swift in Sources */ = {isa = PBXBuildFile; fileRef = 0159E47F2193CBAD002CC3BB /* ProviderAccount+CoreDataProperties.swift */; };
		0159E4892193CBAD002CC3BB /* Account+CoreDataProperties.swift in Sources */ = {isa = PBXBuildFile; fileRef = 0159E4802193CBAD002CC3BB /* Account+CoreDataProperties.swift */; };
		0159E48A2193CBAD002CC3BB /* AccountBalanceTier+CoreDataProperties.swift in Sources */ = {isa = PBXBuildFile; fileRef = 0159E4812193CBAD002CC3BB /* AccountBalanceTier+CoreDataProperties.swift */; };
		015EEDDA210FC8760081AD76 /* APIService+Aggregation.swift in Sources */ = {isa = PBXBuildFile; fileRef = 015EEDD9210FC8760081AD76 /* APIService+Aggregation.swift */; };
		015EEDDC210FC9C60081AD76 /* AggregationEndpoint.swift in Sources */ = {isa = PBXBuildFile; fileRef = 015EEDDB210FC9C60081AD76 /* AggregationEndpoint.swift */; };
		015EEDDE210FD7710081AD76 /* FailableCodable.swift in Sources */ = {isa = PBXBuildFile; fileRef = 015EEDDD210FD7710081AD76 /* FailableCodable.swift */; };
		015EEDE2210FDA760081AD76 /* APIProviderResponse+Test.swift in Sources */ = {isa = PBXBuildFile; fileRef = 015EEDE1210FDA760081AD76 /* APIProviderResponse+Test.swift */; };
		015EEDE3210FDA760081AD76 /* APIProviderResponse+Test.swift in Sources */ = {isa = PBXBuildFile; fileRef = 015EEDE1210FDA760081AD76 /* APIProviderResponse+Test.swift */; };
		015EEDE4210FDA760081AD76 /* APIProviderResponse+Test.swift in Sources */ = {isa = PBXBuildFile; fileRef = 015EEDE1210FDA760081AD76 /* APIProviderResponse+Test.swift */; };
		015EEDEA210FDAB20081AD76 /* AggregationRequestTests.swift in Sources */ = {isa = PBXBuildFile; fileRef = 015EEDE9210FDAB20081AD76 /* AggregationRequestTests.swift */; };
		015EEDEB210FDAB20081AD76 /* AggregationRequestTests.swift in Sources */ = {isa = PBXBuildFile; fileRef = 015EEDE9210FDAB20081AD76 /* AggregationRequestTests.swift */; };
		015EEDEC210FDAB20081AD76 /* AggregationRequestTests.swift in Sources */ = {isa = PBXBuildFile; fileRef = 015EEDE9210FDAB20081AD76 /* AggregationRequestTests.swift */; };
		015EEDF1210FE51C0081AD76 /* providers_invalid.json in Resources */ = {isa = PBXBuildFile; fileRef = 015EEDEE210FE51C0081AD76 /* providers_invalid.json */; };
		015EEDF2210FE51C0081AD76 /* providers_invalid.json in Resources */ = {isa = PBXBuildFile; fileRef = 015EEDEE210FE51C0081AD76 /* providers_invalid.json */; };
		015EEDF3210FE51C0081AD76 /* providers_invalid.json in Resources */ = {isa = PBXBuildFile; fileRef = 015EEDEE210FE51C0081AD76 /* providers_invalid.json */; };
		015EEDF4210FE51C0081AD76 /* providers_valid.json in Resources */ = {isa = PBXBuildFile; fileRef = 015EEDEF210FE51C0081AD76 /* providers_valid.json */; };
		015EEDF5210FE51C0081AD76 /* providers_valid.json in Resources */ = {isa = PBXBuildFile; fileRef = 015EEDEF210FE51C0081AD76 /* providers_valid.json */; };
		015EEDF6210FE51C0081AD76 /* providers_valid.json in Resources */ = {isa = PBXBuildFile; fileRef = 015EEDEF210FE51C0081AD76 /* providers_valid.json */; };
		015EEDF7210FE51C0081AD76 /* provider_id_12345.json in Resources */ = {isa = PBXBuildFile; fileRef = 015EEDF0210FE51C0081AD76 /* provider_id_12345.json */; };
		015EEDF8210FE51C0081AD76 /* provider_id_12345.json in Resources */ = {isa = PBXBuildFile; fileRef = 015EEDF0210FE51C0081AD76 /* provider_id_12345.json */; };
		015EEDF9210FE51C0081AD76 /* provider_id_12345.json in Resources */ = {isa = PBXBuildFile; fileRef = 015EEDF0210FE51C0081AD76 /* provider_id_12345.json */; };
		015EEDFD211018420081AD76 /* ProviderTests.swift in Sources */ = {isa = PBXBuildFile; fileRef = 015EEDFC211018420081AD76 /* ProviderTests.swift */; };
		015EEDFE211018420081AD76 /* ProviderTests.swift in Sources */ = {isa = PBXBuildFile; fileRef = 015EEDFC211018420081AD76 /* ProviderTests.swift */; };
		015EEDFF211018420081AD76 /* ProviderTests.swift in Sources */ = {isa = PBXBuildFile; fileRef = 015EEDFC211018420081AD76 /* ProviderTests.swift */; };
		015EEE03211030F30081AD76 /* Aggregation.swift in Sources */ = {isa = PBXBuildFile; fileRef = 015EEE02211030F30081AD76 /* Aggregation.swift */; };
		015EEE05211037CE0081AD76 /* Provider+Test.swift in Sources */ = {isa = PBXBuildFile; fileRef = 015EEE04211037CE0081AD76 /* Provider+Test.swift */; };
		015EEE06211037CE0081AD76 /* Provider+Test.swift in Sources */ = {isa = PBXBuildFile; fileRef = 015EEE04211037CE0081AD76 /* Provider+Test.swift */; };
		015EEE07211037CE0081AD76 /* Provider+Test.swift in Sources */ = {isa = PBXBuildFile; fileRef = 015EEE04211037CE0081AD76 /* Provider+Test.swift */; };
		0160953720F33EB10060791B /* Version.swift in Sources */ = {isa = PBXBuildFile; fileRef = 0160953620F33EB10060791B /* Version.swift */; };
		0160953A20F41ECF0060791B /* VersionTests.swift in Sources */ = {isa = PBXBuildFile; fileRef = 0160953920F41ECF0060791B /* VersionTests.swift */; };
		0160953E20F47FE10060791B /* TestInvalidDataModel.xcdatamodeld in Sources */ = {isa = PBXBuildFile; fileRef = 0160953C20F47FE10060791B /* TestInvalidDataModel.xcdatamodeld */; };
		016097E6210AAAD90034E857 /* DeviceInfoTests.swift in Sources */ = {isa = PBXBuildFile; fileRef = 016097E5210AAAD90034E857 /* DeviceInfoTests.swift */; };
		016097E7210AAAD90034E857 /* DeviceInfoTests.swift in Sources */ = {isa = PBXBuildFile; fileRef = 016097E5210AAAD90034E857 /* DeviceInfoTests.swift */; };
		016097E8210AAAD90034E857 /* DeviceInfoTests.swift in Sources */ = {isa = PBXBuildFile; fileRef = 016097E5210AAAD90034E857 /* DeviceInfoTests.swift */; };
		016097EA210EA0D60034E857 /* XCTestCase+TempFolder.swift in Sources */ = {isa = PBXBuildFile; fileRef = 016097E9210EA0D60034E857 /* XCTestCase+TempFolder.swift */; };
		016097EB210EA0D60034E857 /* XCTestCase+TempFolder.swift in Sources */ = {isa = PBXBuildFile; fileRef = 016097E9210EA0D60034E857 /* XCTestCase+TempFolder.swift */; };
		016097EC210EA0D60034E857 /* XCTestCase+TempFolder.swift in Sources */ = {isa = PBXBuildFile; fileRef = 016097E9210EA0D60034E857 /* XCTestCase+TempFolder.swift */; };
		016097EE210EA27E0034E857 /* Keychain+Test.swift in Sources */ = {isa = PBXBuildFile; fileRef = 016097ED210EA27E0034E857 /* Keychain+Test.swift */; };
		016097EF210EA27E0034E857 /* Keychain+Test.swift in Sources */ = {isa = PBXBuildFile; fileRef = 016097ED210EA27E0034E857 /* Keychain+Test.swift */; };
		016097F0210EA27E0034E857 /* Keychain+Test.swift in Sources */ = {isa = PBXBuildFile; fileRef = 016097ED210EA27E0034E857 /* Keychain+Test.swift */; };
		016097F5210EE2BB0034E857 /* APIProviderResponse.swift in Sources */ = {isa = PBXBuildFile; fileRef = 016097F4210EE2BA0034E857 /* APIProviderResponse.swift */; };
		016097F8210EE3300034E857 /* Provider+CoreDataClass.swift in Sources */ = {isa = PBXBuildFile; fileRef = 016097F6210EE3300034E857 /* Provider+CoreDataClass.swift */; };
		01616B0C2186BFD5003EF2D0 /* APIDeviceLogRequest.swift in Sources */ = {isa = PBXBuildFile; fileRef = 01616B0B2186BFD5003EF2D0 /* APIDeviceLogRequest.swift */; };
		01616B0E2186C4E8003EF2D0 /* NetworkLoggerTests.swift in Sources */ = {isa = PBXBuildFile; fileRef = 01616B0D2186C4E8003EF2D0 /* NetworkLoggerTests.swift */; };
		01616B0F2186C4E8003EF2D0 /* NetworkLoggerTests.swift in Sources */ = {isa = PBXBuildFile; fileRef = 01616B0D2186C4E8003EF2D0 /* NetworkLoggerTests.swift */; };
		01616B102186C4E8003EF2D0 /* NetworkLoggerTests.swift in Sources */ = {isa = PBXBuildFile; fileRef = 01616B0D2186C4E8003EF2D0 /* NetworkLoggerTests.swift */; };
		016DD0A420EF365100F41919 /* APIErrorTests.swift in Sources */ = {isa = PBXBuildFile; fileRef = 016DD0A320EF365100F41919 /* APIErrorTests.swift */; };
		016F2A9E2265863D00BA1842 /* transactions_search.json in Resources */ = {isa = PBXBuildFile; fileRef = 016F2A9D2265863C00BA1842 /* transactions_search.json */; };
		016F2A9F2265863D00BA1842 /* transactions_search.json in Resources */ = {isa = PBXBuildFile; fileRef = 016F2A9D2265863C00BA1842 /* transactions_search.json */; };
		016F2AA02265863D00BA1842 /* transactions_search.json in Resources */ = {isa = PBXBuildFile; fileRef = 016F2A9D2265863C00BA1842 /* transactions_search.json */; };
		01704F5921FAD13D00666DAE /* ReportAccountBalance+CoreDataClass.swift in Sources */ = {isa = PBXBuildFile; fileRef = 01704F5721FAD13D00666DAE /* ReportAccountBalance+CoreDataClass.swift */; };
		01704F5A21FAD13D00666DAE /* ReportAccountBalance+CoreDataProperties.swift in Sources */ = {isa = PBXBuildFile; fileRef = 01704F5821FAD13D00666DAE /* ReportAccountBalance+CoreDataProperties.swift */; };
		017391F020EF001200C0BB32 /* APIErrorResponse.swift in Sources */ = {isa = PBXBuildFile; fileRef = 017391EF20EF001200C0BB32 /* APIErrorResponse.swift */; };
		01743B08212BA3D10082DA00 /* captcha.bmp in Resources */ = {isa = PBXBuildFile; fileRef = 01743B07212BA3D00082DA00 /* captcha.bmp */; };
		01743B09212BA3D10082DA00 /* captcha.bmp in Resources */ = {isa = PBXBuildFile; fileRef = 01743B07212BA3D00082DA00 /* captcha.bmp */; };
		01743B0A212BA3D10082DA00 /* captcha.bmp in Resources */ = {isa = PBXBuildFile; fileRef = 01743B07212BA3D00082DA00 /* captcha.bmp */; };
		01743B0C212BA9870082DA00 /* provider_login_form_question_answer.json in Resources */ = {isa = PBXBuildFile; fileRef = 01743B0B212BA9860082DA00 /* provider_login_form_question_answer.json */; };
		01743B0D212BA9870082DA00 /* provider_login_form_question_answer.json in Resources */ = {isa = PBXBuildFile; fileRef = 01743B0B212BA9860082DA00 /* provider_login_form_question_answer.json */; };
		01743B0E212BA9870082DA00 /* provider_login_form_question_answer.json in Resources */ = {isa = PBXBuildFile; fileRef = 01743B0B212BA9860082DA00 /* provider_login_form_question_answer.json */; };
		01743B10212BC04E0082DA00 /* provider_login_form_token.json in Resources */ = {isa = PBXBuildFile; fileRef = 01743B0F212BC04E0082DA00 /* provider_login_form_token.json */; };
		01743B11212BC04E0082DA00 /* provider_login_form_token.json in Resources */ = {isa = PBXBuildFile; fileRef = 01743B0F212BC04E0082DA00 /* provider_login_form_token.json */; };
		01743B12212BC04E0082DA00 /* provider_login_form_token.json in Resources */ = {isa = PBXBuildFile; fileRef = 01743B0F212BC04E0082DA00 /* provider_login_form_token.json */; };
		01743B14212BC3280082DA00 /* provider_login_form_options.json in Resources */ = {isa = PBXBuildFile; fileRef = 01743B13212BC3280082DA00 /* provider_login_form_options.json */; };
		01743B15212BC3280082DA00 /* provider_login_form_options.json in Resources */ = {isa = PBXBuildFile; fileRef = 01743B13212BC3280082DA00 /* provider_login_form_options.json */; };
		01743B16212BC3280082DA00 /* provider_login_form_options.json in Resources */ = {isa = PBXBuildFile; fileRef = 01743B13212BC3280082DA00 /* provider_login_form_options.json */; };
		01743B18212BCF9A0082DA00 /* provider_login_form_validation.json in Resources */ = {isa = PBXBuildFile; fileRef = 01743B17212BCF9A0082DA00 /* provider_login_form_validation.json */; };
		01743B19212BCF9A0082DA00 /* provider_login_form_validation.json in Resources */ = {isa = PBXBuildFile; fileRef = 01743B17212BCF9A0082DA00 /* provider_login_form_validation.json */; };
		01743B1A212BCF9A0082DA00 /* provider_login_form_validation.json in Resources */ = {isa = PBXBuildFile; fileRef = 01743B17212BCF9A0082DA00 /* provider_login_form_validation.json */; };
		0175C801224ADC070065AF9F /* ResponseError.swift in Sources */ = {isa = PBXBuildFile; fileRef = 0175C800224ADC070065AF9F /* ResponseError.swift */; };
		0175C802224ADC070065AF9F /* ResponseError.swift in Sources */ = {isa = PBXBuildFile; fileRef = 0175C800224ADC070065AF9F /* ResponseError.swift */; };
		017B48322101B4FE00447E65 /* APIErrorTests.swift in Sources */ = {isa = PBXBuildFile; fileRef = 016DD0A320EF365100F41919 /* APIErrorTests.swift */; };
		017B48332101B4FE00447E65 /* DatabaseTests.swift in Sources */ = {isa = PBXBuildFile; fileRef = 01EEDB1A20EAE2CE00F4516B /* DatabaseTests.swift */; };
		017B48342101B4FE00447E65 /* NetworkAuthenticatorTests.swift in Sources */ = {isa = PBXBuildFile; fileRef = 01E0819220FDB6F30036133F /* NetworkAuthenticatorTests.swift */; };
		017B48352101B4FE00447E65 /* VersionTests.swift in Sources */ = {isa = PBXBuildFile; fileRef = 0160953920F41ECF0060791B /* VersionTests.swift */; };
		017B48362101B4FE00447E65 /* NetworkErrorTests.swift in Sources */ = {isa = PBXBuildFile; fileRef = 01B896CF20F32D5E0068069A /* NetworkErrorTests.swift */; };
		017B48372101B4FE00447E65 /* ConsoleLoggerTests.swift in Sources */ = {isa = PBXBuildFile; fileRef = 01C824F820EC8EF90093400E /* ConsoleLoggerTests.swift */; };
		017B48382101B4FE00447E65 /* DatabaseMigrationTests.swift in Sources */ = {isa = PBXBuildFile; fileRef = 01EEDB1C20EAEA2000F4516B /* DatabaseMigrationTests.swift */; };
		017B48392101B4FE00447E65 /* NetworkTests.swift in Sources */ = {isa = PBXBuildFile; fileRef = 0101949D20F595F300334482 /* NetworkTests.swift */; };
		017B483A2101B4FE00447E65 /* DataErrorTests.swift in Sources */ = {isa = PBXBuildFile; fileRef = 01B896CD20F3169F0068069A /* DataErrorTests.swift */; };
		017B483B2101B4FE00447E65 /* UserRequestTests.swift in Sources */ = {isa = PBXBuildFile; fileRef = 01874B7A20F834D1005A7D0C /* UserRequestTests.swift */; };
		017B483C2101B4FE00447E65 /* TestInvalidDataModel.xcdatamodeld in Sources */ = {isa = PBXBuildFile; fileRef = 0160953C20F47FE10060791B /* TestInvalidDataModel.xcdatamodeld */; };
		017B483D2101B4FE00447E65 /* FileLoggerTests.swift in Sources */ = {isa = PBXBuildFile; fileRef = 01C824F620EC7AC30093400E /* FileLoggerTests.swift */; };
		017B483E2101B4FE00447E65 /* LogTests.swift in Sources */ = {isa = PBXBuildFile; fileRef = 01C824F220EC4D600093400E /* LogTests.swift */; };
		017B483F2101B4FE00447E65 /* KeychainTests.swift in Sources */ = {isa = PBXBuildFile; fileRef = 0136D227210067B20062EAEA /* KeychainTests.swift */; };
		017B48402101B4FE00447E65 /* FrolloSDKTests.swift in Sources */ = {isa = PBXBuildFile; fileRef = 01527CCD20E1B5C300B5042A /* FrolloSDKTests.swift */; };
		017B48412101B4FE00447E65 /* Data+Random.swift in Sources */ = {isa = PBXBuildFile; fileRef = 01C824E820EB2F570093400E /* Data+Random.swift */; };
		017B48432101B4FE00447E65 /* FrolloSDK.framework in Frameworks */ = {isa = PBXBuildFile; fileRef = 01527CBF20E1B5C300B5042A /* FrolloSDK.framework */; };
		017B48452101B4FE00447E65 /* error_invalid_count.json in Resources */ = {isa = PBXBuildFile; fileRef = 01B896AE20F2EDA30068069A /* error_invalid_count.json */; };
		017B48462101B4FE00447E65 /* FrolloSDKDataModel-1.0.0.sqlite-shm in Resources */ = {isa = PBXBuildFile; fileRef = 0101949020F5815700334482 /* FrolloSDKDataModel-1.0.0.sqlite-shm */; };
		017B48472101B4FE00447E65 /* error_server.json in Resources */ = {isa = PBXBuildFile; fileRef = 01B896AB20F2EDA30068069A /* error_server.json */; };
		017B48482101B4FE00447E65 /* error_invalid_refresh_token.json in Resources */ = {isa = PBXBuildFile; fileRef = 01B896A820F2EDA30068069A /* error_invalid_refresh_token.json */; };
		017B48492101B4FE00447E65 /* refresh_token_valid.json in Resources */ = {isa = PBXBuildFile; fileRef = 01E0819720FDC0E90036133F /* refresh_token_valid.json */; };
		017B484A2101B4FE00447E65 /* error_invalid_user_agent.json in Resources */ = {isa = PBXBuildFile; fileRef = 01B896AA20F2EDA30068069A /* error_invalid_user_agent.json */; };
		017B484B2101B4FE00447E65 /* error_duplicate.json in Resources */ = {isa = PBXBuildFile; fileRef = 01B896AF20F2EDA30068069A /* error_duplicate.json */; };
		017B484D2101B4FE00447E65 /* error_not_allowed.json in Resources */ = {isa = PBXBuildFile; fileRef = 01B896B420F2EDA30068069A /* error_not_allowed.json */; };
		017B484E2101B4FE00447E65 /* error_internal_exception.json in Resources */ = {isa = PBXBuildFile; fileRef = 01B896AC20F2EDA30068069A /* error_internal_exception.json */; };
		017B484F2101B4FE00447E65 /* frollo.cer in Resources */ = {isa = PBXBuildFile; fileRef = 01874B6420F6C0C6005A7D0C /* frollo.cer */; };
		017B48502101B4FE00447E65 /* FakeDatabaseModel.sqlite-shm in Resources */ = {isa = PBXBuildFile; fileRef = 0101949420F5815800334482 /* FakeDatabaseModel.sqlite-shm */; };
		017B48512101B4FE00447E65 /* error_missing_code.json in Resources */ = {isa = PBXBuildFile; fileRef = 01B896C920F3106B0068069A /* error_missing_code.json */; };
		017B48522101B4FE00447E65 /* error_invalid_access_token.json in Resources */ = {isa = PBXBuildFile; fileRef = 01B896A520F2EDA30068069A /* error_invalid_access_token.json */; };
		017B48532101B4FE00447E65 /* FakeDatabaseModel.sqlite in Resources */ = {isa = PBXBuildFile; fileRef = 0101949320F5815800334482 /* FakeDatabaseModel.sqlite */; };
		017B48542101B4FE00447E65 /* FakeDatabaseModel.sqlite-wal in Resources */ = {isa = PBXBuildFile; fileRef = 0101949120F5815700334482 /* FakeDatabaseModel.sqlite-wal */; };
		017B48552101B4FE00447E65 /* error_not_found.json in Resources */ = {isa = PBXBuildFile; fileRef = 01B896B120F2EDA30068069A /* error_not_found.json */; };
		017B48562101B4FE00447E65 /* FrolloSDKDataModel-1.0.0.sqlite in Resources */ = {isa = PBXBuildFile; fileRef = 0101949220F5815700334482 /* FrolloSDKDataModel-1.0.0.sqlite */; };
		017B48572101B4FE00447E65 /* error_value_must_differ.json in Resources */ = {isa = PBXBuildFile; fileRef = 01B896A620F2EDA30068069A /* error_value_must_differ.json */; };
		017B48582101B4FE00447E65 /* error_aggregator.json in Resources */ = {isa = PBXBuildFile; fileRef = 01B896B220F2EDA30068069A /* error_aggregator.json */; };
		017B48592101B4FE00447E65 /* error_unknown_code.json in Resources */ = {isa = PBXBuildFile; fileRef = 01B896C720F3106A0068069A /* error_unknown_code.json */; };
		017B485A2101B4FE00447E65 /* error_invalid_auth_head.json in Resources */ = {isa = PBXBuildFile; fileRef = 01B896A420F2EDA30068069A /* error_invalid_auth_head.json */; };
		017B485B2101B4FE00447E65 /* error_bad_format.json in Resources */ = {isa = PBXBuildFile; fileRef = 01B896C820F3106A0068069A /* error_bad_format.json */; };
		017B485C2101B4FE00447E65 /* FrolloSDKDataModel-1.0.0.sqlite-wal in Resources */ = {isa = PBXBuildFile; fileRef = 0101949520F5815800334482 /* FrolloSDKDataModel-1.0.0.sqlite-wal */; };
		017B485D2101B4FE00447E65 /* refresh_token_invalid.json in Resources */ = {isa = PBXBuildFile; fileRef = 01F220E820FECA8900C70B00 /* refresh_token_invalid.json */; };
		017B485E2101B4FE00447E65 /* error_suspended_device.json in Resources */ = {isa = PBXBuildFile; fileRef = 01B896B320F2EDA30068069A /* error_suspended_device.json */; };
		017B485F2101B4FE00447E65 /* error_invalid_username_password.json in Resources */ = {isa = PBXBuildFile; fileRef = 01B896A920F2EDA30068069A /* error_invalid_username_password.json */; };
		017B48602101B4FE00447E65 /* error_invalid_length.json in Resources */ = {isa = PBXBuildFile; fileRef = 01B896B020F2EDA30068069A /* error_invalid_length.json */; };
		017B48612101B4FE00447E65 /* error_invalid_value.json in Resources */ = {isa = PBXBuildFile; fileRef = 01B896A320F2EDA30068069A /* error_invalid_value.json */; };
		017B48622101B4FE00447E65 /* error_suspended_user.json in Resources */ = {isa = PBXBuildFile; fileRef = 01B896AD20F2EDA30068069A /* error_suspended_user.json */; };
		017B48632101B4FE00447E65 /* error_value_over_limit.json in Resources */ = {isa = PBXBuildFile; fileRef = 01B896A720F2EDA30068069A /* error_value_over_limit.json */; };
		017B486D2105433B00447E65 /* PreferencesTests.swift in Sources */ = {isa = PBXBuildFile; fileRef = 017B486C2105433B00447E65 /* PreferencesTests.swift */; };
		017B486E2105433B00447E65 /* PreferencesTests.swift in Sources */ = {isa = PBXBuildFile; fileRef = 017B486C2105433B00447E65 /* PreferencesTests.swift */; };
		017B487021054F0B00447E65 /* PreferencesPersistence.swift in Sources */ = {isa = PBXBuildFile; fileRef = 017B486F21054F0B00447E65 /* PreferencesPersistence.swift */; };
		017B487221055FBA00447E65 /* PropertyListPersistenceTests.swift in Sources */ = {isa = PBXBuildFile; fileRef = 017B487121055FBA00447E65 /* PropertyListPersistenceTests.swift */; };
		017B487321055FBA00447E65 /* PropertyListPersistenceTests.swift in Sources */ = {isa = PBXBuildFile; fileRef = 017B487121055FBA00447E65 /* PropertyListPersistenceTests.swift */; };
		017B487B2105950F00447E65 /* AppDelegate.swift in Sources */ = {isa = PBXBuildFile; fileRef = 017B487A2105950F00447E65 /* AppDelegate.swift */; };
		017B487D2105950F00447E65 /* ViewController.swift in Sources */ = {isa = PBXBuildFile; fileRef = 017B487C2105950F00447E65 /* ViewController.swift */; };
		017B48802105950F00447E65 /* Main.storyboard in Resources */ = {isa = PBXBuildFile; fileRef = 017B487E2105950F00447E65 /* Main.storyboard */; };
		017B48822105951000447E65 /* Assets.xcassets in Resources */ = {isa = PBXBuildFile; fileRef = 017B48812105951000447E65 /* Assets.xcassets */; };
		017B488D2105958100447E65 /* APIErrorTests.swift in Sources */ = {isa = PBXBuildFile; fileRef = 016DD0A320EF365100F41919 /* APIErrorTests.swift */; };
		017B488E2105958100447E65 /* DatabaseTests.swift in Sources */ = {isa = PBXBuildFile; fileRef = 01EEDB1A20EAE2CE00F4516B /* DatabaseTests.swift */; };
		017B488F2105958100447E65 /* NetworkAuthenticatorTests.swift in Sources */ = {isa = PBXBuildFile; fileRef = 01E0819220FDB6F30036133F /* NetworkAuthenticatorTests.swift */; };
		017B48902105958100447E65 /* VersionTests.swift in Sources */ = {isa = PBXBuildFile; fileRef = 0160953920F41ECF0060791B /* VersionTests.swift */; };
		017B48912105958100447E65 /* NetworkErrorTests.swift in Sources */ = {isa = PBXBuildFile; fileRef = 01B896CF20F32D5E0068069A /* NetworkErrorTests.swift */; };
		017B48922105958100447E65 /* ConsoleLoggerTests.swift in Sources */ = {isa = PBXBuildFile; fileRef = 01C824F820EC8EF90093400E /* ConsoleLoggerTests.swift */; };
		017B48932105958100447E65 /* DatabaseMigrationTests.swift in Sources */ = {isa = PBXBuildFile; fileRef = 01EEDB1C20EAEA2000F4516B /* DatabaseMigrationTests.swift */; };
		017B48942105958100447E65 /* NetworkTests.swift in Sources */ = {isa = PBXBuildFile; fileRef = 0101949D20F595F300334482 /* NetworkTests.swift */; };
		017B48952105958100447E65 /* DataErrorTests.swift in Sources */ = {isa = PBXBuildFile; fileRef = 01B896CD20F3169F0068069A /* DataErrorTests.swift */; };
		017B48962105958100447E65 /* PreferencesTests.swift in Sources */ = {isa = PBXBuildFile; fileRef = 017B486C2105433B00447E65 /* PreferencesTests.swift */; };
		017B48972105958100447E65 /* UserRequestTests.swift in Sources */ = {isa = PBXBuildFile; fileRef = 01874B7A20F834D1005A7D0C /* UserRequestTests.swift */; };
		017B48982105958100447E65 /* TestInvalidDataModel.xcdatamodeld in Sources */ = {isa = PBXBuildFile; fileRef = 0160953C20F47FE10060791B /* TestInvalidDataModel.xcdatamodeld */; };
		017B48992105958100447E65 /* PropertyListPersistenceTests.swift in Sources */ = {isa = PBXBuildFile; fileRef = 017B487121055FBA00447E65 /* PropertyListPersistenceTests.swift */; };
		017B489A2105958100447E65 /* FileLoggerTests.swift in Sources */ = {isa = PBXBuildFile; fileRef = 01C824F620EC7AC30093400E /* FileLoggerTests.swift */; };
		017B489B2105958100447E65 /* LogTests.swift in Sources */ = {isa = PBXBuildFile; fileRef = 01C824F220EC4D600093400E /* LogTests.swift */; };
		017B489C2105958100447E65 /* KeychainTests.swift in Sources */ = {isa = PBXBuildFile; fileRef = 0136D227210067B20062EAEA /* KeychainTests.swift */; };
		017B489D2105958100447E65 /* FrolloSDKTests.swift in Sources */ = {isa = PBXBuildFile; fileRef = 01527CCD20E1B5C300B5042A /* FrolloSDKTests.swift */; };
		017B489E2105958100447E65 /* Data+Random.swift in Sources */ = {isa = PBXBuildFile; fileRef = 01C824E820EB2F570093400E /* Data+Random.swift */; };
		017B48A02105958100447E65 /* FrolloSDK.framework in Frameworks */ = {isa = PBXBuildFile; fileRef = 01527CBF20E1B5C300B5042A /* FrolloSDK.framework */; };
		017B48A22105958100447E65 /* error_invalid_count.json in Resources */ = {isa = PBXBuildFile; fileRef = 01B896AE20F2EDA30068069A /* error_invalid_count.json */; };
		017B48A32105958100447E65 /* FrolloSDKDataModel-1.0.0.sqlite-shm in Resources */ = {isa = PBXBuildFile; fileRef = 0101949020F5815700334482 /* FrolloSDKDataModel-1.0.0.sqlite-shm */; };
		017B48A42105958100447E65 /* error_server.json in Resources */ = {isa = PBXBuildFile; fileRef = 01B896AB20F2EDA30068069A /* error_server.json */; };
		017B48A52105958100447E65 /* error_invalid_refresh_token.json in Resources */ = {isa = PBXBuildFile; fileRef = 01B896A820F2EDA30068069A /* error_invalid_refresh_token.json */; };
		017B48A62105958100447E65 /* refresh_token_valid.json in Resources */ = {isa = PBXBuildFile; fileRef = 01E0819720FDC0E90036133F /* refresh_token_valid.json */; };
		017B48A72105958100447E65 /* error_invalid_user_agent.json in Resources */ = {isa = PBXBuildFile; fileRef = 01B896AA20F2EDA30068069A /* error_invalid_user_agent.json */; };
		017B48A82105958100447E65 /* error_duplicate.json in Resources */ = {isa = PBXBuildFile; fileRef = 01B896AF20F2EDA30068069A /* error_duplicate.json */; };
		017B48AA2105958100447E65 /* error_not_allowed.json in Resources */ = {isa = PBXBuildFile; fileRef = 01B896B420F2EDA30068069A /* error_not_allowed.json */; };
		017B48AB2105958100447E65 /* error_internal_exception.json in Resources */ = {isa = PBXBuildFile; fileRef = 01B896AC20F2EDA30068069A /* error_internal_exception.json */; };
		017B48AC2105958100447E65 /* frollo.cer in Resources */ = {isa = PBXBuildFile; fileRef = 01874B6420F6C0C6005A7D0C /* frollo.cer */; };
		017B48AD2105958100447E65 /* FakeDatabaseModel.sqlite-shm in Resources */ = {isa = PBXBuildFile; fileRef = 0101949420F5815800334482 /* FakeDatabaseModel.sqlite-shm */; };
		017B48AE2105958100447E65 /* error_missing_code.json in Resources */ = {isa = PBXBuildFile; fileRef = 01B896C920F3106B0068069A /* error_missing_code.json */; };
		017B48AF2105958100447E65 /* error_invalid_access_token.json in Resources */ = {isa = PBXBuildFile; fileRef = 01B896A520F2EDA30068069A /* error_invalid_access_token.json */; };
		017B48B02105958100447E65 /* FakeDatabaseModel.sqlite in Resources */ = {isa = PBXBuildFile; fileRef = 0101949320F5815800334482 /* FakeDatabaseModel.sqlite */; };
		017B48B12105958100447E65 /* FakeDatabaseModel.sqlite-wal in Resources */ = {isa = PBXBuildFile; fileRef = 0101949120F5815700334482 /* FakeDatabaseModel.sqlite-wal */; };
		017B48B22105958100447E65 /* error_not_found.json in Resources */ = {isa = PBXBuildFile; fileRef = 01B896B120F2EDA30068069A /* error_not_found.json */; };
		017B48B32105958100447E65 /* FrolloSDKDataModel-1.0.0.sqlite in Resources */ = {isa = PBXBuildFile; fileRef = 0101949220F5815700334482 /* FrolloSDKDataModel-1.0.0.sqlite */; };
		017B48B42105958100447E65 /* error_value_must_differ.json in Resources */ = {isa = PBXBuildFile; fileRef = 01B896A620F2EDA30068069A /* error_value_must_differ.json */; };
		017B48B52105958100447E65 /* error_aggregator.json in Resources */ = {isa = PBXBuildFile; fileRef = 01B896B220F2EDA30068069A /* error_aggregator.json */; };
		017B48B62105958100447E65 /* error_unknown_code.json in Resources */ = {isa = PBXBuildFile; fileRef = 01B896C720F3106A0068069A /* error_unknown_code.json */; };
		017B48B72105958100447E65 /* error_invalid_auth_head.json in Resources */ = {isa = PBXBuildFile; fileRef = 01B896A420F2EDA30068069A /* error_invalid_auth_head.json */; };
		017B48B82105958100447E65 /* error_bad_format.json in Resources */ = {isa = PBXBuildFile; fileRef = 01B896C820F3106A0068069A /* error_bad_format.json */; };
		017B48B92105958100447E65 /* FrolloSDKDataModel-1.0.0.sqlite-wal in Resources */ = {isa = PBXBuildFile; fileRef = 0101949520F5815800334482 /* FrolloSDKDataModel-1.0.0.sqlite-wal */; };
		017B48BA2105958100447E65 /* refresh_token_invalid.json in Resources */ = {isa = PBXBuildFile; fileRef = 01F220E820FECA8900C70B00 /* refresh_token_invalid.json */; };
		017B48BB2105958100447E65 /* error_suspended_device.json in Resources */ = {isa = PBXBuildFile; fileRef = 01B896B320F2EDA30068069A /* error_suspended_device.json */; };
		017B48BC2105958100447E65 /* error_invalid_username_password.json in Resources */ = {isa = PBXBuildFile; fileRef = 01B896A920F2EDA30068069A /* error_invalid_username_password.json */; };
		017B48BD2105958100447E65 /* error_invalid_length.json in Resources */ = {isa = PBXBuildFile; fileRef = 01B896B020F2EDA30068069A /* error_invalid_length.json */; };
		017B48BE2105958100447E65 /* error_invalid_value.json in Resources */ = {isa = PBXBuildFile; fileRef = 01B896A320F2EDA30068069A /* error_invalid_value.json */; };
		017B48BF2105958100447E65 /* error_suspended_user.json in Resources */ = {isa = PBXBuildFile; fileRef = 01B896AD20F2EDA30068069A /* error_suspended_user.json */; };
		017B48C02105958100447E65 /* error_value_over_limit.json in Resources */ = {isa = PBXBuildFile; fileRef = 01B896A720F2EDA30068069A /* error_value_over_limit.json */; };
		017B48D62106D4A000447E65 /* UserTests.swift in Sources */ = {isa = PBXBuildFile; fileRef = 017B48D52106D4A000447E65 /* UserTests.swift */; };
		017B48D72106D4A000447E65 /* UserTests.swift in Sources */ = {isa = PBXBuildFile; fileRef = 017B48D52106D4A000447E65 /* UserTests.swift */; };
		017B48D82106D4A000447E65 /* UserTests.swift in Sources */ = {isa = PBXBuildFile; fileRef = 017B48D52106D4A000447E65 /* UserTests.swift */; };
		017B48DB2106E1C100447E65 /* User+CoreDataClass.swift in Sources */ = {isa = PBXBuildFile; fileRef = 017B48D92106E1C100447E65 /* User+CoreDataClass.swift */; };
		017B48E02107FE6A00447E65 /* APIUserResponse.swift in Sources */ = {isa = PBXBuildFile; fileRef = 017B48DF2107FE6A00447E65 /* APIUserResponse.swift */; };
		017B48E721082DCA00447E65 /* user_details_complete.json in Resources */ = {isa = PBXBuildFile; fileRef = 017B48E12108287500447E65 /* user_details_complete.json */; };
		017B48E821082DCA00447E65 /* user_details_complete.json in Resources */ = {isa = PBXBuildFile; fileRef = 017B48E12108287500447E65 /* user_details_complete.json */; };
		017B48E921082DCB00447E65 /* user_details_complete.json in Resources */ = {isa = PBXBuildFile; fileRef = 017B48E12108287500447E65 /* user_details_complete.json */; };
		017B48EA21082DCF00447E65 /* user_details_incomplete.json in Resources */ = {isa = PBXBuildFile; fileRef = 017B48E22108287600447E65 /* user_details_incomplete.json */; };
		017B48EB21082DCF00447E65 /* user_details_invalid.json in Resources */ = {isa = PBXBuildFile; fileRef = 017B48E32108287600447E65 /* user_details_invalid.json */; };
		017B48EC21082DD000447E65 /* user_details_incomplete.json in Resources */ = {isa = PBXBuildFile; fileRef = 017B48E22108287600447E65 /* user_details_incomplete.json */; };
		017B48ED21082DD000447E65 /* user_details_invalid.json in Resources */ = {isa = PBXBuildFile; fileRef = 017B48E32108287600447E65 /* user_details_invalid.json */; };
		017B48EE21082DD000447E65 /* user_details_incomplete.json in Resources */ = {isa = PBXBuildFile; fileRef = 017B48E22108287600447E65 /* user_details_incomplete.json */; };
		017B48EF21082DD000447E65 /* user_details_invalid.json in Resources */ = {isa = PBXBuildFile; fileRef = 017B48E32108287600447E65 /* user_details_invalid.json */; };
		017B48F12108356C00447E65 /* User+Test.swift in Sources */ = {isa = PBXBuildFile; fileRef = 017B48F02108356C00447E65 /* User+Test.swift */; };
		017B48F22108356C00447E65 /* User+Test.swift in Sources */ = {isa = PBXBuildFile; fileRef = 017B48F02108356C00447E65 /* User+Test.swift */; };
		017B48F32108356C00447E65 /* User+Test.swift in Sources */ = {isa = PBXBuildFile; fileRef = 017B48F02108356C00447E65 /* User+Test.swift */; };
		017B48F721083A3500447E65 /* APIUserResponse+Test.swift in Sources */ = {isa = PBXBuildFile; fileRef = 017B48F621083A3500447E65 /* APIUserResponse+Test.swift */; };
		017B48F821083A3500447E65 /* APIUserResponse+Test.swift in Sources */ = {isa = PBXBuildFile; fileRef = 017B48F621083A3500447E65 /* APIUserResponse+Test.swift */; };
		017B48F921083A3500447E65 /* APIUserResponse+Test.swift in Sources */ = {isa = PBXBuildFile; fileRef = 017B48F621083A3500447E65 /* APIUserResponse+Test.swift */; };
		017B48FC21084BA200447E65 /* AuthenticationTests.swift in Sources */ = {isa = PBXBuildFile; fileRef = 017B48FB21084BA200447E65 /* AuthenticationTests.swift */; };
		017B48FD21084BA200447E65 /* AuthenticationTests.swift in Sources */ = {isa = PBXBuildFile; fileRef = 017B48FB21084BA200447E65 /* AuthenticationTests.swift */; };
		017B48FE21084BA200447E65 /* AuthenticationTests.swift in Sources */ = {isa = PBXBuildFile; fileRef = 017B48FB21084BA200447E65 /* AuthenticationTests.swift */; };
		017B83A7221A4CBF0022884E /* Result.swift in Sources */ = {isa = PBXBuildFile; fileRef = 017B83A6221A4CBF0022884E /* Result.swift */; };
		017E58D0217FD92D00DC56FF /* CachedObjects.swift in Sources */ = {isa = PBXBuildFile; fileRef = 017E58CF217FD92D00DC56FF /* CachedObjects.swift */; };
		017E58D2217FF86F00DC56FF /* DateExtensionsTests.swift in Sources */ = {isa = PBXBuildFile; fileRef = 017E58D1217FF86F00DC56FF /* DateExtensionsTests.swift */; };
		017E58D3217FF86F00DC56FF /* DateExtensionsTests.swift in Sources */ = {isa = PBXBuildFile; fileRef = 017E58D1217FF86F00DC56FF /* DateExtensionsTests.swift */; };
		017E58D4217FF86F00DC56FF /* DateExtensionsTests.swift in Sources */ = {isa = PBXBuildFile; fileRef = 017E58D1217FF86F00DC56FF /* DateExtensionsTests.swift */; };
		01819144211162DD000E0F80 /* UniqueManagedObject.swift in Sources */ = {isa = PBXBuildFile; fileRef = 01819143211162DD000E0F80 /* UniqueManagedObject.swift */; };
		01819146211168C8000E0F80 /* APIUniqueResponse.swift in Sources */ = {isa = PBXBuildFile; fileRef = 01819145211168C8000E0F80 /* APIUniqueResponse.swift */; };
		01819149211178D2000E0F80 /* ResponseHandler.swift in Sources */ = {isa = PBXBuildFile; fileRef = 01819148211178D2000E0F80 /* ResponseHandler.swift */; };
		0181914E21117BC2000E0F80 /* AggregationTests.swift in Sources */ = {isa = PBXBuildFile; fileRef = 0181914D21117BC2000E0F80 /* AggregationTests.swift */; };
		0181914F21117BC2000E0F80 /* AggregationTests.swift in Sources */ = {isa = PBXBuildFile; fileRef = 0181914D21117BC2000E0F80 /* AggregationTests.swift */; };
		0181915021117BC2000E0F80 /* AggregationTests.swift in Sources */ = {isa = PBXBuildFile; fileRef = 0181914D21117BC2000E0F80 /* AggregationTests.swift */; };
		018240DD21C8B80B005705F9 /* Bill+CoreDataClass.swift in Sources */ = {isa = PBXBuildFile; fileRef = 018240DB21C8B80B005705F9 /* Bill+CoreDataClass.swift */; };
		018240DE21C8B80B005705F9 /* Bill+CoreDataProperties.swift in Sources */ = {isa = PBXBuildFile; fileRef = 018240DC21C8B80B005705F9 /* Bill+CoreDataProperties.swift */; };
		018240E121C8BAE3005705F9 /* APIBillResponse.swift in Sources */ = {isa = PBXBuildFile; fileRef = 018240E021C8BAE3005705F9 /* APIBillResponse.swift */; };
		018240E321C8BB6A005705F9 /* APIBillsResponse.swift in Sources */ = {isa = PBXBuildFile; fileRef = 018240E221C8BB6A005705F9 /* APIBillsResponse.swift */; };
		018501C521FFB31000069D87 /* APIAccountBalanceReportResponse.swift in Sources */ = {isa = PBXBuildFile; fileRef = 018501C421FFB31000069D87 /* APIAccountBalanceReportResponse.swift */; };
		018501CB21FFC56F00069D87 /* account_balance_reports_by_day_account_id_937_2018-10-29_2019-01-29.json in Resources */ = {isa = PBXBuildFile; fileRef = 018501C621FFC56F00069D87 /* account_balance_reports_by_day_account_id_937_2018-10-29_2019-01-29.json */; };
		018501CC21FFC56F00069D87 /* account_balance_reports_by_day_account_id_937_2018-10-29_2019-01-29.json in Resources */ = {isa = PBXBuildFile; fileRef = 018501C621FFC56F00069D87 /* account_balance_reports_by_day_account_id_937_2018-10-29_2019-01-29.json */; };
		018501CD21FFC56F00069D87 /* account_balance_reports_by_day_account_id_937_2018-10-29_2019-01-29.json in Resources */ = {isa = PBXBuildFile; fileRef = 018501C621FFC56F00069D87 /* account_balance_reports_by_day_account_id_937_2018-10-29_2019-01-29.json */; };
		018501CE21FFC56F00069D87 /* account_balance_reports_by_day_2018-10-29_2019-01-29.json in Resources */ = {isa = PBXBuildFile; fileRef = 018501C721FFC56F00069D87 /* account_balance_reports_by_day_2018-10-29_2019-01-29.json */; };
		018501CF21FFC56F00069D87 /* account_balance_reports_by_day_2018-10-29_2019-01-29.json in Resources */ = {isa = PBXBuildFile; fileRef = 018501C721FFC56F00069D87 /* account_balance_reports_by_day_2018-10-29_2019-01-29.json */; };
		018501D021FFC56F00069D87 /* account_balance_reports_by_day_2018-10-29_2019-01-29.json in Resources */ = {isa = PBXBuildFile; fileRef = 018501C721FFC56F00069D87 /* account_balance_reports_by_day_2018-10-29_2019-01-29.json */; };
		018501D121FFC56F00069D87 /* account_balance_reports_by_day_container_bank_2018-10-29_2019-01-29.json in Resources */ = {isa = PBXBuildFile; fileRef = 018501C821FFC56F00069D87 /* account_balance_reports_by_day_container_bank_2018-10-29_2019-01-29.json */; };
		018501D221FFC56F00069D87 /* account_balance_reports_by_day_container_bank_2018-10-29_2019-01-29.json in Resources */ = {isa = PBXBuildFile; fileRef = 018501C821FFC56F00069D87 /* account_balance_reports_by_day_container_bank_2018-10-29_2019-01-29.json */; };
		018501D321FFC56F00069D87 /* account_balance_reports_by_day_container_bank_2018-10-29_2019-01-29.json in Resources */ = {isa = PBXBuildFile; fileRef = 018501C821FFC56F00069D87 /* account_balance_reports_by_day_container_bank_2018-10-29_2019-01-29.json */; };
		018501D421FFC56F00069D87 /* account_balance_reports_by_month_2018-10-29_2019-01-29.json in Resources */ = {isa = PBXBuildFile; fileRef = 018501C921FFC56F00069D87 /* account_balance_reports_by_month_2018-10-29_2019-01-29.json */; };
		018501D521FFC56F00069D87 /* account_balance_reports_by_month_2018-10-29_2019-01-29.json in Resources */ = {isa = PBXBuildFile; fileRef = 018501C921FFC56F00069D87 /* account_balance_reports_by_month_2018-10-29_2019-01-29.json */; };
		018501D621FFC56F00069D87 /* account_balance_reports_by_month_2018-10-29_2019-01-29.json in Resources */ = {isa = PBXBuildFile; fileRef = 018501C921FFC56F00069D87 /* account_balance_reports_by_month_2018-10-29_2019-01-29.json */; };
		018501D721FFC56F00069D87 /* account_balance_reports_by_week_2018-10-29_2019-01-29.json in Resources */ = {isa = PBXBuildFile; fileRef = 018501CA21FFC56F00069D87 /* account_balance_reports_by_week_2018-10-29_2019-01-29.json */; };
		018501D821FFC56F00069D87 /* account_balance_reports_by_week_2018-10-29_2019-01-29.json in Resources */ = {isa = PBXBuildFile; fileRef = 018501CA21FFC56F00069D87 /* account_balance_reports_by_week_2018-10-29_2019-01-29.json */; };
		018501D921FFC56F00069D87 /* account_balance_reports_by_week_2018-10-29_2019-01-29.json in Resources */ = {isa = PBXBuildFile; fileRef = 018501CA21FFC56F00069D87 /* account_balance_reports_by_week_2018-10-29_2019-01-29.json */; };
		018501DB2203A6E100069D87 /* account_balance_reports_by_month_2018-11-01_2019-02-01.json in Resources */ = {isa = PBXBuildFile; fileRef = 018501DA2203A6E000069D87 /* account_balance_reports_by_month_2018-11-01_2019-02-01.json */; };
		018501DC2203A6E100069D87 /* account_balance_reports_by_month_2018-11-01_2019-02-01.json in Resources */ = {isa = PBXBuildFile; fileRef = 018501DA2203A6E000069D87 /* account_balance_reports_by_month_2018-11-01_2019-02-01.json */; };
		018501DD2203A6E100069D87 /* account_balance_reports_by_month_2018-11-01_2019-02-01.json in Resources */ = {isa = PBXBuildFile; fileRef = 018501DA2203A6E000069D87 /* account_balance_reports_by_month_2018-11-01_2019-02-01.json */; };
		018501DF2203AEB800069D87 /* ReportAccountBalance+Test.swift in Sources */ = {isa = PBXBuildFile; fileRef = 018501DE2203AEB800069D87 /* ReportAccountBalance+Test.swift */; };
		018501E02203AEB800069D87 /* ReportAccountBalance+Test.swift in Sources */ = {isa = PBXBuildFile; fileRef = 018501DE2203AEB800069D87 /* ReportAccountBalance+Test.swift */; };
		018501E12203AEB800069D87 /* ReportAccountBalance+Test.swift in Sources */ = {isa = PBXBuildFile; fileRef = 018501DE2203AEB800069D87 /* ReportAccountBalance+Test.swift */; };
		018501E622090C3400069D87 /* merchant_id_197.json in Resources */ = {isa = PBXBuildFile; fileRef = 018501E522090C3400069D87 /* merchant_id_197.json */; };
		018501E722090C3500069D87 /* merchant_id_197.json in Resources */ = {isa = PBXBuildFile; fileRef = 018501E522090C3400069D87 /* merchant_id_197.json */; };
		018501E822090C3500069D87 /* merchant_id_197.json in Resources */ = {isa = PBXBuildFile; fileRef = 018501E522090C3400069D87 /* merchant_id_197.json */; };
		018501EA22090EF900069D87 /* merchants_by_id.json in Resources */ = {isa = PBXBuildFile; fileRef = 018501E922090EF800069D87 /* merchants_by_id.json */; };
		018501EB22090EF900069D87 /* merchants_by_id.json in Resources */ = {isa = PBXBuildFile; fileRef = 018501E922090EF800069D87 /* merchants_by_id.json */; };
		018501EC22090EF900069D87 /* merchants_by_id.json in Resources */ = {isa = PBXBuildFile; fileRef = 018501E922090EF800069D87 /* merchants_by_id.json */; };
		018501EE2209161900069D87 /* providers_updated.json in Resources */ = {isa = PBXBuildFile; fileRef = 018501ED2209161900069D87 /* providers_updated.json */; };
		018501EF2209161900069D87 /* providers_updated.json in Resources */ = {isa = PBXBuildFile; fileRef = 018501ED2209161900069D87 /* providers_updated.json */; };
		018501F02209161900069D87 /* providers_updated.json in Resources */ = {isa = PBXBuildFile; fileRef = 018501ED2209161900069D87 /* providers_updated.json */; };
		01874B6520F6C0C7005A7D0C /* frollo.cer in Resources */ = {isa = PBXBuildFile; fileRef = 01874B6420F6C0C6005A7D0C /* frollo.cer */; };
		01874B7420F81EA8005A7D0C /* UserEndpoint.swift in Sources */ = {isa = PBXBuildFile; fileRef = 01874B7320F81EA8005A7D0C /* UserEndpoint.swift */; };
		01874B7620F82158005A7D0C /* Endpoint.swift in Sources */ = {isa = PBXBuildFile; fileRef = 01874B7520F82158005A7D0C /* Endpoint.swift */; };
		01874B7820F82C98005A7D0C /* DeviceEndpoint.swift in Sources */ = {isa = PBXBuildFile; fileRef = 01874B7720F82C98005A7D0C /* DeviceEndpoint.swift */; };
		01874B7B20F834D1005A7D0C /* UserRequestTests.swift in Sources */ = {isa = PBXBuildFile; fileRef = 01874B7A20F834D1005A7D0C /* UserRequestTests.swift */; };
		01874B7D20FD6FB9005A7D0C /* APIService+User.swift in Sources */ = {isa = PBXBuildFile; fileRef = 01874B7C20FD6FB9005A7D0C /* APIService+User.swift */; };
		01874B7F20FD9F21005A7D0C /* APIService+Device.swift in Sources */ = {isa = PBXBuildFile; fileRef = 01874B7E20FD9F21005A7D0C /* APIService+Device.swift */; };
		01874B8120FDA1DD005A7D0C /* NetworkAuthenticator.swift in Sources */ = {isa = PBXBuildFile; fileRef = 01874B8020FDA1DB005A7D0C /* NetworkAuthenticator.swift */; };
		018B0426216EC785008C34D7 /* Date.swift in Sources */ = {isa = PBXBuildFile; fileRef = 018B0425216EC785008C34D7 /* Date.swift */; };
		01A1F5932148D646002B9A93 /* provider-public-key.der in Resources */ = {isa = PBXBuildFile; fileRef = 01A1F5912148D645002B9A93 /* provider-public-key.der */; };
		01A1F5942148D646002B9A93 /* provider-public-key.der in Resources */ = {isa = PBXBuildFile; fileRef = 01A1F5912148D645002B9A93 /* provider-public-key.der */; };
		01A1F5952148D646002B9A93 /* provider-public-key.der in Resources */ = {isa = PBXBuildFile; fileRef = 01A1F5912148D645002B9A93 /* provider-public-key.der */; };
		01A1F5962148D646002B9A93 /* provider-public-key.pem in Resources */ = {isa = PBXBuildFile; fileRef = 01A1F5922148D646002B9A93 /* provider-public-key.pem */; };
		01A1F5972148D646002B9A93 /* provider-public-key.pem in Resources */ = {isa = PBXBuildFile; fileRef = 01A1F5922148D646002B9A93 /* provider-public-key.pem */; };
		01A1F5982148D646002B9A93 /* provider-public-key.pem in Resources */ = {isa = PBXBuildFile; fileRef = 01A1F5922148D646002B9A93 /* provider-public-key.pem */; };
		01A1F59A2148DBC9002B9A93 /* Data.swift in Sources */ = {isa = PBXBuildFile; fileRef = 01A1F5992148DBC9002B9A93 /* Data.swift */; };
		01B896B520F2EDA30068069A /* error_invalid_value.json in Resources */ = {isa = PBXBuildFile; fileRef = 01B896A320F2EDA30068069A /* error_invalid_value.json */; };
		01B896B620F2EDA30068069A /* error_invalid_auth_head.json in Resources */ = {isa = PBXBuildFile; fileRef = 01B896A420F2EDA30068069A /* error_invalid_auth_head.json */; };
		01B896B720F2EDA30068069A /* error_invalid_access_token.json in Resources */ = {isa = PBXBuildFile; fileRef = 01B896A520F2EDA30068069A /* error_invalid_access_token.json */; };
		01B896B820F2EDA30068069A /* error_value_must_differ.json in Resources */ = {isa = PBXBuildFile; fileRef = 01B896A620F2EDA30068069A /* error_value_must_differ.json */; };
		01B896B920F2EDA30068069A /* error_value_over_limit.json in Resources */ = {isa = PBXBuildFile; fileRef = 01B896A720F2EDA30068069A /* error_value_over_limit.json */; };
		01B896BA20F2EDA30068069A /* error_invalid_refresh_token.json in Resources */ = {isa = PBXBuildFile; fileRef = 01B896A820F2EDA30068069A /* error_invalid_refresh_token.json */; };
		01B896BB20F2EDA30068069A /* error_invalid_username_password.json in Resources */ = {isa = PBXBuildFile; fileRef = 01B896A920F2EDA30068069A /* error_invalid_username_password.json */; };
		01B896BC20F2EDA30068069A /* error_invalid_user_agent.json in Resources */ = {isa = PBXBuildFile; fileRef = 01B896AA20F2EDA30068069A /* error_invalid_user_agent.json */; };
		01B896BD20F2EDA30068069A /* error_server.json in Resources */ = {isa = PBXBuildFile; fileRef = 01B896AB20F2EDA30068069A /* error_server.json */; };
		01B896BE20F2EDA30068069A /* error_internal_exception.json in Resources */ = {isa = PBXBuildFile; fileRef = 01B896AC20F2EDA30068069A /* error_internal_exception.json */; };
		01B896BF20F2EDA30068069A /* error_suspended_user.json in Resources */ = {isa = PBXBuildFile; fileRef = 01B896AD20F2EDA30068069A /* error_suspended_user.json */; };
		01B896C020F2EDA30068069A /* error_invalid_count.json in Resources */ = {isa = PBXBuildFile; fileRef = 01B896AE20F2EDA30068069A /* error_invalid_count.json */; };
		01B896C120F2EDA30068069A /* error_duplicate.json in Resources */ = {isa = PBXBuildFile; fileRef = 01B896AF20F2EDA30068069A /* error_duplicate.json */; };
		01B896C220F2EDA30068069A /* error_invalid_length.json in Resources */ = {isa = PBXBuildFile; fileRef = 01B896B020F2EDA30068069A /* error_invalid_length.json */; };
		01B896C320F2EDA30068069A /* error_not_found.json in Resources */ = {isa = PBXBuildFile; fileRef = 01B896B120F2EDA30068069A /* error_not_found.json */; };
		01B896C420F2EDA30068069A /* error_aggregator.json in Resources */ = {isa = PBXBuildFile; fileRef = 01B896B220F2EDA30068069A /* error_aggregator.json */; };
		01B896C520F2EDA30068069A /* error_suspended_device.json in Resources */ = {isa = PBXBuildFile; fileRef = 01B896B320F2EDA30068069A /* error_suspended_device.json */; };
		01B896C620F2EDA30068069A /* error_not_allowed.json in Resources */ = {isa = PBXBuildFile; fileRef = 01B896B420F2EDA30068069A /* error_not_allowed.json */; };
		01B896CA20F3106B0068069A /* error_unknown_code.json in Resources */ = {isa = PBXBuildFile; fileRef = 01B896C720F3106A0068069A /* error_unknown_code.json */; };
		01B896CB20F3106B0068069A /* error_bad_format.json in Resources */ = {isa = PBXBuildFile; fileRef = 01B896C820F3106A0068069A /* error_bad_format.json */; };
		01B896CC20F3106B0068069A /* error_missing_code.json in Resources */ = {isa = PBXBuildFile; fileRef = 01B896C920F3106B0068069A /* error_missing_code.json */; };
		01B896CE20F3169F0068069A /* DataErrorTests.swift in Sources */ = {isa = PBXBuildFile; fileRef = 01B896CD20F3169F0068069A /* DataErrorTests.swift */; };
		01B896D020F32D5E0068069A /* NetworkErrorTests.swift in Sources */ = {isa = PBXBuildFile; fileRef = 01B896CF20F32D5E0068069A /* NetworkErrorTests.swift */; };
		01BB5A51221CC727000C03F0 /* DatabaseResetTests.swift in Sources */ = {isa = PBXBuildFile; fileRef = 01BB5A50221CC727000C03F0 /* DatabaseResetTests.swift */; };
		01BB5A52221CC727000C03F0 /* DatabaseResetTests.swift in Sources */ = {isa = PBXBuildFile; fileRef = 01BB5A50221CC727000C03F0 /* DatabaseResetTests.swift */; };
		01BB5A53221CC728000C03F0 /* DatabaseResetTests.swift in Sources */ = {isa = PBXBuildFile; fileRef = 01BB5A50221CC727000C03F0 /* DatabaseResetTests.swift */; };
		01BB5A55221CD2AE000C03F0 /* FrolloSDKConfiguration.swift in Sources */ = {isa = PBXBuildFile; fileRef = 01BB5A54221CD2AE000C03F0 /* FrolloSDKConfiguration.swift */; };
		01BB5A57221CDDA1000C03F0 /* FrolloSDKConfiguration+Test.swift in Sources */ = {isa = PBXBuildFile; fileRef = 01BB5A56221CDDA1000C03F0 /* FrolloSDKConfiguration+Test.swift */; };
		01BB5A58221CDDA1000C03F0 /* FrolloSDKConfiguration+Test.swift in Sources */ = {isa = PBXBuildFile; fileRef = 01BB5A56221CDDA1000C03F0 /* FrolloSDKConfiguration+Test.swift */; };
		01BB5A59221CDDA1000C03F0 /* FrolloSDKConfiguration+Test.swift in Sources */ = {isa = PBXBuildFile; fileRef = 01BB5A56221CDDA1000C03F0 /* FrolloSDKConfiguration+Test.swift */; };
		01BB5A5C221D1A26000C03F0 /* OAuthTokenRequest.swift in Sources */ = {isa = PBXBuildFile; fileRef = 01BB5A5B221D1A26000C03F0 /* OAuthTokenRequest.swift */; };
		01BB5A5E221E00AA000C03F0 /* OAuthTokenResponse.swift in Sources */ = {isa = PBXBuildFile; fileRef = 01BB5A5D221E00AA000C03F0 /* OAuthTokenResponse.swift */; };
		01BB5A64221E07D0000C03F0 /* HTTPHeader.swift in Sources */ = {isa = PBXBuildFile; fileRef = 01BB5A63221E07D0000C03F0 /* HTTPHeader.swift */; };
		01BB5A68221E1E21000C03F0 /* OAuthService.swift in Sources */ = {isa = PBXBuildFile; fileRef = 01BB5A67221E1E21000C03F0 /* OAuthService.swift */; };
		01BB5A6A221E1E2F000C03F0 /* APIService.swift in Sources */ = {isa = PBXBuildFile; fileRef = 01BB5A69221E1E2F000C03F0 /* APIService.swift */; };
		01BB5A6D221F54A3000C03F0 /* OAuthServiceTests.swift in Sources */ = {isa = PBXBuildFile; fileRef = 01BB5A6C221F54A3000C03F0 /* OAuthServiceTests.swift */; };
		01BB5A6E221F54A3000C03F0 /* OAuthServiceTests.swift in Sources */ = {isa = PBXBuildFile; fileRef = 01BB5A6C221F54A3000C03F0 /* OAuthServiceTests.swift */; };
		01BB5A6F221F54A3000C03F0 /* OAuthServiceTests.swift in Sources */ = {isa = PBXBuildFile; fileRef = 01BB5A6C221F54A3000C03F0 /* OAuthServiceTests.swift */; };
		01BB5A72221F55F9000C03F0 /* OAuthTokenRequest+Test.swift in Sources */ = {isa = PBXBuildFile; fileRef = 01BB5A71221F55F9000C03F0 /* OAuthTokenRequest+Test.swift */; };
		01BB5A73221F55F9000C03F0 /* OAuthTokenRequest+Test.swift in Sources */ = {isa = PBXBuildFile; fileRef = 01BB5A71221F55F9000C03F0 /* OAuthTokenRequest+Test.swift */; };
		01BB5A74221F55F9000C03F0 /* OAuthTokenRequest+Test.swift in Sources */ = {isa = PBXBuildFile; fileRef = 01BB5A71221F55F9000C03F0 /* OAuthTokenRequest+Test.swift */; };
		01BB5A77221F5973000C03F0 /* token_valid.json in Resources */ = {isa = PBXBuildFile; fileRef = 01BB5A76221F5973000C03F0 /* token_valid.json */; };
		01BB5A78221F5973000C03F0 /* token_valid.json in Resources */ = {isa = PBXBuildFile; fileRef = 01BB5A76221F5973000C03F0 /* token_valid.json */; };
		01BB5A79221F5973000C03F0 /* token_valid.json in Resources */ = {isa = PBXBuildFile; fileRef = 01BB5A76221F5973000C03F0 /* token_valid.json */; };
		01BB5A7B221F8054000C03F0 /* token_invalid.json in Resources */ = {isa = PBXBuildFile; fileRef = 01BB5A7A221F8054000C03F0 /* token_invalid.json */; };
		01BB5A7C221F8054000C03F0 /* token_invalid.json in Resources */ = {isa = PBXBuildFile; fileRef = 01BB5A7A221F8054000C03F0 /* token_invalid.json */; };
		01BB5A7D221F8054000C03F0 /* token_invalid.json in Resources */ = {isa = PBXBuildFile; fileRef = 01BB5A7A221F8054000C03F0 /* token_invalid.json */; };
		01BC3D112166D90C0065A4B8 /* APIUserRegisterRequest.swift in Sources */ = {isa = PBXBuildFile; fileRef = 01BC3D102166D90C0065A4B8 /* APIUserRegisterRequest.swift */; };
		01BC3D132166E1BC0065A4B8 /* APIUserRegisterRequest+Test.swift in Sources */ = {isa = PBXBuildFile; fileRef = 01BC3D122166E1BC0065A4B8 /* APIUserRegisterRequest+Test.swift */; };
		01BC3D142166E1BC0065A4B8 /* APIUserRegisterRequest+Test.swift in Sources */ = {isa = PBXBuildFile; fileRef = 01BC3D122166E1BC0065A4B8 /* APIUserRegisterRequest+Test.swift */; };
		01BC3D152166E1BC0065A4B8 /* APIUserRegisterRequest+Test.swift in Sources */ = {isa = PBXBuildFile; fileRef = 01BC3D122166E1BC0065A4B8 /* APIUserRegisterRequest+Test.swift */; };
		01C824E920EB2F570093400E /* Data+Random.swift in Sources */ = {isa = PBXBuildFile; fileRef = 01C824E820EB2F570093400E /* Data+Random.swift */; };
		01C824EC20EC34BA0093400E /* Log.swift in Sources */ = {isa = PBXBuildFile; fileRef = 01C824EB20EC34BA0093400E /* Log.swift */; };
		01C824EE20EC40FD0093400E /* ConsoleLogger.swift in Sources */ = {isa = PBXBuildFile; fileRef = 01C824ED20EC40FD0093400E /* ConsoleLogger.swift */; };
		01C824F020EC410B0093400E /* NetworkLogger.swift in Sources */ = {isa = PBXBuildFile; fileRef = 01C824EF20EC410B0093400E /* NetworkLogger.swift */; };
		01C824F320EC4D600093400E /* LogTests.swift in Sources */ = {isa = PBXBuildFile; fileRef = 01C824F220EC4D600093400E /* LogTests.swift */; };
		01C824F520EC75560093400E /* FileLogger.swift in Sources */ = {isa = PBXBuildFile; fileRef = 01C824F420EC75560093400E /* FileLogger.swift */; };
		01C824F720EC7AC30093400E /* FileLoggerTests.swift in Sources */ = {isa = PBXBuildFile; fileRef = 01C824F620EC7AC30093400E /* FileLoggerTests.swift */; };
		01C824F920EC8EF90093400E /* ConsoleLoggerTests.swift in Sources */ = {isa = PBXBuildFile; fileRef = 01C824F820EC8EF90093400E /* ConsoleLoggerTests.swift */; };
		01C824FD20EDD6630093400E /* FrolloSDKError.swift in Sources */ = {isa = PBXBuildFile; fileRef = 01C824FC20EDD6630093400E /* FrolloSDKError.swift */; };
		01C8250320EDDB340093400E /* APIError.swift in Sources */ = {isa = PBXBuildFile; fileRef = 01C8250220EDDB340093400E /* APIError.swift */; };
		01C8250520EDDB410093400E /* NetworkError.swift in Sources */ = {isa = PBXBuildFile; fileRef = 01C8250420EDDB410093400E /* NetworkError.swift */; };
		01C8250720EDDB4F0093400E /* DataError.swift in Sources */ = {isa = PBXBuildFile; fileRef = 01C8250620EDDB4F0093400E /* DataError.swift */; };
		01C8250D20EDEF250093400E /* Localizable.strings in Resources */ = {isa = PBXBuildFile; fileRef = 01C8250F20EDEF250093400E /* Localizable.strings */; };
		01C8251420EDF6200093400E /* Localization.swift in Sources */ = {isa = PBXBuildFile; fileRef = 01C8251320EDF6200093400E /* Localization.swift */; };
		01E0819420FDB7150036133F /* NetworkAuthenticatorTests.swift in Sources */ = {isa = PBXBuildFile; fileRef = 01E0819220FDB6F30036133F /* NetworkAuthenticatorTests.swift */; };
		01E0819820FDC0E90036133F /* refresh_token_valid.json in Resources */ = {isa = PBXBuildFile; fileRef = 01E0819720FDC0E90036133F /* refresh_token_valid.json */; };
		01E5BEE0222786DF003D85FD /* OAuthErrorTests.swift in Sources */ = {isa = PBXBuildFile; fileRef = 01E5BEDF222786DF003D85FD /* OAuthErrorTests.swift */; };
		01E5BEE1222786DF003D85FD /* OAuthErrorTests.swift in Sources */ = {isa = PBXBuildFile; fileRef = 01E5BEDF222786DF003D85FD /* OAuthErrorTests.swift */; };
		01E5BEE2222786DF003D85FD /* OAuthErrorTests.swift in Sources */ = {isa = PBXBuildFile; fileRef = 01E5BEDF222786DF003D85FD /* OAuthErrorTests.swift */; };
		01E5BEE62227A475003D85FD /* ReportAccountBalance+CoreDataProperties.swift in Sources */ = {isa = PBXBuildFile; fileRef = 01704F5821FAD13D00666DAE /* ReportAccountBalance+CoreDataProperties.swift */; };
		01E5BEE72227A475003D85FD /* Result.swift in Sources */ = {isa = PBXBuildFile; fileRef = 017B83A6221A4CBF0022884E /* Result.swift */; };
		01E5BEE82227A475003D85FD /* APITransactionCurrentReportResponse.swift in Sources */ = {isa = PBXBuildFile; fileRef = 01236D0B21EBF5AA008DD61A /* APITransactionCurrentReportResponse.swift */; };
		01E5BEE92227A475003D85FD /* Bill+CoreDataClass.swift in Sources */ = {isa = PBXBuildFile; fileRef = 018240DB21C8B80B005705F9 /* Bill+CoreDataClass.swift */; };
		01E5BEEA2227A475003D85FD /* DataError.swift in Sources */ = {isa = PBXBuildFile; fileRef = 01C8250620EDDB4F0093400E /* DataError.swift */; };
		01E5BEEB2227A475003D85FD /* Transaction+CoreDataClass.swift in Sources */ = {isa = PBXBuildFile; fileRef = 01ED8FC5211A5DE800ACE691 /* Transaction+CoreDataClass.swift */; };
		01E5BEEC2227A475003D85FD /* APIBillPaymentUpdateRequest.swift in Sources */ = {isa = PBXBuildFile; fileRef = 011C198821E3063600490EDD /* APIBillPaymentUpdateRequest.swift */; };
		01E5BEED2227A475003D85FD /* ProviderLoginForm.swift in Sources */ = {isa = PBXBuildFile; fileRef = 012C4509212A775D00799A0A /* ProviderLoginForm.swift */; };
		01E5BEEE2227A475003D85FD /* Database.swift in Sources */ = {isa = PBXBuildFile; fileRef = 01EED86D20E5AAAB00F4516B /* Database.swift */; };
		01E5BEEF2227A475003D85FD /* NetworkAuthenticator.swift in Sources */ = {isa = PBXBuildFile; fileRef = 01874B8020FDA1DB005A7D0C /* NetworkAuthenticator.swift */; };
		01E5BEF02227A475003D85FD /* Transaction+CoreDataProperties.swift in Sources */ = {isa = PBXBuildFile; fileRef = 0159E47A2193CBAD002CC3BB /* Transaction+CoreDataProperties.swift */; };
		01E5BEF12227A475003D85FD /* TransactionCategory+CoreDataProperties.swift in Sources */ = {isa = PBXBuildFile; fileRef = 0159E47B2193CBAD002CC3BB /* TransactionCategory+CoreDataProperties.swift */; };
		01E5BEF22227A475003D85FD /* FrolloSDKError.swift in Sources */ = {isa = PBXBuildFile; fileRef = 01C824FC20EDD6630093400E /* FrolloSDKError.swift */; };
		01E5BEF32227A475003D85FD /* MessageText+CoreDataProperties.swift in Sources */ = {isa = PBXBuildFile; fileRef = 012606A9219A784C005D8377 /* MessageText+CoreDataProperties.swift */; };
		01E5BEF42227A475003D85FD /* FrolloSDK.swift in Sources */ = {isa = PBXBuildFile; fileRef = 01527CD820E1C5A600B5042A /* FrolloSDK.swift */; };
		01E5BEF52227A475003D85FD /* Date.swift in Sources */ = {isa = PBXBuildFile; fileRef = 018B0425216EC785008C34D7 /* Date.swift */; };
		01E5BEF62227A475003D85FD /* AccountRefreshStatus.swift in Sources */ = {isa = PBXBuildFile; fileRef = 013A32AE21127A3600B0590B /* AccountRefreshStatus.swift */; };
		01E5BEF72227A475003D85FD /* Merchant+CoreDataClass.swift in Sources */ = {isa = PBXBuildFile; fileRef = 01483BB4211967A500D0DA87 /* Merchant+CoreDataClass.swift */; };
		01E5BEF82227A475003D85FD /* APIDeviceLogRequest.swift in Sources */ = {isa = PBXBuildFile; fileRef = 01616B0B2186BFD5003EF2D0 /* APIDeviceLogRequest.swift */; };
		01E5BEF92227A475003D85FD /* UserEndpoint.swift in Sources */ = {isa = PBXBuildFile; fileRef = 01874B7320F81EA8005A7D0C /* UserEndpoint.swift */; };
		01E5BEFA2227A475003D85FD /* LoginFormError.swift in Sources */ = {isa = PBXBuildFile; fileRef = 01E837592149F08100A50E15 /* LoginFormError.swift */; };
		01E5BEFB2227A475003D85FD /* PublicKeys.swift in Sources */ = {isa = PBXBuildFile; fileRef = 0159E46D2190F3BD002CC3BB /* PublicKeys.swift */; };
		01E5BEFC2227A475003D85FD /* User+CoreDataClass.swift in Sources */ = {isa = PBXBuildFile; fileRef = 017B48D92106E1C100447E65 /* User+CoreDataClass.swift */; };
		01E5BEFD2227A475003D85FD /* APIProviderResponse.swift in Sources */ = {isa = PBXBuildFile; fileRef = 016097F4210EE2BA0034E857 /* APIProviderResponse.swift */; };
		01E5BEFE2227A475003D85FD /* OAuthTokenResponse.swift in Sources */ = {isa = PBXBuildFile; fileRef = 01BB5A5D221E00AA000C03F0 /* OAuthTokenResponse.swift */; };
		01E5BEFF2227A475003D85FD /* ReportAccountBalance+CoreDataClass.swift in Sources */ = {isa = PBXBuildFile; fileRef = 01704F5721FAD13D00666DAE /* ReportAccountBalance+CoreDataClass.swift */; };
		01E5BF002227A475003D85FD /* APIService+Messages.swift in Sources */ = {isa = PBXBuildFile; fileRef = 0126069221992A36005D8377 /* APIService+Messages.swift */; };
		01E5BF012227A475003D85FD /* APIBillUpdateRequest.swift in Sources */ = {isa = PBXBuildFile; fileRef = 01405E4921DC43A8009356CC /* APIBillUpdateRequest.swift */; };
		01E5BF022227A475003D85FD /* HTTPHeader.swift in Sources */ = {isa = PBXBuildFile; fileRef = 01BB5A63221E07D0000C03F0 /* HTTPHeader.swift */; };
		01E5BF032227A475003D85FD /* Provider+CoreDataClass.swift in Sources */ = {isa = PBXBuildFile; fileRef = 016097F6210EE3300034E857 /* Provider+CoreDataClass.swift */; };
		01E5BF042227A475003D85FD /* ReportTransactionHistory+CoreDataClass.swift in Sources */ = {isa = PBXBuildFile; fileRef = 0104E02A21E84EED00D98EE7 /* ReportTransactionHistory+CoreDataClass.swift */; };
		01E5BF052227A475003D85FD /* BudgetCategory.swift in Sources */ = {isa = PBXBuildFile; fileRef = 01483B9D21192F1600D0DA87 /* BudgetCategory.swift */; };
		01E5BF062227A475003D85FD /* APIBillCreateRequest.swift in Sources */ = {isa = PBXBuildFile; fileRef = 01405E4F21DDA9CE009356CC /* APIBillCreateRequest.swift */; };
		01E5BF072227A475003D85FD /* APIBillPaymentResponse.swift in Sources */ = {isa = PBXBuildFile; fileRef = 01405E5921DDCF38009356CC /* APIBillPaymentResponse.swift */; };
		01E5BF082227A475003D85FD /* PreferencesPersistence.swift in Sources */ = {isa = PBXBuildFile; fileRef = 017B486F21054F0B00447E65 /* PreferencesPersistence.swift */; };
		01E5BF092227A475003D85FD /* BillPayment+CoreDataProperties.swift in Sources */ = {isa = PBXBuildFile; fileRef = 01405E5621DDCD65009356CC /* BillPayment+CoreDataProperties.swift */; };
		01E5BF0A2227A475003D85FD /* ProviderAccount+CoreDataClass.swift in Sources */ = {isa = PBXBuildFile; fileRef = 013A32A8211273A300B0590B /* ProviderAccount+CoreDataClass.swift */; };
		01E5BF0B2227A475003D85FD /* AccountBalanceTier+CoreDataProperties.swift in Sources */ = {isa = PBXBuildFile; fileRef = 0159E4812193CBAD002CC3BB /* AccountBalanceTier+CoreDataProperties.swift */; };
		01E5BF0C2227A475003D85FD /* Bill+CoreDataProperties.swift in Sources */ = {isa = PBXBuildFile; fileRef = 018240DC21C8B80B005705F9 /* Bill+CoreDataProperties.swift */; };
		01E5BF0D2227A475003D85FD /* APIService+Bills.swift in Sources */ = {isa = PBXBuildFile; fileRef = 0101A8DF21C9BDEF00DCFCEB /* APIService+Bills.swift */; };
		01E5BF0E2227A475003D85FD /* ConsoleLogger.swift in Sources */ = {isa = PBXBuildFile; fileRef = 01C824ED20EC40FD0093400E /* ConsoleLogger.swift */; };
		01E5BF0F2227A475003D85FD /* MessageVideo+CoreDataClass.swift in Sources */ = {isa = PBXBuildFile; fileRef = 012606A6219A784C005D8377 /* MessageVideo+CoreDataClass.swift */; };
		01E5BF102227A475003D85FD /* APIMerchantResponse.swift in Sources */ = {isa = PBXBuildFile; fileRef = 01483BB821196E2100D0DA87 /* APIMerchantResponse.swift */; };
		01E5BF112227A475003D85FD /* APITransactionHistoryReportResponse.swift in Sources */ = {isa = PBXBuildFile; fileRef = 01236D0621EBEC09008DD61A /* APITransactionHistoryReportResponse.swift */; };
		01E5BF122227A475003D85FD /* APIAccountResponse.swift in Sources */ = {isa = PBXBuildFile; fileRef = 01483B702117C7E900D0DA87 /* APIAccountResponse.swift */; };
		01E5BF132227A475003D85FD /* APIUserResponse.swift in Sources */ = {isa = PBXBuildFile; fileRef = 017B48DF2107FE6A00447E65 /* APIUserResponse.swift */; };
		01E5BF142227A475003D85FD /* Notifications.swift in Sources */ = {isa = PBXBuildFile; fileRef = 011F8152219E637E00A1495F /* Notifications.swift */; };
		01E5BF152227A475003D85FD /* APIService+Device.swift in Sources */ = {isa = PBXBuildFile; fileRef = 01874B7E20FD9F21005A7D0C /* APIService+Device.swift */; };
		01E5BF162227A475003D85FD /* APIUserUpdateRequest.swift in Sources */ = {isa = PBXBuildFile; fileRef = 01EAAEE22150663A003D1EAC /* APIUserUpdateRequest.swift */; };
		01E5BF172227A475003D85FD /* UniqueManagedObject.swift in Sources */ = {isa = PBXBuildFile; fileRef = 01819143211162DD000E0F80 /* UniqueManagedObject.swift */; };
		01E5BF182227A475003D85FD /* Localization.swift in Sources */ = {isa = PBXBuildFile; fileRef = 01C8251320EDF6200093400E /* Localization.swift */; };
		01E5BF192227A475003D85FD /* NetworkError.swift in Sources */ = {isa = PBXBuildFile; fileRef = 01C8250420EDDB410093400E /* NetworkError.swift */; };
		01E5BF1A2227A475003D85FD /* APIMessageUpdateRequest.swift in Sources */ = {isa = PBXBuildFile; fileRef = 012606B7219A7EF1005D8377 /* APIMessageUpdateRequest.swift */; };
		01E5BF1B2227A475003D85FD /* Endpoint.swift in Sources */ = {isa = PBXBuildFile; fileRef = 01874B7520F82158005A7D0C /* Endpoint.swift */; };
		01E5BF1C2227A475003D85FD /* BillPayment+CoreDataClass.swift in Sources */ = {isa = PBXBuildFile; fileRef = 01405E5521DDCD65009356CC /* BillPayment+CoreDataClass.swift */; };
		01E5BF1D2227A475003D85FD /* ReportsEndpoint.swift in Sources */ = {isa = PBXBuildFile; fileRef = 01236D0D21EBFA34008DD61A /* ReportsEndpoint.swift */; };
		01E5BF1E2227A475003D85FD /* APIService+Events.swift in Sources */ = {isa = PBXBuildFile; fileRef = 011F8141219D282400A1495F /* APIService+Events.swift */; };
		01E5BF1F2227A475003D85FD /* Aggregation.swift in Sources */ = {isa = PBXBuildFile; fileRef = 015EEE02211030F30081AD76 /* Aggregation.swift */; };
		01E5BF202227A475003D85FD /* APITransactionCategoryResponse.swift in Sources */ = {isa = PBXBuildFile; fileRef = 01483B9B21192D4A00D0DA87 /* APITransactionCategoryResponse.swift */; };
		01E5BF212227A475003D85FD /* APIAccountUpdateRequest.swift in Sources */ = {isa = PBXBuildFile; fileRef = 01483B9121190E1700D0DA87 /* APIAccountUpdateRequest.swift */; };
		01E5BF222227A475003D85FD /* UserDefaultsPersistence.swift in Sources */ = {isa = PBXBuildFile; fileRef = 0159E47721926959002CC3BB /* UserDefaultsPersistence.swift */; };
		01E5BF232227A475003D85FD /* APIUserRegisterRequest.swift in Sources */ = {isa = PBXBuildFile; fileRef = 01BC3D102166D90C0065A4B8 /* APIUserRegisterRequest.swift */; };
		01E5BF242227A475003D85FD /* BillsEndpoint.swift in Sources */ = {isa = PBXBuildFile; fileRef = 0101A8DD21C9BD0F00DCFCEB /* BillsEndpoint.swift */; };
		01E5BF262227A475003D85FD /* APIService.swift in Sources */ = {isa = PBXBuildFile; fileRef = 01BB5A69221E1E2F000C03F0 /* APIService.swift */; };
		01E5BF272227A475003D85FD /* ProviderAccount+CoreDataProperties.swift in Sources */ = {isa = PBXBuildFile; fileRef = 0159E47F2193CBAD002CC3BB /* ProviderAccount+CoreDataProperties.swift */; };
		01E5BF282227A475003D85FD /* Authentication.swift in Sources */ = {isa = PBXBuildFile; fileRef = 01EED85C20E5A7EA00F4516B /* Authentication.swift */; };
		01E5BF292227A475003D85FD /* APIProviderAccountResponse.swift in Sources */ = {isa = PBXBuildFile; fileRef = 013A32AC2112799500B0590B /* APIProviderAccountResponse.swift */; };
		01E5BF2A2227A475003D85FD /* FileLogger.swift in Sources */ = {isa = PBXBuildFile; fileRef = 01C824F420EC75560093400E /* FileLogger.swift */; };
		01E5BF2B2227A475003D85FD /* Account+CoreDataClass.swift in Sources */ = {isa = PBXBuildFile; fileRef = 01483B682117C70600D0DA87 /* Account+CoreDataClass.swift */; };
		01E5BF2C2227A475003D85FD /* DeviceInfo.swift in Sources */ = {isa = PBXBuildFile; fileRef = 013D2D93210AA38800EEDEC5 /* DeviceInfo.swift */; };
		01E5BF2D2227A475003D85FD /* Merchant+CoreDataProperties.swift in Sources */ = {isa = PBXBuildFile; fileRef = 0159E4792193CBAD002CC3BB /* Merchant+CoreDataProperties.swift */; };
		01E5BF2E2227A475003D85FD /* Version.swift in Sources */ = {isa = PBXBuildFile; fileRef = 0160953620F33EB10060791B /* Version.swift */; };
		01E5BF2F2227A475003D85FD /* ReportTransactionCurrent+CoreDataClass.swift in Sources */ = {isa = PBXBuildFile; fileRef = 0104E02C21E84EED00D98EE7 /* ReportTransactionCurrent+CoreDataClass.swift */; };
		01E5BF302227A475003D85FD /* Keychain.swift in Sources */ = {isa = PBXBuildFile; fileRef = 0136D224210011E70062EAEA /* Keychain.swift */; };
		01E5BF312227A475003D85FD /* ReportTransactionCurrent+CoreDataProperties.swift in Sources */ = {isa = PBXBuildFile; fileRef = 0104E02D21E84EED00D98EE7 /* ReportTransactionCurrent+CoreDataProperties.swift */; };
		01E5BF322227A475003D85FD /* OAuthTokenRequest.swift in Sources */ = {isa = PBXBuildFile; fileRef = 01BB5A5B221D1A26000C03F0 /* OAuthTokenRequest.swift */; };
		01E5BF332227A475003D85FD /* Messages.swift in Sources */ = {isa = PBXBuildFile; fileRef = 0126068221990377005D8377 /* Messages.swift */; };
		01E5BF342227A475003D85FD /* APIMessageResponse.swift in Sources */ = {isa = PBXBuildFile; fileRef = 0126069521992AD4005D8377 /* APIMessageResponse.swift */; };
		01E5BF352227A475003D85FD /* FailableCodable.swift in Sources */ = {isa = PBXBuildFile; fileRef = 015EEDDD210FD7710081AD76 /* FailableCodable.swift */; };
		01E5BF362227A475003D85FD /* ProviderLoginFormViewModel.swift in Sources */ = {isa = PBXBuildFile; fileRef = 013BC1DE218A6998005A2714 /* ProviderLoginFormViewModel.swift */; };
		01E5BF372227A475003D85FD /* APIUserResetPasswordRequest.swift in Sources */ = {isa = PBXBuildFile; fileRef = 011F1A5F216B289B00119474 /* APIUserResetPasswordRequest.swift */; };
		01E5BF382227A475003D85FD /* APIProviderAccountUpdateRequest.swift in Sources */ = {isa = PBXBuildFile; fileRef = 01EAAEE0214F351D003D1EAC /* APIProviderAccountUpdateRequest.swift */; };
		01E5BF392227A475003D85FD /* FrolloSDKDataModel.xcdatamodeld in Sources */ = {isa = PBXBuildFile; fileRef = 01EED86920E5AA5B00F4516B /* FrolloSDKDataModel.xcdatamodeld */; };
		01E5BF3A2227A475003D85FD /* MessagesEndpoint.swift in Sources */ = {isa = PBXBuildFile; fileRef = 0126069021992909005D8377 /* MessagesEndpoint.swift */; };
		01E5BF3B2227A475003D85FD /* AccountBalanceTier+CoreDataClass.swift in Sources */ = {isa = PBXBuildFile; fileRef = 01483B6A2117C70600D0DA87 /* AccountBalanceTier+CoreDataClass.swift */; };
		01E5BF3C2227A475003D85FD /* ReportTransactionHistory+CoreDataProperties.swift in Sources */ = {isa = PBXBuildFile; fileRef = 0104E02B21E84EED00D98EE7 /* ReportTransactionHistory+CoreDataProperties.swift */; };
		01E5BF3D2227A475003D85FD /* Preferences.swift in Sources */ = {isa = PBXBuildFile; fileRef = 01EED86120E5A7EA00F4516B /* Preferences.swift */; };
		01E5BF3E2227A475003D85FD /* OAuthService.swift in Sources */ = {isa = PBXBuildFile; fileRef = 01BB5A67221E1E21000C03F0 /* OAuthService.swift */; };
		01E5BF3F2227A475003D85FD /* Message+CoreDataClass.swift in Sources */ = {isa = PBXBuildFile; fileRef = 0126068621991963005D8377 /* Message+CoreDataClass.swift */; };
		01E5BF402227A475003D85FD /* APIUserChangePasswordRequest.swift in Sources */ = {isa = PBXBuildFile; fileRef = 01333D3E216AAF36005764A4 /* APIUserChangePasswordRequest.swift */; };
		01E5BF412227A475003D85FD /* APIErrorResponse.swift in Sources */ = {isa = PBXBuildFile; fileRef = 017391EF20EF001200C0BB32 /* APIErrorResponse.swift */; };
		01E5BF422227A475003D85FD /* APITokenResponse.swift in Sources */ = {isa = PBXBuildFile; fileRef = 01F220E220FEAC7600C70B00 /* APITokenResponse.swift */; };
		01E5BF432227A475003D85FD /* MessageImage+CoreDataProperties.swift in Sources */ = {isa = PBXBuildFile; fileRef = 012606AD219A784C005D8377 /* MessageImage+CoreDataProperties.swift */; };
		01E5BF442227A475003D85FD /* ResponseHandler.swift in Sources */ = {isa = PBXBuildFile; fileRef = 01819148211178D2000E0F80 /* ResponseHandler.swift */; };
		01E5BF452227A475003D85FD /* APIEventCreateRequest.swift in Sources */ = {isa = PBXBuildFile; fileRef = 011F813D219D254000A1495F /* APIEventCreateRequest.swift */; };
		01E5BF462227A475003D85FD /* APIDeviceUpdateRequest.swift in Sources */ = {isa = PBXBuildFile; fileRef = 011F813A219CECA200A1495F /* APIDeviceUpdateRequest.swift */; };
		01E5BF472227A475003D85FD /* PropertyListPersistence.swift in Sources */ = {isa = PBXBuildFile; fileRef = 0159E47521926949002CC3BB /* PropertyListPersistence.swift */; };
		01E5BF482227A475003D85FD /* APIService+User.swift in Sources */ = {isa = PBXBuildFile; fileRef = 01874B7C20FD6FB9005A7D0C /* APIService+User.swift */; };
		01E5BF492227A475003D85FD /* MessageHTML+CoreDataClass.swift in Sources */ = {isa = PBXBuildFile; fileRef = 012606AA219A784C005D8377 /* MessageHTML+CoreDataClass.swift */; };
		01E5BF4A2227A475003D85FD /* Bills.swift in Sources */ = {isa = PBXBuildFile; fileRef = 0101A8FA21CC649000DCFCEB /* Bills.swift */; };
		01E5BF4B2227A475003D85FD /* APIProviderAccountCreateRequest.swift in Sources */ = {isa = PBXBuildFile; fileRef = 01EAAEDE214B6185003D1EAC /* APIProviderAccountCreateRequest.swift */; };
		01E5BF4C2227A475003D85FD /* APIBillResponse.swift in Sources */ = {isa = PBXBuildFile; fileRef = 018240E021C8BAE3005705F9 /* APIBillResponse.swift */; };
		01E5BF4D2227A475003D85FD /* User+CoreDataProperties.swift in Sources */ = {isa = PBXBuildFile; fileRef = 0159E47D2193CBAD002CC3BB /* User+CoreDataProperties.swift */; };
		01E5BF4E2227A475003D85FD /* ReportGrouping.swift in Sources */ = {isa = PBXBuildFile; fileRef = 0104E03221E8588300D98EE7 /* ReportGrouping.swift */; };
		01E5BF4F2227A475003D85FD /* NetworkLogger.swift in Sources */ = {isa = PBXBuildFile; fileRef = 01C824EF20EC410B0093400E /* NetworkLogger.swift */; };
		01E5BF502227A475003D85FD /* AggregationEndpoint.swift in Sources */ = {isa = PBXBuildFile; fileRef = 015EEDDB210FC9C60081AD76 /* AggregationEndpoint.swift */; };
		01E5BF512227A475003D85FD /* OAuth2Error.swift in Sources */ = {isa = PBXBuildFile; fileRef = 012DDD5D222615A300497E22 /* OAuth2Error.swift */; };
		01E5BF522227A475003D85FD /* APIAccountBalanceReportResponse.swift in Sources */ = {isa = PBXBuildFile; fileRef = 018501C421FFB31000069D87 /* APIAccountBalanceReportResponse.swift */; };
		01E5BF532227A475003D85FD /* APITransactionUpdateRequest.swift in Sources */ = {isa = PBXBuildFile; fileRef = 010EB42A211BF92A005A926A /* APITransactionUpdateRequest.swift */; };
		01E5BF542227A475003D85FD /* CachedObjects.swift in Sources */ = {isa = PBXBuildFile; fileRef = 017E58CF217FD92D00DC56FF /* CachedObjects.swift */; };
		01E5BF552227A475003D85FD /* Data.swift in Sources */ = {isa = PBXBuildFile; fileRef = 01A1F5992148DBC9002B9A93 /* Data.swift */; };
		01E5BF562227A475003D85FD /* DeviceEndpoint.swift in Sources */ = {isa = PBXBuildFile; fileRef = 01874B7720F82C98005A7D0C /* DeviceEndpoint.swift */; };
		01E5BF572227A475003D85FD /* DateFormatter.swift in Sources */ = {isa = PBXBuildFile; fileRef = 013A32C02112AF4E00B0590B /* DateFormatter.swift */; };
		01E5BF582227A475003D85FD /* MessageHTML+CoreDataProperties.swift in Sources */ = {isa = PBXBuildFile; fileRef = 012606AB219A784C005D8377 /* MessageHTML+CoreDataProperties.swift */; };
		01E5BF592227A475003D85FD /* SecKeyPEM.swift in Sources */ = {isa = PBXBuildFile; fileRef = 011E87CF213766550026E047 /* SecKeyPEM.swift */; };
		01E5BF5A2227A475003D85FD /* MessageText+CoreDataClass.swift in Sources */ = {isa = PBXBuildFile; fileRef = 012606A8219A784C005D8377 /* MessageText+CoreDataClass.swift */; };
		01E5BF5B2227A475003D85FD /* Message+CoreDataProperties.swift in Sources */ = {isa = PBXBuildFile; fileRef = 0126068721991963005D8377 /* Message+CoreDataProperties.swift */; };
		01E5BF5C2227A475003D85FD /* Provider+CoreDataProperties.swift in Sources */ = {isa = PBXBuildFile; fileRef = 0159E47E2193CBAD002CC3BB /* Provider+CoreDataProperties.swift */; };
		01E5BF5D2227A475003D85FD /* TransactionCategory+CoreDataClass.swift in Sources */ = {isa = PBXBuildFile; fileRef = 01483B9721192C3900D0DA87 /* TransactionCategory+CoreDataClass.swift */; };
		01E5BF5E2227A475003D85FD /* Events.swift in Sources */ = {isa = PBXBuildFile; fileRef = 011F8149219D31C000A1495F /* Events.swift */; };
		01E5BF5F2227A475003D85FD /* Log.swift in Sources */ = {isa = PBXBuildFile; fileRef = 01C824EB20EC34BA0093400E /* Log.swift */; };
		01E5BF602227A475003D85FD /* EventsEndpoint.swift in Sources */ = {isa = PBXBuildFile; fileRef = 011F813F219D25F000A1495F /* EventsEndpoint.swift */; };
		01E5BF612227A475003D85FD /* MessageVideo+CoreDataProperties.swift in Sources */ = {isa = PBXBuildFile; fileRef = 012606A7219A784C005D8377 /* MessageVideo+CoreDataProperties.swift */; };
		01E5BF622227A475003D85FD /* FrolloSDKConfiguration.swift in Sources */ = {isa = PBXBuildFile; fileRef = 01BB5A54221CD2AE000C03F0 /* FrolloSDKConfiguration.swift */; };
		01E5BF632227A475003D85FD /* APIService+Aggregation.swift in Sources */ = {isa = PBXBuildFile; fileRef = 015EEDD9210FC8760081AD76 /* APIService+Aggregation.swift */; };
		01E5BF642227A475003D85FD /* MessageImage+CoreDataClass.swift in Sources */ = {isa = PBXBuildFile; fileRef = 012606AC219A784C005D8377 /* MessageImage+CoreDataClass.swift */; };
		01E5BF652227A475003D85FD /* APIBillsResponse.swift in Sources */ = {isa = PBXBuildFile; fileRef = 018240E221C8BB6A005705F9 /* APIBillsResponse.swift */; };
		01E5BF662227A475003D85FD /* APITransactionResponse.swift in Sources */ = {isa = PBXBuildFile; fileRef = 01ED8FC9211A5E7A00ACE691 /* APITransactionResponse.swift */; };
		01E5BF672227A475003D85FD /* Network.swift in Sources */ = {isa = PBXBuildFile; fileRef = 01EED85F20E5A7EA00F4516B /* Network.swift */; };
		01E5BF682227A475003D85FD /* APIService+Reports.swift in Sources */ = {isa = PBXBuildFile; fileRef = 01236D0F21EC02CC008DD61A /* APIService+Reports.swift */; };
		01E5BF692227A475003D85FD /* Account+CoreDataProperties.swift in Sources */ = {isa = PBXBuildFile; fileRef = 0159E4802193CBAD002CC3BB /* Account+CoreDataProperties.swift */; };
		01E5BF6A2227A475003D85FD /* Reports.swift in Sources */ = {isa = PBXBuildFile; fileRef = 01236D0921EBF4E5008DD61A /* Reports.swift */; };
		01E5BF6B2227A475003D85FD /* APIError.swift in Sources */ = {isa = PBXBuildFile; fileRef = 01C8250220EDDB340093400E /* APIError.swift */; };
		01E5BF6C2227A475003D85FD /* FrolloSDKDelegate.swift in Sources */ = {isa = PBXBuildFile; fileRef = 0135D31721A3D74500318142 /* FrolloSDKDelegate.swift */; };
		01E5BF6D2227A475003D85FD /* NotificationPayload.swift in Sources */ = {isa = PBXBuildFile; fileRef = 0135D2FC21A2202400318142 /* NotificationPayload.swift */; };
		01E5BF6E2227A475003D85FD /* APIUniqueResponse.swift in Sources */ = {isa = PBXBuildFile; fileRef = 01819145211168C8000E0F80 /* APIUniqueResponse.swift */; };
		01E5BF712227A475003D85FD /* FrolloSDK.h in Headers */ = {isa = PBXBuildFile; fileRef = 01527CC220E1B5C300B5042A /* FrolloSDK.h */; settings = {ATTRIBUTES = (Public, ); }; };
		01E5BF732227A475003D85FD /* Localizable.strings in Resources */ = {isa = PBXBuildFile; fileRef = 01C8250F20EDEF250093400E /* Localizable.strings */; };
		01E5BF7B222895CA003D85FD /* APITransactionSummaryResponse.swift in Sources */ = {isa = PBXBuildFile; fileRef = 01E5BF7A222895CA003D85FD /* APITransactionSummaryResponse.swift */; };
		01E5BF7C222895CA003D85FD /* APITransactionSummaryResponse.swift in Sources */ = {isa = PBXBuildFile; fileRef = 01E5BF7A222895CA003D85FD /* APITransactionSummaryResponse.swift */; };
		01E5BF7E2228B032003D85FD /* transaction_summary.json in Resources */ = {isa = PBXBuildFile; fileRef = 01E5BF7D2228B031003D85FD /* transaction_summary.json */; };
		01E5BF7F2228B032003D85FD /* transaction_summary.json in Resources */ = {isa = PBXBuildFile; fileRef = 01E5BF7D2228B031003D85FD /* transaction_summary.json */; };
		01E5BF802228B032003D85FD /* transaction_summary.json in Resources */ = {isa = PBXBuildFile; fileRef = 01E5BF7D2228B031003D85FD /* transaction_summary.json */; };
		01E5BF82222C88E9003D85FD /* transaction_id_194630_excluded.json in Resources */ = {isa = PBXBuildFile; fileRef = 01E5BF81222C88E8003D85FD /* transaction_id_194630_excluded.json */; };
		01E5BF83222C88E9003D85FD /* transaction_id_194630_excluded.json in Resources */ = {isa = PBXBuildFile; fileRef = 01E5BF81222C88E8003D85FD /* transaction_id_194630_excluded.json */; };
		01E5BF84222C88E9003D85FD /* transaction_id_194630_excluded.json in Resources */ = {isa = PBXBuildFile; fileRef = 01E5BF81222C88E8003D85FD /* transaction_id_194630_excluded.json */; };
		01E5BF87222CC8E6003D85FD /* transactions_2018-12-04_count_200_skip_0.json in Resources */ = {isa = PBXBuildFile; fileRef = 01E5BF85222CC8E5003D85FD /* transactions_2018-12-04_count_200_skip_0.json */; };
		01E5BF88222CC8E6003D85FD /* transactions_2018-12-04_count_200_skip_0.json in Resources */ = {isa = PBXBuildFile; fileRef = 01E5BF85222CC8E5003D85FD /* transactions_2018-12-04_count_200_skip_0.json */; };
		01E5BF89222CC8E6003D85FD /* transactions_2018-12-04_count_200_skip_0.json in Resources */ = {isa = PBXBuildFile; fileRef = 01E5BF85222CC8E5003D85FD /* transactions_2018-12-04_count_200_skip_0.json */; };
		01E5BF8A222CC8E6003D85FD /* transactions_2018-12-04_count_200_skip_200.json in Resources */ = {isa = PBXBuildFile; fileRef = 01E5BF86222CC8E6003D85FD /* transactions_2018-12-04_count_200_skip_200.json */; };
		01E5BF8B222CC8E6003D85FD /* transactions_2018-12-04_count_200_skip_200.json in Resources */ = {isa = PBXBuildFile; fileRef = 01E5BF86222CC8E6003D85FD /* transactions_2018-12-04_count_200_skip_200.json */; };
		01E5BF8C222CC8E6003D85FD /* transactions_2018-12-04_count_200_skip_200.json in Resources */ = {isa = PBXBuildFile; fileRef = 01E5BF86222CC8E6003D85FD /* transactions_2018-12-04_count_200_skip_200.json */; };
		01E8375A2149F08100A50E15 /* LoginFormError.swift in Sources */ = {isa = PBXBuildFile; fileRef = 01E837592149F08100A50E15 /* LoginFormError.swift */; };
		01EAAEDF214B6185003D1EAC /* APIProviderAccountCreateRequest.swift in Sources */ = {isa = PBXBuildFile; fileRef = 01EAAEDE214B6185003D1EAC /* APIProviderAccountCreateRequest.swift */; };
		01EAAEE1214F351D003D1EAC /* APIProviderAccountUpdateRequest.swift in Sources */ = {isa = PBXBuildFile; fileRef = 01EAAEE0214F351D003D1EAC /* APIProviderAccountUpdateRequest.swift */; };
		01EAAEE32150663A003D1EAC /* APIUserUpdateRequest.swift in Sources */ = {isa = PBXBuildFile; fileRef = 01EAAEE22150663A003D1EAC /* APIUserUpdateRequest.swift */; };
		01ED8FC7211A5DE800ACE691 /* Transaction+CoreDataClass.swift in Sources */ = {isa = PBXBuildFile; fileRef = 01ED8FC5211A5DE800ACE691 /* Transaction+CoreDataClass.swift */; };
		01ED8FCA211A5E7A00ACE691 /* APITransactionResponse.swift in Sources */ = {isa = PBXBuildFile; fileRef = 01ED8FC9211A5E7A00ACE691 /* APITransactionResponse.swift */; };
		01ED8FCC211A660900ACE691 /* APITransactionResponse+Test.swift in Sources */ = {isa = PBXBuildFile; fileRef = 01ED8FCB211A660900ACE691 /* APITransactionResponse+Test.swift */; };
		01ED8FCD211A660900ACE691 /* APITransactionResponse+Test.swift in Sources */ = {isa = PBXBuildFile; fileRef = 01ED8FCB211A660900ACE691 /* APITransactionResponse+Test.swift */; };
		01ED8FCE211A660900ACE691 /* APITransactionResponse+Test.swift in Sources */ = {isa = PBXBuildFile; fileRef = 01ED8FCB211A660900ACE691 /* APITransactionResponse+Test.swift */; };
		01ED8FD0211A672C00ACE691 /* Transaction+Test.swift in Sources */ = {isa = PBXBuildFile; fileRef = 01ED8FCF211A672C00ACE691 /* Transaction+Test.swift */; };
		01ED8FD1211A672C00ACE691 /* Transaction+Test.swift in Sources */ = {isa = PBXBuildFile; fileRef = 01ED8FCF211A672C00ACE691 /* Transaction+Test.swift */; };
		01ED8FD2211A672C00ACE691 /* Transaction+Test.swift in Sources */ = {isa = PBXBuildFile; fileRef = 01ED8FCF211A672C00ACE691 /* Transaction+Test.swift */; };
		01ED8FD4211A684E00ACE691 /* TransactionTests.swift in Sources */ = {isa = PBXBuildFile; fileRef = 01ED8FD3211A684E00ACE691 /* TransactionTests.swift */; };
		01ED8FD5211A684E00ACE691 /* TransactionTests.swift in Sources */ = {isa = PBXBuildFile; fileRef = 01ED8FD3211A684E00ACE691 /* TransactionTests.swift */; };
		01ED8FD6211A684E00ACE691 /* TransactionTests.swift in Sources */ = {isa = PBXBuildFile; fileRef = 01ED8FD3211A684E00ACE691 /* TransactionTests.swift */; };
		01ED8FD9211A846500ACE691 /* transactions_2018-08-01_invalid.json in Resources */ = {isa = PBXBuildFile; fileRef = 01ED8FD7211A846300ACE691 /* transactions_2018-08-01_invalid.json */; };
		01ED8FDA211A846500ACE691 /* transactions_2018-08-01_invalid.json in Resources */ = {isa = PBXBuildFile; fileRef = 01ED8FD7211A846300ACE691 /* transactions_2018-08-01_invalid.json */; };
		01ED8FDB211A846500ACE691 /* transactions_2018-08-01_invalid.json in Resources */ = {isa = PBXBuildFile; fileRef = 01ED8FD7211A846300ACE691 /* transactions_2018-08-01_invalid.json */; };
		01ED8FDC211A846500ACE691 /* transactions_2018-08-01_valid.json in Resources */ = {isa = PBXBuildFile; fileRef = 01ED8FD8211A846500ACE691 /* transactions_2018-08-01_valid.json */; };
		01ED8FDD211A846500ACE691 /* transactions_2018-08-01_valid.json in Resources */ = {isa = PBXBuildFile; fileRef = 01ED8FD8211A846500ACE691 /* transactions_2018-08-01_valid.json */; };
		01ED8FDE211A846500ACE691 /* transactions_2018-08-01_valid.json in Resources */ = {isa = PBXBuildFile; fileRef = 01ED8FD8211A846500ACE691 /* transactions_2018-08-01_valid.json */; };
		01ED8FE0211A868F00ACE691 /* transaction_id_194630.json in Resources */ = {isa = PBXBuildFile; fileRef = 01ED8FDF211A868F00ACE691 /* transaction_id_194630.json */; };
		01ED8FE1211A868F00ACE691 /* transaction_id_194630.json in Resources */ = {isa = PBXBuildFile; fileRef = 01ED8FDF211A868F00ACE691 /* transaction_id_194630.json */; };
		01ED8FE2211A868F00ACE691 /* transaction_id_194630.json in Resources */ = {isa = PBXBuildFile; fileRef = 01ED8FDF211A868F00ACE691 /* transaction_id_194630.json */; };
		01EED86220E5A7EB00F4516B /* Authentication.swift in Sources */ = {isa = PBXBuildFile; fileRef = 01EED85C20E5A7EA00F4516B /* Authentication.swift */; };
		01EED86320E5A7EB00F4516B /* Network.swift in Sources */ = {isa = PBXBuildFile; fileRef = 01EED85F20E5A7EA00F4516B /* Network.swift */; };
		01EED86420E5A7EB00F4516B /* Preferences.swift in Sources */ = {isa = PBXBuildFile; fileRef = 01EED86120E5A7EA00F4516B /* Preferences.swift */; };
		01EED86B20E5AA5B00F4516B /* FrolloSDKDataModel.xcdatamodeld in Sources */ = {isa = PBXBuildFile; fileRef = 01EED86920E5AA5B00F4516B /* FrolloSDKDataModel.xcdatamodeld */; };
		01EED86E20E5AAAB00F4516B /* Database.swift in Sources */ = {isa = PBXBuildFile; fileRef = 01EED86D20E5AAAB00F4516B /* Database.swift */; };
		01EEDB1B20EAE2CE00F4516B /* DatabaseTests.swift in Sources */ = {isa = PBXBuildFile; fileRef = 01EEDB1A20EAE2CE00F4516B /* DatabaseTests.swift */; };
		01EEDB1D20EAEA2000F4516B /* DatabaseMigrationTests.swift in Sources */ = {isa = PBXBuildFile; fileRef = 01EEDB1C20EAEA2000F4516B /* DatabaseMigrationTests.swift */; };
		01F220E320FEAC7600C70B00 /* APITokenResponse.swift in Sources */ = {isa = PBXBuildFile; fileRef = 01F220E220FEAC7600C70B00 /* APITokenResponse.swift */; };
		01F220EA20FECA9100C70B00 /* refresh_token_invalid.json in Resources */ = {isa = PBXBuildFile; fileRef = 01F220E820FECA8900C70B00 /* refresh_token_invalid.json */; };
		033D46C92272856500E0C6D6 /* APITransactionTagsResponse.swift in Sources */ = {isa = PBXBuildFile; fileRef = 033D46C82272856500E0C6D6 /* APITransactionTagsResponse.swift */; };
<<<<<<< HEAD
		033D46CC22728E0100E0C6D6 /* transactions_suggested_tags.json in Resources */ = {isa = PBXBuildFile; fileRef = 033D46CA22728BF600E0C6D6 /* transactions_suggested_tags.json */; };
		033D46CD22728E0E00E0C6D6 /* transactions_suggested_tags.json in Resources */ = {isa = PBXBuildFile; fileRef = 033D46CA22728BF600E0C6D6 /* transactions_suggested_tags.json */; };
		033D46CE22728E0E00E0C6D6 /* transactions_suggested_tags.json in Resources */ = {isa = PBXBuildFile; fileRef = 033D46CA22728BF600E0C6D6 /* transactions_suggested_tags.json */; };
		033D46D02272C7D800E0C6D6 /* Tag+CoreDataClass.swift in Sources */ = {isa = PBXBuildFile; fileRef = 033D46CF2272C7D800E0C6D6 /* Tag+CoreDataClass.swift */; };
		033D46D22272C83800E0C6D6 /* Tag+CoreDataProperties.swift in Sources */ = {isa = PBXBuildFile; fileRef = 033D46D12272C83800E0C6D6 /* Tag+CoreDataProperties.swift */; };
=======
		033D46D42272DFC100E0C6D6 /* transactions_suggested_tags.json in Resources */ = {isa = PBXBuildFile; fileRef = 033D46D32272DFC000E0C6D6 /* transactions_suggested_tags.json */; };
		033D46D52272DFC100E0C6D6 /* transactions_suggested_tags.json in Resources */ = {isa = PBXBuildFile; fileRef = 033D46D32272DFC000E0C6D6 /* transactions_suggested_tags.json */; };
		033D46D62272DFC100E0C6D6 /* transactions_suggested_tags.json in Resources */ = {isa = PBXBuildFile; fileRef = 033D46D32272DFC000E0C6D6 /* transactions_suggested_tags.json */; };
		03EB8B18227671A80080F59B /* APITransactionTagsResponse.swift in Sources */ = {isa = PBXBuildFile; fileRef = 033D46C82272856500E0C6D6 /* APITransactionTagsResponse.swift */; };
>>>>>>> 542ae857
		2F657DA3223B26B300471B85 /* Survey.swift in Sources */ = {isa = PBXBuildFile; fileRef = 2F657DA2223B26B300471B85 /* Survey.swift */; };
		2F657DA5223B2FB300471B85 /* Surveys.swift in Sources */ = {isa = PBXBuildFile; fileRef = 2F657DA4223B2FB300471B85 /* Surveys.swift */; };
		2F657DA7223B314100471B85 /* APIService+Surveys.swift in Sources */ = {isa = PBXBuildFile; fileRef = 2F657DA6223B314100471B85 /* APIService+Surveys.swift */; };
		2F657DA9223B323A00471B85 /* SurveysEndpoint.swift in Sources */ = {isa = PBXBuildFile; fileRef = 2F657DA8223B323A00471B85 /* SurveysEndpoint.swift */; };
		2F657DAC223B39EE00471B85 /* SurveysTests.swift in Sources */ = {isa = PBXBuildFile; fileRef = 2F657DAB223B39EE00471B85 /* SurveysTests.swift */; };
		2F657DAF223B467000471B85 /* survey_response.json in Resources */ = {isa = PBXBuildFile; fileRef = 2F657DAE223B467000471B85 /* survey_response.json */; };
		2F657DB0223B467000471B85 /* survey_response.json in Resources */ = {isa = PBXBuildFile; fileRef = 2F657DAE223B467000471B85 /* survey_response.json */; };
		2F657DB1223B467000471B85 /* survey_response.json in Resources */ = {isa = PBXBuildFile; fileRef = 2F657DAE223B467000471B85 /* survey_response.json */; };
		2F657DB2223B4C3800471B85 /* SurveysTests.swift in Sources */ = {isa = PBXBuildFile; fileRef = 2F657DAB223B39EE00471B85 /* SurveysTests.swift */; };
		2F657DB3223B4C3800471B85 /* SurveysTests.swift in Sources */ = {isa = PBXBuildFile; fileRef = 2F657DAB223B39EE00471B85 /* SurveysTests.swift */; };
		2F657DB5223B56E000471B85 /* submit_survey_response.json in Resources */ = {isa = PBXBuildFile; fileRef = 2F657DB4223B56DF00471B85 /* submit_survey_response.json */; };
		2F657DB6223B56E000471B85 /* submit_survey_response.json in Resources */ = {isa = PBXBuildFile; fileRef = 2F657DB4223B56DF00471B85 /* submit_survey_response.json */; };
		2F657DB7223B56E000471B85 /* submit_survey_response.json in Resources */ = {isa = PBXBuildFile; fileRef = 2F657DB4223B56DF00471B85 /* submit_survey_response.json */; };
		2FE180082248892800B87AAB /* OAuth2ErrorResponse.swift in Sources */ = {isa = PBXBuildFile; fileRef = 2FE180072248892800B87AAB /* OAuth2ErrorResponse.swift */; };
		2FE180152248AA9200B87AAB /* OAuth2ErrorTests.swift in Sources */ = {isa = PBXBuildFile; fileRef = 2FE180142248AA9200B87AAB /* OAuth2ErrorTests.swift */; };
		2FE180162248AA9800B87AAB /* OAuth2ErrorTests.swift in Sources */ = {isa = PBXBuildFile; fileRef = 2FE180142248AA9200B87AAB /* OAuth2ErrorTests.swift */; };
		2FE180172248AA9900B87AAB /* OAuth2ErrorTests.swift in Sources */ = {isa = PBXBuildFile; fileRef = 2FE180142248AA9200B87AAB /* OAuth2ErrorTests.swift */; };
		2FE180182248AAEF00B87AAB /* error_oauth2_server.json in Resources */ = {isa = PBXBuildFile; fileRef = 2FE1800F2248A9D000B87AAB /* error_oauth2_server.json */; };
		2FE180192248AAEF00B87AAB /* error_oauth2_server.json in Resources */ = {isa = PBXBuildFile; fileRef = 2FE1800F2248A9D000B87AAB /* error_oauth2_server.json */; };
		2FE1801A2248AAEF00B87AAB /* error_oauth2_server.json in Resources */ = {isa = PBXBuildFile; fileRef = 2FE1800F2248A9D000B87AAB /* error_oauth2_server.json */; };
		2FE1801E2249891100B87AAB /* error_oauth2_invalid_request.json in Resources */ = {isa = PBXBuildFile; fileRef = 2FE1801C224987EB00B87AAB /* error_oauth2_invalid_request.json */; };
		2FE1801F2249891100B87AAB /* error_oauth2_invalid_request.json in Resources */ = {isa = PBXBuildFile; fileRef = 2FE1801C224987EB00B87AAB /* error_oauth2_invalid_request.json */; };
		2FE180202249891200B87AAB /* error_oauth2_invalid_request.json in Resources */ = {isa = PBXBuildFile; fileRef = 2FE1801C224987EB00B87AAB /* error_oauth2_invalid_request.json */; };
		2FE1802522498A2200B87AAB /* error_oauth2_invalid_client.json in Resources */ = {isa = PBXBuildFile; fileRef = 2FE1802122498A2100B87AAB /* error_oauth2_invalid_client.json */; };
		2FE1802622498A2200B87AAB /* error_oauth2_invalid_client.json in Resources */ = {isa = PBXBuildFile; fileRef = 2FE1802122498A2100B87AAB /* error_oauth2_invalid_client.json */; };
		2FE1802722498A2200B87AAB /* error_oauth2_invalid_client.json in Resources */ = {isa = PBXBuildFile; fileRef = 2FE1802122498A2100B87AAB /* error_oauth2_invalid_client.json */; };
		2FE1802822498A2200B87AAB /* error_oauth2_invalid_scope.json in Resources */ = {isa = PBXBuildFile; fileRef = 2FE1802222498A2100B87AAB /* error_oauth2_invalid_scope.json */; };
		2FE1802922498A2200B87AAB /* error_oauth2_invalid_scope.json in Resources */ = {isa = PBXBuildFile; fileRef = 2FE1802222498A2100B87AAB /* error_oauth2_invalid_scope.json */; };
		2FE1802A22498A2200B87AAB /* error_oauth2_invalid_scope.json in Resources */ = {isa = PBXBuildFile; fileRef = 2FE1802222498A2100B87AAB /* error_oauth2_invalid_scope.json */; };
		2FE1802B22498A2200B87AAB /* error_oauth2_invalid_grant.json in Resources */ = {isa = PBXBuildFile; fileRef = 2FE1802322498A2100B87AAB /* error_oauth2_invalid_grant.json */; };
		2FE1802C22498A2200B87AAB /* error_oauth2_invalid_grant.json in Resources */ = {isa = PBXBuildFile; fileRef = 2FE1802322498A2100B87AAB /* error_oauth2_invalid_grant.json */; };
		2FE1802D22498A2200B87AAB /* error_oauth2_invalid_grant.json in Resources */ = {isa = PBXBuildFile; fileRef = 2FE1802322498A2100B87AAB /* error_oauth2_invalid_grant.json */; };
		2FE1802E22498A2200B87AAB /* error_oauth2_unauthorized_client.json in Resources */ = {isa = PBXBuildFile; fileRef = 2FE1802422498A2200B87AAB /* error_oauth2_unauthorized_client.json */; };
		2FE1802F22498A2200B87AAB /* error_oauth2_unauthorized_client.json in Resources */ = {isa = PBXBuildFile; fileRef = 2FE1802422498A2200B87AAB /* error_oauth2_unauthorized_client.json */; };
		2FE1803022498A2200B87AAB /* error_oauth2_unauthorized_client.json in Resources */ = {isa = PBXBuildFile; fileRef = 2FE1802422498A2200B87AAB /* error_oauth2_unauthorized_client.json */; };
		2FE1803222498B5100B87AAB /* OAuth2ErrorResponse.swift in Sources */ = {isa = PBXBuildFile; fileRef = 2FE180072248892800B87AAB /* OAuth2ErrorResponse.swift */; };
/* End PBXBuildFile section */

/* Begin PBXContainerItemProxy section */
		01527CCA20E1B5C300B5042A /* PBXContainerItemProxy */ = {
			isa = PBXContainerItemProxy;
			containerPortal = 01527CB420E1B49800B5042A /* Project object */;
			proxyType = 1;
			remoteGlobalIDString = 01527CBE20E1B5C300B5042A;
			remoteInfo = FrolloSDK;
		};
		017B48282101B2C900447E65 /* PBXContainerItemProxy */ = {
			isa = PBXContainerItemProxy;
			containerPortal = 01527CB420E1B49800B5042A /* Project object */;
			proxyType = 1;
			remoteGlobalIDString = 01527CBE20E1B5C300B5042A;
			remoteInfo = FrolloSDK;
		};
		017B482A2101B30E00447E65 /* PBXContainerItemProxy */ = {
			isa = PBXContainerItemProxy;
			containerPortal = 01527CB420E1B49800B5042A /* Project object */;
			proxyType = 1;
			remoteGlobalIDString = 0136D22F2101775B0062EAEA;
			remoteInfo = FrolloSDKTestHost;
		};
		017B482E2101B4FE00447E65 /* PBXContainerItemProxy */ = {
			isa = PBXContainerItemProxy;
			containerPortal = 01527CB420E1B49800B5042A /* Project object */;
			proxyType = 1;
			remoteGlobalIDString = 01527CBE20E1B5C300B5042A;
			remoteInfo = FrolloSDK;
		};
		017B48892105958100447E65 /* PBXContainerItemProxy */ = {
			isa = PBXContainerItemProxy;
			containerPortal = 01527CB420E1B49800B5042A /* Project object */;
			proxyType = 1;
			remoteGlobalIDString = 01527CBE20E1B5C300B5042A;
			remoteInfo = FrolloSDK;
		};
		017B48C7210595C700447E65 /* PBXContainerItemProxy */ = {
			isa = PBXContainerItemProxy;
			containerPortal = 01527CB420E1B49800B5042A /* Project object */;
			proxyType = 1;
			remoteGlobalIDString = 017B48772105950F00447E65;
			remoteInfo = "FrolloSDK tvOS Test Host";
		};
/* End PBXContainerItemProxy section */

/* Begin PBXFileReference section */
		0101949020F5815700334482 /* FrolloSDKDataModel-1.0.0.sqlite-shm */ = {isa = PBXFileReference; lastKnownFileType = file; path = "FrolloSDKDataModel-1.0.0.sqlite-shm"; sourceTree = "<group>"; };
		0101949120F5815700334482 /* FakeDatabaseModel.sqlite-wal */ = {isa = PBXFileReference; fileEncoding = 4; lastKnownFileType = text; path = "FakeDatabaseModel.sqlite-wal"; sourceTree = "<group>"; };
		0101949220F5815700334482 /* FrolloSDKDataModel-1.0.0.sqlite */ = {isa = PBXFileReference; lastKnownFileType = file; path = "FrolloSDKDataModel-1.0.0.sqlite"; sourceTree = "<group>"; };
		0101949320F5815800334482 /* FakeDatabaseModel.sqlite */ = {isa = PBXFileReference; lastKnownFileType = file; path = FakeDatabaseModel.sqlite; sourceTree = "<group>"; };
		0101949420F5815800334482 /* FakeDatabaseModel.sqlite-shm */ = {isa = PBXFileReference; lastKnownFileType = file; path = "FakeDatabaseModel.sqlite-shm"; sourceTree = "<group>"; };
		0101949520F5815800334482 /* FrolloSDKDataModel-1.0.0.sqlite-wal */ = {isa = PBXFileReference; fileEncoding = 4; lastKnownFileType = text; path = "FrolloSDKDataModel-1.0.0.sqlite-wal"; sourceTree = "<group>"; };
		0101949D20F595F300334482 /* NetworkTests.swift */ = {isa = PBXFileReference; lastKnownFileType = sourcecode.swift; path = NetworkTests.swift; sourceTree = "<group>"; };
		0101A8DD21C9BD0F00DCFCEB /* BillsEndpoint.swift */ = {isa = PBXFileReference; lastKnownFileType = sourcecode.swift; path = BillsEndpoint.swift; sourceTree = "<group>"; };
		0101A8DF21C9BDEF00DCFCEB /* APIService+Bills.swift */ = {isa = PBXFileReference; lastKnownFileType = sourcecode.swift; path = "APIService+Bills.swift"; sourceTree = "<group>"; };
		0101A8E221C9C24700DCFCEB /* bills_valid.json */ = {isa = PBXFileReference; fileEncoding = 4; lastKnownFileType = text.json; path = bills_valid.json; sourceTree = "<group>"; };
		0101A8E621C9C28E00DCFCEB /* BillsRequestTests.swift */ = {isa = PBXFileReference; lastKnownFileType = sourcecode.swift; path = BillsRequestTests.swift; sourceTree = "<group>"; };
		0101A8EB21CC4F9300DCFCEB /* APIBillsResponse+Test.swift */ = {isa = PBXFileReference; lastKnownFileType = sourcecode.swift; path = "APIBillsResponse+Test.swift"; sourceTree = "<group>"; };
		0101A8ED21CC4FBD00DCFCEB /* APIBillResponse+Test.swift */ = {isa = PBXFileReference; lastKnownFileType = sourcecode.swift; path = "APIBillResponse+Test.swift"; sourceTree = "<group>"; };
		0101A8F521CC54F000DCFCEB /* Bill+Test.swift */ = {isa = PBXFileReference; lastKnownFileType = sourcecode.swift; path = "Bill+Test.swift"; sourceTree = "<group>"; };
		0101A8FA21CC649000DCFCEB /* Bills.swift */ = {isa = PBXFileReference; lastKnownFileType = sourcecode.swift; path = Bills.swift; sourceTree = "<group>"; };
		0101A8FC21CC832600DCFCEB /* BillTests.swift */ = {isa = PBXFileReference; lastKnownFileType = sourcecode.swift; path = BillTests.swift; sourceTree = "<group>"; };
		0101A90321CC8ABA00DCFCEB /* BillsTests.swift */ = {isa = PBXFileReference; lastKnownFileType = sourcecode.swift; path = BillsTests.swift; sourceTree = "<group>"; };
		0101A90721CC90DF00DCFCEB /* bill_id_12345.json */ = {isa = PBXFileReference; fileEncoding = 4; lastKnownFileType = text.json; path = bill_id_12345.json; sourceTree = "<group>"; };
		0104E02821E7F81D00D98EE7 /* FrolloSDKDataModel-1.3.0.xcdatamodel */ = {isa = PBXFileReference; lastKnownFileType = wrapper.xcdatamodel; path = "FrolloSDKDataModel-1.3.0.xcdatamodel"; sourceTree = "<group>"; };
		0104E02A21E84EED00D98EE7 /* ReportTransactionHistory+CoreDataClass.swift */ = {isa = PBXFileReference; lastKnownFileType = sourcecode.swift; path = "ReportTransactionHistory+CoreDataClass.swift"; sourceTree = "<group>"; };
		0104E02B21E84EED00D98EE7 /* ReportTransactionHistory+CoreDataProperties.swift */ = {isa = PBXFileReference; lastKnownFileType = sourcecode.swift; path = "ReportTransactionHistory+CoreDataProperties.swift"; sourceTree = "<group>"; };
		0104E02C21E84EED00D98EE7 /* ReportTransactionCurrent+CoreDataClass.swift */ = {isa = PBXFileReference; lastKnownFileType = sourcecode.swift; path = "ReportTransactionCurrent+CoreDataClass.swift"; sourceTree = "<group>"; };
		0104E02D21E84EED00D98EE7 /* ReportTransactionCurrent+CoreDataProperties.swift */ = {isa = PBXFileReference; lastKnownFileType = sourcecode.swift; path = "ReportTransactionCurrent+CoreDataProperties.swift"; sourceTree = "<group>"; };
		0104E03221E8588300D98EE7 /* ReportGrouping.swift */ = {isa = PBXFileReference; lastKnownFileType = sourcecode.swift; path = ReportGrouping.swift; sourceTree = "<group>"; };
		010EB42A211BF92A005A926A /* APITransactionUpdateRequest.swift */ = {isa = PBXFileReference; lastKnownFileType = sourcecode.swift; path = APITransactionUpdateRequest.swift; sourceTree = "<group>"; };
		010EB42C211C00D0005A926A /* APITransactionUpdateRequest+Test.swift */ = {isa = PBXFileReference; lastKnownFileType = sourcecode.swift; path = "APITransactionUpdateRequest+Test.swift"; sourceTree = "<group>"; };
		011C198821E3063600490EDD /* APIBillPaymentUpdateRequest.swift */ = {isa = PBXFileReference; lastKnownFileType = sourcecode.swift; path = APIBillPaymentUpdateRequest.swift; sourceTree = "<group>"; };
		011C198A21E30B7B00490EDD /* APIBillPaymentUpdateRequest+Test.swift */ = {isa = PBXFileReference; lastKnownFileType = sourcecode.swift; path = "APIBillPaymentUpdateRequest+Test.swift"; sourceTree = "<group>"; };
		011C198E21E42AF200490EDD /* error_account_locked.json */ = {isa = PBXFileReference; fileEncoding = 4; lastKnownFileType = text.json; path = error_account_locked.json; sourceTree = "<group>"; };
		011E87CF213766550026E047 /* SecKeyPEM.swift */ = {isa = PBXFileReference; lastKnownFileType = sourcecode.swift; path = SecKeyPEM.swift; sourceTree = "<group>"; };
		011E87D1213767F00026E047 /* SecKeyPEMTests.swift */ = {isa = PBXFileReference; lastKnownFileType = sourcecode.swift; path = SecKeyPEMTests.swift; sourceTree = "<group>"; };
		011F1A5F216B289B00119474 /* APIUserResetPasswordRequest.swift */ = {isa = PBXFileReference; lastKnownFileType = sourcecode.swift; path = APIUserResetPasswordRequest.swift; sourceTree = "<group>"; };
		011F8110219BE2E100A1495F /* MessageVideo+Test.swift */ = {isa = PBXFileReference; lastKnownFileType = sourcecode.swift; path = "MessageVideo+Test.swift"; sourceTree = "<group>"; };
		011F8116219BE3B800A1495F /* MessageHTML+Test.swift */ = {isa = PBXFileReference; lastKnownFileType = sourcecode.swift; path = "MessageHTML+Test.swift"; sourceTree = "<group>"; };
		011F811A219BE40100A1495F /* MessageImage+Test.swift */ = {isa = PBXFileReference; lastKnownFileType = sourcecode.swift; path = "MessageImage+Test.swift"; sourceTree = "<group>"; };
		011F811E219BF14000A1495F /* MessageText+Test.swift */ = {isa = PBXFileReference; lastKnownFileType = sourcecode.swift; path = "MessageText+Test.swift"; sourceTree = "<group>"; };
		011F8122219BF4E000A1495F /* FrolloSDKDataModel-1.1.0.sqlite-shm */ = {isa = PBXFileReference; lastKnownFileType = file; path = "FrolloSDKDataModel-1.1.0.sqlite-shm"; sourceTree = "<group>"; };
		011F8123219BF4E000A1495F /* FrolloSDKDataModel-1.1.0.sqlite-wal */ = {isa = PBXFileReference; fileEncoding = 4; lastKnownFileType = text; path = "FrolloSDKDataModel-1.1.0.sqlite-wal"; sourceTree = "<group>"; };
		011F8124219BF4E000A1495F /* FrolloSDKDataModel-1.1.0.sqlite */ = {isa = PBXFileReference; lastKnownFileType = file; path = "FrolloSDKDataModel-1.1.0.sqlite"; sourceTree = "<group>"; };
		011F8132219CDCD900A1495F /* APIMessageResponseTests.swift */ = {isa = PBXFileReference; lastKnownFileType = sourcecode.swift; path = APIMessageResponseTests.swift; sourceTree = "<group>"; };
		011F8136219CE5D100A1495F /* UserDefaultsPersistenceTests.swift */ = {isa = PBXFileReference; lastKnownFileType = sourcecode.swift; path = UserDefaultsPersistenceTests.swift; sourceTree = "<group>"; };
		011F813A219CECA200A1495F /* APIDeviceUpdateRequest.swift */ = {isa = PBXFileReference; lastKnownFileType = sourcecode.swift; path = APIDeviceUpdateRequest.swift; sourceTree = "<group>"; };
		011F813D219D254000A1495F /* APIEventCreateRequest.swift */ = {isa = PBXFileReference; lastKnownFileType = sourcecode.swift; path = APIEventCreateRequest.swift; sourceTree = "<group>"; };
		011F813F219D25F000A1495F /* EventsEndpoint.swift */ = {isa = PBXFileReference; lastKnownFileType = sourcecode.swift; path = EventsEndpoint.swift; sourceTree = "<group>"; };
		011F8141219D282400A1495F /* APIService+Events.swift */ = {isa = PBXFileReference; lastKnownFileType = sourcecode.swift; path = "APIService+Events.swift"; sourceTree = "<group>"; };
		011F8143219D2A3E00A1495F /* EventsRequestTests.swift */ = {isa = PBXFileReference; lastKnownFileType = sourcecode.swift; path = EventsRequestTests.swift; sourceTree = "<group>"; };
		011F8149219D31C000A1495F /* Events.swift */ = {isa = PBXFileReference; lastKnownFileType = sourcecode.swift; path = Events.swift; sourceTree = "<group>"; };
		011F814B219D35ED00A1495F /* EventsTests.swift */ = {isa = PBXFileReference; lastKnownFileType = sourcecode.swift; path = EventsTests.swift; sourceTree = "<group>"; };
		011F8152219E637E00A1495F /* Notifications.swift */ = {isa = PBXFileReference; lastKnownFileType = sourcecode.swift; path = Notifications.swift; sourceTree = "<group>"; };
		01236D0621EBEC09008DD61A /* APITransactionHistoryReportResponse.swift */ = {isa = PBXFileReference; lastKnownFileType = sourcecode.swift; path = APITransactionHistoryReportResponse.swift; sourceTree = "<group>"; };
		01236D0921EBF4E5008DD61A /* Reports.swift */ = {isa = PBXFileReference; lastKnownFileType = sourcecode.swift; path = Reports.swift; sourceTree = "<group>"; };
		01236D0B21EBF5AA008DD61A /* APITransactionCurrentReportResponse.swift */ = {isa = PBXFileReference; lastKnownFileType = sourcecode.swift; path = APITransactionCurrentReportResponse.swift; sourceTree = "<group>"; };
		01236D0D21EBFA34008DD61A /* ReportsEndpoint.swift */ = {isa = PBXFileReference; lastKnownFileType = sourcecode.swift; path = ReportsEndpoint.swift; sourceTree = "<group>"; };
		01236D0F21EC02CC008DD61A /* APIService+Reports.swift */ = {isa = PBXFileReference; lastKnownFileType = sourcecode.swift; path = "APIService+Reports.swift"; sourceTree = "<group>"; };
		01236D1121EC0D96008DD61A /* ReportsRequestTests.swift */ = {isa = PBXFileReference; lastKnownFileType = sourcecode.swift; path = ReportsRequestTests.swift; sourceTree = "<group>"; };
		01236D1621EC2466008DD61A /* APITransactionHistoryReportResponse+Test.swift */ = {isa = PBXFileReference; lastKnownFileType = sourcecode.swift; path = "APITransactionHistoryReportResponse+Test.swift"; sourceTree = "<group>"; };
		01236D1B21EC2FCB008DD61A /* ReportTransactionCurrent+Test.swift */ = {isa = PBXFileReference; lastKnownFileType = sourcecode.swift; path = "ReportTransactionCurrent+Test.swift"; sourceTree = "<group>"; };
		01236D1F21EC32EA008DD61A /* ReportTransactionHistory+Test.swift */ = {isa = PBXFileReference; lastKnownFileType = sourcecode.swift; path = "ReportTransactionHistory+Test.swift"; sourceTree = "<group>"; };
		01236D3421EEBE30008DD61A /* transaction_reports_history_txn_category_daily_2018-01-01_2018-12-31.json */ = {isa = PBXFileReference; fileEncoding = 4; lastKnownFileType = text.json; path = "transaction_reports_history_txn_category_daily_2018-01-01_2018-12-31.json"; sourceTree = "<group>"; };
		01236D3521EEBE30008DD61A /* transaction_reports_history_txn_category_monthly_living_2018-01-01_2018-12-31.json */ = {isa = PBXFileReference; fileEncoding = 4; lastKnownFileType = text.json; path = "transaction_reports_history_txn_category_monthly_living_2018-01-01_2018-12-31.json"; sourceTree = "<group>"; };
		01236D3621EEBE30008DD61A /* transaction_reports_history_txn_category_monthly_2018-03_01_2019-03-31.json */ = {isa = PBXFileReference; fileEncoding = 4; lastKnownFileType = text.json; path = "transaction_reports_history_txn_category_monthly_2018-03_01_2019-03-31.json"; sourceTree = "<group>"; };
		01236D3721EEBE30008DD61A /* transaction_reports_history_txn_category_monthly_2018-01-01_2018-12-31.json */ = {isa = PBXFileReference; fileEncoding = 4; lastKnownFileType = text.json; path = "transaction_reports_history_txn_category_monthly_2018-01-01_2018-12-31.json"; sourceTree = "<group>"; };
		01236D3821EEBE30008DD61A /* transaction_reports_history_budget_category_monthly_2018-01-01_2018-12-31.json */ = {isa = PBXFileReference; fileEncoding = 4; lastKnownFileType = text.json; path = "transaction_reports_history_budget_category_monthly_2018-01-01_2018-12-31.json"; sourceTree = "<group>"; };
		01236D3921EEBE30008DD61A /* transaction_reports_history_merchant_monthly_2018-01-01_2018-12-31.json */ = {isa = PBXFileReference; fileEncoding = 4; lastKnownFileType = text.json; path = "transaction_reports_history_merchant_monthly_2018-01-01_2018-12-31.json"; sourceTree = "<group>"; };
		01236D3A21EEBE30008DD61A /* transaction_reports_history_txn_category_monthly_lifestyle_2018-01-01_2018-12-31.json */ = {isa = PBXFileReference; fileEncoding = 4; lastKnownFileType = text.json; path = "transaction_reports_history_txn_category_monthly_lifestyle_2018-01-01_2018-12-31.json"; sourceTree = "<group>"; };
		01236D3B21EEBE30008DD61A /* transaction_reports_history_txn_category_weekly_2018-01-01_2018-12-31.json */ = {isa = PBXFileReference; fileEncoding = 4; lastKnownFileType = text.json; path = "transaction_reports_history_txn_category_weekly_2018-01-01_2018-12-31.json"; sourceTree = "<group>"; };
		01236D5421EED5F6008DD61A /* transaction_reports_current_txn_category_living.json */ = {isa = PBXFileReference; fileEncoding = 4; lastKnownFileType = text.json; path = transaction_reports_current_txn_category_living.json; sourceTree = "<group>"; };
		01236D5521EED5F6008DD61A /* transaction_reports_current_txn_category.json */ = {isa = PBXFileReference; fileEncoding = 4; lastKnownFileType = text.json; path = transaction_reports_current_txn_category.json; sourceTree = "<group>"; };
		01236D5621EED5F6008DD61A /* transaction_reports_current_merchant.json */ = {isa = PBXFileReference; fileEncoding = 4; lastKnownFileType = text.json; path = transaction_reports_current_merchant.json; sourceTree = "<group>"; };
		01236D5721EED5F6008DD61A /* transaction_reports_current_txn_category_3_days.json */ = {isa = PBXFileReference; fileEncoding = 4; lastKnownFileType = text.json; path = transaction_reports_current_txn_category_3_days.json; sourceTree = "<group>"; };
		01236D5821EED5F6008DD61A /* transaction_reports_current_txn_category_lifestyle.json */ = {isa = PBXFileReference; fileEncoding = 4; lastKnownFileType = text.json; path = transaction_reports_current_txn_category_lifestyle.json; sourceTree = "<group>"; };
		01236D5921EED5F6008DD61A /* transaction_reports_current_budget_category.json */ = {isa = PBXFileReference; fileEncoding = 4; lastKnownFileType = text.json; path = transaction_reports_current_budget_category.json; sourceTree = "<group>"; };
		01236D6D21EED72C008DD61A /* ReportsTests.swift */ = {isa = PBXFileReference; lastKnownFileType = sourcecode.swift; path = ReportsTests.swift; sourceTree = "<group>"; };
		0126068221990377005D8377 /* Messages.swift */ = {isa = PBXFileReference; lastKnownFileType = sourcecode.swift; path = Messages.swift; sourceTree = "<group>"; };
		0126068521990449005D8377 /* FrolloSDKDataModel-1.1.0.xcdatamodel */ = {isa = PBXFileReference; lastKnownFileType = wrapper.xcdatamodel; path = "FrolloSDKDataModel-1.1.0.xcdatamodel"; sourceTree = "<group>"; };
		0126068621991963005D8377 /* Message+CoreDataClass.swift */ = {isa = PBXFileReference; lastKnownFileType = sourcecode.swift; path = "Message+CoreDataClass.swift"; sourceTree = "<group>"; };
		0126068721991963005D8377 /* Message+CoreDataProperties.swift */ = {isa = PBXFileReference; lastKnownFileType = sourcecode.swift; path = "Message+CoreDataProperties.swift"; sourceTree = "<group>"; };
		0126069021992909005D8377 /* MessagesEndpoint.swift */ = {isa = PBXFileReference; lastKnownFileType = sourcecode.swift; path = MessagesEndpoint.swift; sourceTree = "<group>"; };
		0126069221992A36005D8377 /* APIService+Messages.swift */ = {isa = PBXFileReference; lastKnownFileType = sourcecode.swift; path = "APIService+Messages.swift"; sourceTree = "<group>"; };
		0126069521992AD4005D8377 /* APIMessageResponse.swift */ = {isa = PBXFileReference; lastKnownFileType = sourcecode.swift; path = APIMessageResponse.swift; sourceTree = "<group>"; };
		0126069821994A0D005D8377 /* MessagesRequestTests.swift */ = {isa = PBXFileReference; lastKnownFileType = sourcecode.swift; path = MessagesRequestTests.swift; sourceTree = "<group>"; };
		0126069D219A5409005D8377 /* messages_unread.json */ = {isa = PBXFileReference; fileEncoding = 4; lastKnownFileType = text.json; path = messages_unread.json; sourceTree = "<group>"; };
		0126069E219A5409005D8377 /* messages_valid.json */ = {isa = PBXFileReference; fileEncoding = 4; lastKnownFileType = text.json; path = messages_valid.json; sourceTree = "<group>"; };
		012606A6219A784C005D8377 /* MessageVideo+CoreDataClass.swift */ = {isa = PBXFileReference; lastKnownFileType = sourcecode.swift; path = "MessageVideo+CoreDataClass.swift"; sourceTree = "<group>"; };
		012606A7219A784C005D8377 /* MessageVideo+CoreDataProperties.swift */ = {isa = PBXFileReference; lastKnownFileType = sourcecode.swift; path = "MessageVideo+CoreDataProperties.swift"; sourceTree = "<group>"; };
		012606A8219A784C005D8377 /* MessageText+CoreDataClass.swift */ = {isa = PBXFileReference; lastKnownFileType = sourcecode.swift; path = "MessageText+CoreDataClass.swift"; sourceTree = "<group>"; };
		012606A9219A784C005D8377 /* MessageText+CoreDataProperties.swift */ = {isa = PBXFileReference; lastKnownFileType = sourcecode.swift; path = "MessageText+CoreDataProperties.swift"; sourceTree = "<group>"; };
		012606AA219A784C005D8377 /* MessageHTML+CoreDataClass.swift */ = {isa = PBXFileReference; lastKnownFileType = sourcecode.swift; path = "MessageHTML+CoreDataClass.swift"; sourceTree = "<group>"; };
		012606AB219A784C005D8377 /* MessageHTML+CoreDataProperties.swift */ = {isa = PBXFileReference; lastKnownFileType = sourcecode.swift; path = "MessageHTML+CoreDataProperties.swift"; sourceTree = "<group>"; };
		012606AC219A784C005D8377 /* MessageImage+CoreDataClass.swift */ = {isa = PBXFileReference; lastKnownFileType = sourcecode.swift; path = "MessageImage+CoreDataClass.swift"; sourceTree = "<group>"; };
		012606AD219A784C005D8377 /* MessageImage+CoreDataProperties.swift */ = {isa = PBXFileReference; lastKnownFileType = sourcecode.swift; path = "MessageImage+CoreDataProperties.swift"; sourceTree = "<group>"; };
		012606B7219A7EF1005D8377 /* APIMessageUpdateRequest.swift */ = {isa = PBXFileReference; lastKnownFileType = sourcecode.swift; path = APIMessageUpdateRequest.swift; sourceTree = "<group>"; };
		012606B9219A8391005D8377 /* messages_invalid.json */ = {isa = PBXFileReference; fileEncoding = 4; lastKnownFileType = text.json; path = messages_invalid.json; sourceTree = "<group>"; };
		012606BD219A8BAC005D8377 /* message_id_12345.json */ = {isa = PBXFileReference; fileEncoding = 4; lastKnownFileType = text.json; path = message_id_12345.json; sourceTree = "<group>"; };
		012606C1219B8B5F005D8377 /* MessagesTests.swift */ = {isa = PBXFileReference; lastKnownFileType = sourcecode.swift; path = MessagesTests.swift; sourceTree = "<group>"; };
		012606C6219BA9B7005D8377 /* Message+Test.swift */ = {isa = PBXFileReference; lastKnownFileType = sourcecode.swift; path = "Message+Test.swift"; sourceTree = "<group>"; };
		012606CA219BA9C5005D8377 /* MessageTests.swift */ = {isa = PBXFileReference; lastKnownFileType = sourcecode.swift; path = MessageTests.swift; sourceTree = "<group>"; };
		012606CE219BBD75005D8377 /* String+Random.swift */ = {isa = PBXFileReference; lastKnownFileType = sourcecode.swift; path = "String+Random.swift"; sourceTree = "<group>"; };
		012606D3219BC2BE005D8377 /* APIMessageReponse+Test.swift */ = {isa = PBXFileReference; lastKnownFileType = sourcecode.swift; path = "APIMessageReponse+Test.swift"; sourceTree = "<group>"; };
		0128DB5121F819A600DB3E62 /* FrolloSDKDataModel-1.3.0.sqlite-wal */ = {isa = PBXFileReference; fileEncoding = 4; lastKnownFileType = text; path = "FrolloSDKDataModel-1.3.0.sqlite-wal"; sourceTree = "<group>"; };
		0128DB5221F819A700DB3E62 /* FrolloSDKDataModel-1.3.0.sqlite-shm */ = {isa = PBXFileReference; lastKnownFileType = file; path = "FrolloSDKDataModel-1.3.0.sqlite-shm"; sourceTree = "<group>"; };
		0128DB5321F819A700DB3E62 /* FrolloSDKDataModel-1.3.0.sqlite */ = {isa = PBXFileReference; lastKnownFileType = file; path = "FrolloSDKDataModel-1.3.0.sqlite"; sourceTree = "<group>"; };
		012C4509212A775D00799A0A /* ProviderLoginForm.swift */ = {isa = PBXFileReference; lastKnownFileType = sourcecode.swift; path = ProviderLoginForm.swift; sourceTree = "<group>"; };
		012C450B212A875900799A0A /* ProviderLoginForm+Test.swift */ = {isa = PBXFileReference; lastKnownFileType = sourcecode.swift; path = "ProviderLoginForm+Test.swift"; sourceTree = "<group>"; };
		012C450D212A889F00799A0A /* ProviderLoginFormTests.swift */ = {isa = PBXFileReference; lastKnownFileType = sourcecode.swift; path = ProviderLoginFormTests.swift; sourceTree = "<group>"; };
		012C4515212A967700799A0A /* provider_login_form_multiple_choice.json */ = {isa = PBXFileReference; fileEncoding = 4; lastKnownFileType = text.json; path = provider_login_form_multiple_choice.json; sourceTree = "<group>"; };
		012C4516212A967800799A0A /* provider_login_form_login.json */ = {isa = PBXFileReference; fileEncoding = 4; lastKnownFileType = text.json; path = provider_login_form_login.json; sourceTree = "<group>"; };
		012C451D212B850700799A0A /* provider_login_form_captcha.json */ = {isa = PBXFileReference; fileEncoding = 4; lastKnownFileType = text.json; path = provider_login_form_captcha.json; sourceTree = "<group>"; };
		012DDD5D222615A300497E22 /* OAuth2Error.swift */ = {isa = PBXFileReference; lastKnownFileType = sourcecode.swift; path = OAuth2Error.swift; sourceTree = "<group>"; };
		013230B4225F1041008C1ADC /* FrolloSDKDataModel-1.3.1.xcdatamodel */ = {isa = PBXFileReference; lastKnownFileType = wrapper.xcdatamodel; path = "FrolloSDKDataModel-1.3.1.xcdatamodel"; sourceTree = "<group>"; };
		013230B922602178008C1ADC /* FrolloSDKDataModel-1.3.1.sqlite-shm */ = {isa = PBXFileReference; lastKnownFileType = file; path = "FrolloSDKDataModel-1.3.1.sqlite-shm"; sourceTree = "<group>"; };
		013230BA22602179008C1ADC /* FrolloSDKDataModel-1.3.1.sqlite */ = {isa = PBXFileReference; lastKnownFileType = file; path = "FrolloSDKDataModel-1.3.1.sqlite"; sourceTree = "<group>"; };
		013230BB22602179008C1ADC /* FrolloSDKDataModel-1.3.1.sqlite-wal */ = {isa = PBXFileReference; fileEncoding = 4; lastKnownFileType = text; path = "FrolloSDKDataModel-1.3.1.sqlite-wal"; sourceTree = "<group>"; };
		01333D3E216AAF36005764A4 /* APIUserChangePasswordRequest.swift */ = {isa = PBXFileReference; lastKnownFileType = sourcecode.swift; path = APIUserChangePasswordRequest.swift; sourceTree = "<group>"; };
		01333D40216AB094005764A4 /* APIUserChangePasswordRequest+Test.swift */ = {isa = PBXFileReference; lastKnownFileType = sourcecode.swift; path = "APIUserChangePasswordRequest+Test.swift"; sourceTree = "<group>"; };
		0135D2FC21A2202400318142 /* NotificationPayload.swift */ = {isa = PBXFileReference; lastKnownFileType = sourcecode.swift; path = NotificationPayload.swift; sourceTree = "<group>"; };
		0135D2FF21A255B000318142 /* NotificationsTests.swift */ = {isa = PBXFileReference; lastKnownFileType = sourcecode.swift; path = NotificationsTests.swift; sourceTree = "<group>"; };
		0135D30321A25D5000318142 /* NotificationPayload+Test.swift */ = {isa = PBXFileReference; lastKnownFileType = sourcecode.swift; path = "NotificationPayload+Test.swift"; sourceTree = "<group>"; };
		0135D30821A2628F00318142 /* notification_event.json */ = {isa = PBXFileReference; fileEncoding = 4; lastKnownFileType = text.json; path = notification_event.json; sourceTree = "<group>"; };
		0135D30921A2628F00318142 /* notification_message.json */ = {isa = PBXFileReference; fileEncoding = 4; lastKnownFileType = text.json; path = notification_message.json; sourceTree = "<group>"; };
		0135D31721A3D74500318142 /* FrolloSDKDelegate.swift */ = {isa = PBXFileReference; lastKnownFileType = sourcecode.swift; path = FrolloSDKDelegate.swift; sourceTree = "<group>"; };
		0135D31921A4C03000318142 /* FrolloSDKDelegateTests.swift */ = {isa = PBXFileReference; lastKnownFileType = sourcecode.swift; path = FrolloSDKDelegateTests.swift; sourceTree = "<group>"; };
		0136D224210011E70062EAEA /* Keychain.swift */ = {isa = PBXFileReference; lastKnownFileType = sourcecode.swift; path = Keychain.swift; sourceTree = "<group>"; };
		0136D227210067B20062EAEA /* KeychainTests.swift */ = {isa = PBXFileReference; lastKnownFileType = sourcecode.swift; path = KeychainTests.swift; sourceTree = "<group>"; };
		0136D2302101775B0062EAEA /* FrolloSDK iOS Test Host.app */ = {isa = PBXFileReference; explicitFileType = wrapper.application; includeInIndex = 0; path = "FrolloSDK iOS Test Host.app"; sourceTree = BUILT_PRODUCTS_DIR; };
		0136D2322101775B0062EAEA /* AppDelegate.swift */ = {isa = PBXFileReference; lastKnownFileType = sourcecode.swift; path = AppDelegate.swift; sourceTree = "<group>"; };
		0136D2342101775B0062EAEA /* ViewController.swift */ = {isa = PBXFileReference; lastKnownFileType = sourcecode.swift; path = ViewController.swift; sourceTree = "<group>"; };
		0136D2372101775B0062EAEA /* Base */ = {isa = PBXFileReference; lastKnownFileType = file.storyboard; name = Base; path = Base.lproj/Main.storyboard; sourceTree = "<group>"; };
		0136D2392101775D0062EAEA /* Assets.xcassets */ = {isa = PBXFileReference; lastKnownFileType = folder.assetcatalog; path = Assets.xcassets; sourceTree = "<group>"; };
		0136D23C2101775D0062EAEA /* Base */ = {isa = PBXFileReference; lastKnownFileType = file.storyboard; name = Base; path = Base.lproj/LaunchScreen.storyboard; sourceTree = "<group>"; };
		0136D23E2101775D0062EAEA /* Info.plist */ = {isa = PBXFileReference; lastKnownFileType = text.plist.xml; path = Info.plist; sourceTree = "<group>"; };
		0136D2422101776E0062EAEA /* FrolloSDKTestHost.entitlements */ = {isa = PBXFileReference; lastKnownFileType = text.plist.entitlements; path = FrolloSDKTestHost.entitlements; sourceTree = "<group>"; };
		013A32A8211273A300B0590B /* ProviderAccount+CoreDataClass.swift */ = {isa = PBXFileReference; lastKnownFileType = sourcecode.swift; path = "ProviderAccount+CoreDataClass.swift"; sourceTree = "<group>"; };
		013A32AC2112799500B0590B /* APIProviderAccountResponse.swift */ = {isa = PBXFileReference; lastKnownFileType = sourcecode.swift; path = APIProviderAccountResponse.swift; sourceTree = "<group>"; };
		013A32AE21127A3600B0590B /* AccountRefreshStatus.swift */ = {isa = PBXFileReference; lastKnownFileType = sourcecode.swift; path = AccountRefreshStatus.swift; sourceTree = "<group>"; };
		013A32B02112994800B0590B /* provider_accounts_valid.json */ = {isa = PBXFileReference; fileEncoding = 4; lastKnownFileType = text.json; path = provider_accounts_valid.json; sourceTree = "<group>"; };
		013A32B22112994B00B0590B /* provider_accounts_invalid.json */ = {isa = PBXFileReference; fileEncoding = 4; lastKnownFileType = text.json; path = provider_accounts_invalid.json; sourceTree = "<group>"; };
		013A32BC21129B3100B0590B /* provider_account_id_123.json */ = {isa = PBXFileReference; fileEncoding = 4; lastKnownFileType = text.json; path = provider_account_id_123.json; sourceTree = "<group>"; };
		013A32C02112AF4E00B0590B /* DateFormatter.swift */ = {isa = PBXFileReference; lastKnownFileType = sourcecode.swift; path = DateFormatter.swift; sourceTree = "<group>"; };
		013A32C22112BBDE00B0590B /* APIProviderAccountResponse+Test.swift */ = {isa = PBXFileReference; lastKnownFileType = sourcecode.swift; path = "APIProviderAccountResponse+Test.swift"; sourceTree = "<group>"; };
		013A32CA2112BE6600B0590B /* ProviderAccountTests.swift */ = {isa = PBXFileReference; lastKnownFileType = sourcecode.swift; path = ProviderAccountTests.swift; sourceTree = "<group>"; };
		013A32CE2112C3A900B0590B /* ProviderAccount+Test.swift */ = {isa = PBXFileReference; lastKnownFileType = sourcecode.swift; path = "ProviderAccount+Test.swift"; sourceTree = "<group>"; };
		013A32D22112C40500B0590B /* CoreData+Test.swift */ = {isa = PBXFileReference; lastKnownFileType = sourcecode.swift; path = "CoreData+Test.swift"; sourceTree = "<group>"; };
		013BC1DE218A6998005A2714 /* ProviderLoginFormViewModel.swift */ = {isa = PBXFileReference; lastKnownFileType = sourcecode.swift; path = ProviderLoginFormViewModel.swift; sourceTree = "<group>"; };
		013BC1E2218A81E2005A2714 /* ProviderLoginFormViewModelTests.swift */ = {isa = PBXFileReference; lastKnownFileType = sourcecode.swift; path = ProviderLoginFormViewModelTests.swift; sourceTree = "<group>"; };
		013D2D93210AA38800EEDEC5 /* DeviceInfo.swift */ = {isa = PBXFileReference; lastKnownFileType = sourcecode.swift; path = DeviceInfo.swift; sourceTree = "<group>"; };
		01405E3B21DC2616009356CC /* FrolloSDKDataModel-1.2.0.sqlite-shm */ = {isa = PBXFileReference; lastKnownFileType = file; path = "FrolloSDKDataModel-1.2.0.sqlite-shm"; sourceTree = "<group>"; };
		01405E3C21DC2617009356CC /* FrolloSDKDataModel-1.2.0.sqlite-wal */ = {isa = PBXFileReference; fileEncoding = 4; lastKnownFileType = text; path = "FrolloSDKDataModel-1.2.0.sqlite-wal"; sourceTree = "<group>"; };
		01405E3D21DC2618009356CC /* FrolloSDKDataModel-1.2.0.sqlite */ = {isa = PBXFileReference; lastKnownFileType = file; path = "FrolloSDKDataModel-1.2.0.sqlite"; sourceTree = "<group>"; };
		01405E4921DC43A8009356CC /* APIBillUpdateRequest.swift */ = {isa = PBXFileReference; lastKnownFileType = sourcecode.swift; path = APIBillUpdateRequest.swift; sourceTree = "<group>"; };
		01405E4B21DD6A62009356CC /* APIBillUpdateRequest+Test.swift */ = {isa = PBXFileReference; lastKnownFileType = sourcecode.swift; path = "APIBillUpdateRequest+Test.swift"; sourceTree = "<group>"; };
		01405E4F21DDA9CE009356CC /* APIBillCreateRequest.swift */ = {isa = PBXFileReference; lastKnownFileType = sourcecode.swift; path = APIBillCreateRequest.swift; sourceTree = "<group>"; };
		01405E5121DDB0AF009356CC /* APIBillCreateRequest+Test.swift */ = {isa = PBXFileReference; lastKnownFileType = sourcecode.swift; path = "APIBillCreateRequest+Test.swift"; sourceTree = "<group>"; };
		01405E5521DDCD65009356CC /* BillPayment+CoreDataClass.swift */ = {isa = PBXFileReference; lastKnownFileType = sourcecode.swift; path = "BillPayment+CoreDataClass.swift"; sourceTree = "<group>"; };
		01405E5621DDCD65009356CC /* BillPayment+CoreDataProperties.swift */ = {isa = PBXFileReference; lastKnownFileType = sourcecode.swift; path = "BillPayment+CoreDataProperties.swift"; sourceTree = "<group>"; };
		01405E5921DDCF38009356CC /* APIBillPaymentResponse.swift */ = {isa = PBXFileReference; lastKnownFileType = sourcecode.swift; path = APIBillPaymentResponse.swift; sourceTree = "<group>"; };
		01405E5B21DED30E009356CC /* bill_payments_2018-12-01_valid.json */ = {isa = PBXFileReference; fileEncoding = 4; lastKnownFileType = text.json; path = "bill_payments_2018-12-01_valid.json"; sourceTree = "<group>"; };
		01405E6021DEDFD2009356CC /* BillPayment+Test.swift */ = {isa = PBXFileReference; lastKnownFileType = sourcecode.swift; path = "BillPayment+Test.swift"; sourceTree = "<group>"; };
		01405E6221DEDFE9009356CC /* BillPaymentTests.swift */ = {isa = PBXFileReference; lastKnownFileType = sourcecode.swift; path = BillPaymentTests.swift; sourceTree = "<group>"; };
		01405E6921DEE067009356CC /* APIBillPaymentResponse+Test.swift */ = {isa = PBXFileReference; lastKnownFileType = sourcecode.swift; path = "APIBillPaymentResponse+Test.swift"; sourceTree = "<group>"; };
		01405E6D21DF1D2D009356CC /* bill_payment_id_12345.json */ = {isa = PBXFileReference; fileEncoding = 4; lastKnownFileType = text.json; path = bill_payment_id_12345.json; sourceTree = "<group>"; };
		01483B682117C70600D0DA87 /* Account+CoreDataClass.swift */ = {isa = PBXFileReference; lastKnownFileType = sourcecode.swift; path = "Account+CoreDataClass.swift"; sourceTree = "<group>"; };
		01483B6A2117C70600D0DA87 /* AccountBalanceTier+CoreDataClass.swift */ = {isa = PBXFileReference; lastKnownFileType = sourcecode.swift; path = "AccountBalanceTier+CoreDataClass.swift"; sourceTree = "<group>"; };
		01483B702117C7E900D0DA87 /* APIAccountResponse.swift */ = {isa = PBXFileReference; lastKnownFileType = sourcecode.swift; path = APIAccountResponse.swift; sourceTree = "<group>"; };
		01483B722117D80100D0DA87 /* APIAccountResponse+Test.swift */ = {isa = PBXFileReference; lastKnownFileType = sourcecode.swift; path = "APIAccountResponse+Test.swift"; sourceTree = "<group>"; };
		01483B762117DC3800D0DA87 /* Account+Test.swift */ = {isa = PBXFileReference; lastKnownFileType = sourcecode.swift; path = "Account+Test.swift"; sourceTree = "<group>"; };
		01483B7A2117E1FF00D0DA87 /* AccountTests.swift */ = {isa = PBXFileReference; lastKnownFileType = sourcecode.swift; path = AccountTests.swift; sourceTree = "<group>"; };
		01483B7D2117F51600D0DA87 /* AccountBalanceTier+Test.swift */ = {isa = PBXFileReference; lastKnownFileType = sourcecode.swift; path = "AccountBalanceTier+Test.swift"; sourceTree = "<group>"; };
		01483B812117F65500D0DA87 /* AccountBalanceTierTests.swift */ = {isa = PBXFileReference; lastKnownFileType = sourcecode.swift; path = AccountBalanceTierTests.swift; sourceTree = "<group>"; };
		01483B85211808DC00D0DA87 /* accounts_invalid.json */ = {isa = PBXFileReference; fileEncoding = 4; lastKnownFileType = text.json; path = accounts_invalid.json; sourceTree = "<group>"; };
		01483B86211808DE00D0DA87 /* accounts_valid.json */ = {isa = PBXFileReference; fileEncoding = 4; lastKnownFileType = text.json; path = accounts_valid.json; sourceTree = "<group>"; };
		01483B87211808DE00D0DA87 /* account_id_542.json */ = {isa = PBXFileReference; fileEncoding = 4; lastKnownFileType = text.json; path = account_id_542.json; sourceTree = "<group>"; };
		01483B9121190E1700D0DA87 /* APIAccountUpdateRequest.swift */ = {isa = PBXFileReference; lastKnownFileType = sourcecode.swift; path = APIAccountUpdateRequest.swift; sourceTree = "<group>"; };
		01483B93211913F200D0DA87 /* APIAccountUpdateRequest+Test.swift */ = {isa = PBXFileReference; lastKnownFileType = sourcecode.swift; path = "APIAccountUpdateRequest+Test.swift"; sourceTree = "<group>"; };
		01483B9721192C3900D0DA87 /* TransactionCategory+CoreDataClass.swift */ = {isa = PBXFileReference; lastKnownFileType = sourcecode.swift; path = "TransactionCategory+CoreDataClass.swift"; sourceTree = "<group>"; };
		01483B9B21192D4A00D0DA87 /* APITransactionCategoryResponse.swift */ = {isa = PBXFileReference; lastKnownFileType = sourcecode.swift; path = APITransactionCategoryResponse.swift; sourceTree = "<group>"; };
		01483B9D21192F1600D0DA87 /* BudgetCategory.swift */ = {isa = PBXFileReference; lastKnownFileType = sourcecode.swift; path = BudgetCategory.swift; sourceTree = "<group>"; };
		01483B9F2119318D00D0DA87 /* APITransactionCategoryResponse+Test.swift */ = {isa = PBXFileReference; lastKnownFileType = sourcecode.swift; path = "APITransactionCategoryResponse+Test.swift"; sourceTree = "<group>"; };
		01483BA32119321A00D0DA87 /* TransactionCategory+Test.swift */ = {isa = PBXFileReference; lastKnownFileType = sourcecode.swift; path = "TransactionCategory+Test.swift"; sourceTree = "<group>"; };
		01483BA721194AEC00D0DA87 /* TransactionCategoryTests.swift */ = {isa = PBXFileReference; lastKnownFileType = sourcecode.swift; path = TransactionCategoryTests.swift; sourceTree = "<group>"; };
		01483BAB2119564500D0DA87 /* transaction_categories_invalid.json */ = {isa = PBXFileReference; fileEncoding = 4; lastKnownFileType = text.json; path = transaction_categories_invalid.json; sourceTree = "<group>"; };
		01483BAC2119564600D0DA87 /* transaction_categories_valid.json */ = {isa = PBXFileReference; fileEncoding = 4; lastKnownFileType = text.json; path = transaction_categories_valid.json; sourceTree = "<group>"; };
		01483BB4211967A500D0DA87 /* Merchant+CoreDataClass.swift */ = {isa = PBXFileReference; lastKnownFileType = sourcecode.swift; path = "Merchant+CoreDataClass.swift"; sourceTree = "<group>"; };
		01483BB821196E2100D0DA87 /* APIMerchantResponse.swift */ = {isa = PBXFileReference; lastKnownFileType = sourcecode.swift; path = APIMerchantResponse.swift; sourceTree = "<group>"; };
		01483BBA2119706D00D0DA87 /* Merchant+Test.swift */ = {isa = PBXFileReference; lastKnownFileType = sourcecode.swift; path = "Merchant+Test.swift"; sourceTree = "<group>"; };
		01483BBE211970D700D0DA87 /* MerchantTests.swift */ = {isa = PBXFileReference; lastKnownFileType = sourcecode.swift; path = MerchantTests.swift; sourceTree = "<group>"; };
		01483BC22119718700D0DA87 /* APIMerchantResponse+Test.swift */ = {isa = PBXFileReference; lastKnownFileType = sourcecode.swift; path = "APIMerchantResponse+Test.swift"; sourceTree = "<group>"; };
		01483BC62119781A00D0DA87 /* merchants_invalid.json */ = {isa = PBXFileReference; fileEncoding = 4; lastKnownFileType = text.json; path = merchants_invalid.json; sourceTree = "<group>"; };
		01483BC72119781C00D0DA87 /* merchants_valid.json */ = {isa = PBXFileReference; fileEncoding = 4; lastKnownFileType = text.json; path = merchants_valid.json; sourceTree = "<group>"; };
		01527CBF20E1B5C300B5042A /* FrolloSDK.framework */ = {isa = PBXFileReference; explicitFileType = wrapper.framework; includeInIndex = 0; path = FrolloSDK.framework; sourceTree = BUILT_PRODUCTS_DIR; };
		01527CC220E1B5C300B5042A /* FrolloSDK.h */ = {isa = PBXFileReference; lastKnownFileType = sourcecode.c.h; path = FrolloSDK.h; sourceTree = "<group>"; };
		01527CC320E1B5C300B5042A /* Info.plist */ = {isa = PBXFileReference; lastKnownFileType = text.plist.xml; path = Info.plist; sourceTree = "<group>"; };
		01527CC820E1B5C300B5042A /* FrolloSDK iOS Tests.xctest */ = {isa = PBXFileReference; explicitFileType = wrapper.cfbundle; includeInIndex = 0; path = "FrolloSDK iOS Tests.xctest"; sourceTree = BUILT_PRODUCTS_DIR; };
		01527CCD20E1B5C300B5042A /* FrolloSDKTests.swift */ = {isa = PBXFileReference; lastKnownFileType = sourcecode.swift; path = FrolloSDKTests.swift; sourceTree = "<group>"; };
		01527CCF20E1B5C300B5042A /* Info.plist */ = {isa = PBXFileReference; lastKnownFileType = text.plist.xml; path = Info.plist; sourceTree = "<group>"; };
		01527CD720E1C2D700B5042A /* Package.swift */ = {isa = PBXFileReference; lastKnownFileType = sourcecode.swift; path = Package.swift; sourceTree = "<group>"; };
		01527CD820E1C5A600B5042A /* FrolloSDK.swift */ = {isa = PBXFileReference; lastKnownFileType = sourcecode.swift; path = FrolloSDK.swift; sourceTree = "<group>"; };
		01527CDA20E1CD1800B5042A /* Cartfile */ = {isa = PBXFileReference; lastKnownFileType = text; path = Cartfile; sourceTree = "<group>"; };
		01527CDB20E1CD1800B5042A /* README.md */ = {isa = PBXFileReference; lastKnownFileType = net.daringfireball.markdown; path = README.md; sourceTree = "<group>"; };
		01527CDC20E1CD1800B5042A /* Carthage.xcconfig */ = {isa = PBXFileReference; lastKnownFileType = text.xcconfig; path = Carthage.xcconfig; sourceTree = "<group>"; };
		01555F2721812C62004A313A /* DeviceRequestTests.swift */ = {isa = PBXFileReference; lastKnownFileType = sourcecode.swift; path = DeviceRequestTests.swift; sourceTree = "<group>"; };
		0159E46D2190F3BD002CC3BB /* PublicKeys.swift */ = {isa = PBXFileReference; lastKnownFileType = sourcecode.swift; path = PublicKeys.swift; sourceTree = "<group>"; };
		0159E47521926949002CC3BB /* PropertyListPersistence.swift */ = {isa = PBXFileReference; lastKnownFileType = sourcecode.swift; path = PropertyListPersistence.swift; sourceTree = "<group>"; };
		0159E47721926959002CC3BB /* UserDefaultsPersistence.swift */ = {isa = PBXFileReference; lastKnownFileType = sourcecode.swift; path = UserDefaultsPersistence.swift; sourceTree = "<group>"; };
		0159E4792193CBAD002CC3BB /* Merchant+CoreDataProperties.swift */ = {isa = PBXFileReference; lastKnownFileType = sourcecode.swift; path = "Merchant+CoreDataProperties.swift"; sourceTree = "<group>"; };
		0159E47A2193CBAD002CC3BB /* Transaction+CoreDataProperties.swift */ = {isa = PBXFileReference; lastKnownFileType = sourcecode.swift; path = "Transaction+CoreDataProperties.swift"; sourceTree = "<group>"; };
		0159E47B2193CBAD002CC3BB /* TransactionCategory+CoreDataProperties.swift */ = {isa = PBXFileReference; lastKnownFileType = sourcecode.swift; path = "TransactionCategory+CoreDataProperties.swift"; sourceTree = "<group>"; };
		0159E47D2193CBAD002CC3BB /* User+CoreDataProperties.swift */ = {isa = PBXFileReference; lastKnownFileType = sourcecode.swift; path = "User+CoreDataProperties.swift"; sourceTree = "<group>"; };
		0159E47E2193CBAD002CC3BB /* Provider+CoreDataProperties.swift */ = {isa = PBXFileReference; lastKnownFileType = sourcecode.swift; path = "Provider+CoreDataProperties.swift"; sourceTree = "<group>"; };
		0159E47F2193CBAD002CC3BB /* ProviderAccount+CoreDataProperties.swift */ = {isa = PBXFileReference; lastKnownFileType = sourcecode.swift; path = "ProviderAccount+CoreDataProperties.swift"; sourceTree = "<group>"; };
		0159E4802193CBAD002CC3BB /* Account+CoreDataProperties.swift */ = {isa = PBXFileReference; lastKnownFileType = sourcecode.swift; path = "Account+CoreDataProperties.swift"; sourceTree = "<group>"; };
		0159E4812193CBAD002CC3BB /* AccountBalanceTier+CoreDataProperties.swift */ = {isa = PBXFileReference; lastKnownFileType = sourcecode.swift; path = "AccountBalanceTier+CoreDataProperties.swift"; sourceTree = "<group>"; };
		015EEDD9210FC8760081AD76 /* APIService+Aggregation.swift */ = {isa = PBXFileReference; lastKnownFileType = sourcecode.swift; path = "APIService+Aggregation.swift"; sourceTree = "<group>"; };
		015EEDDB210FC9C60081AD76 /* AggregationEndpoint.swift */ = {isa = PBXFileReference; lastKnownFileType = sourcecode.swift; path = AggregationEndpoint.swift; sourceTree = "<group>"; };
		015EEDDD210FD7710081AD76 /* FailableCodable.swift */ = {isa = PBXFileReference; lastKnownFileType = sourcecode.swift; path = FailableCodable.swift; sourceTree = "<group>"; };
		015EEDE1210FDA760081AD76 /* APIProviderResponse+Test.swift */ = {isa = PBXFileReference; lastKnownFileType = sourcecode.swift; path = "APIProviderResponse+Test.swift"; sourceTree = "<group>"; };
		015EEDE9210FDAB20081AD76 /* AggregationRequestTests.swift */ = {isa = PBXFileReference; lastKnownFileType = sourcecode.swift; path = AggregationRequestTests.swift; sourceTree = "<group>"; };
		015EEDEE210FE51C0081AD76 /* providers_invalid.json */ = {isa = PBXFileReference; fileEncoding = 4; lastKnownFileType = text.json; path = providers_invalid.json; sourceTree = "<group>"; };
		015EEDEF210FE51C0081AD76 /* providers_valid.json */ = {isa = PBXFileReference; fileEncoding = 4; lastKnownFileType = text.json; path = providers_valid.json; sourceTree = "<group>"; };
		015EEDF0210FE51C0081AD76 /* provider_id_12345.json */ = {isa = PBXFileReference; fileEncoding = 4; lastKnownFileType = text.json; path = provider_id_12345.json; sourceTree = "<group>"; };
		015EEDFC211018420081AD76 /* ProviderTests.swift */ = {isa = PBXFileReference; lastKnownFileType = sourcecode.swift; path = ProviderTests.swift; sourceTree = "<group>"; };
		015EEE02211030F30081AD76 /* Aggregation.swift */ = {isa = PBXFileReference; lastKnownFileType = sourcecode.swift; path = Aggregation.swift; sourceTree = "<group>"; };
		015EEE04211037CE0081AD76 /* Provider+Test.swift */ = {isa = PBXFileReference; lastKnownFileType = sourcecode.swift; path = "Provider+Test.swift"; sourceTree = "<group>"; };
		0160953620F33EB10060791B /* Version.swift */ = {isa = PBXFileReference; lastKnownFileType = sourcecode.swift; path = Version.swift; sourceTree = "<group>"; };
		0160953920F41ECF0060791B /* VersionTests.swift */ = {isa = PBXFileReference; lastKnownFileType = sourcecode.swift; path = VersionTests.swift; sourceTree = "<group>"; };
		0160953D20F47FE10060791B /* TestInvalidDataModel.xcdatamodel */ = {isa = PBXFileReference; lastKnownFileType = wrapper.xcdatamodel; path = TestInvalidDataModel.xcdatamodel; sourceTree = "<group>"; };
		016097E5210AAAD90034E857 /* DeviceInfoTests.swift */ = {isa = PBXFileReference; lastKnownFileType = sourcecode.swift; path = DeviceInfoTests.swift; sourceTree = "<group>"; };
		016097E9210EA0D60034E857 /* XCTestCase+TempFolder.swift */ = {isa = PBXFileReference; lastKnownFileType = sourcecode.swift; path = "XCTestCase+TempFolder.swift"; sourceTree = "<group>"; };
		016097ED210EA27E0034E857 /* Keychain+Test.swift */ = {isa = PBXFileReference; lastKnownFileType = sourcecode.swift; path = "Keychain+Test.swift"; sourceTree = "<group>"; };
		016097F4210EE2BA0034E857 /* APIProviderResponse.swift */ = {isa = PBXFileReference; lastKnownFileType = sourcecode.swift; path = APIProviderResponse.swift; sourceTree = "<group>"; };
		016097F6210EE3300034E857 /* Provider+CoreDataClass.swift */ = {isa = PBXFileReference; lastKnownFileType = sourcecode.swift; path = "Provider+CoreDataClass.swift"; sourceTree = "<group>"; };
		01616B0B2186BFD5003EF2D0 /* APIDeviceLogRequest.swift */ = {isa = PBXFileReference; lastKnownFileType = sourcecode.swift; path = APIDeviceLogRequest.swift; sourceTree = "<group>"; };
		01616B0D2186C4E8003EF2D0 /* NetworkLoggerTests.swift */ = {isa = PBXFileReference; lastKnownFileType = sourcecode.swift; path = NetworkLoggerTests.swift; sourceTree = "<group>"; };
		016DD0A320EF365100F41919 /* APIErrorTests.swift */ = {isa = PBXFileReference; lastKnownFileType = sourcecode.swift; path = APIErrorTests.swift; sourceTree = "<group>"; };
		016F2A9D2265863C00BA1842 /* transactions_search.json */ = {isa = PBXFileReference; fileEncoding = 4; lastKnownFileType = text.json; path = transactions_search.json; sourceTree = "<group>"; };
		01704F5721FAD13D00666DAE /* ReportAccountBalance+CoreDataClass.swift */ = {isa = PBXFileReference; lastKnownFileType = sourcecode.swift; path = "ReportAccountBalance+CoreDataClass.swift"; sourceTree = "<group>"; };
		01704F5821FAD13D00666DAE /* ReportAccountBalance+CoreDataProperties.swift */ = {isa = PBXFileReference; lastKnownFileType = sourcecode.swift; path = "ReportAccountBalance+CoreDataProperties.swift"; sourceTree = "<group>"; };
		017391EF20EF001200C0BB32 /* APIErrorResponse.swift */ = {isa = PBXFileReference; lastKnownFileType = sourcecode.swift; path = APIErrorResponse.swift; sourceTree = "<group>"; };
		01743B07212BA3D00082DA00 /* captcha.bmp */ = {isa = PBXFileReference; lastKnownFileType = image.bmp; path = captcha.bmp; sourceTree = "<group>"; };
		01743B0B212BA9860082DA00 /* provider_login_form_question_answer.json */ = {isa = PBXFileReference; fileEncoding = 4; lastKnownFileType = text.json; path = provider_login_form_question_answer.json; sourceTree = "<group>"; };
		01743B0F212BC04E0082DA00 /* provider_login_form_token.json */ = {isa = PBXFileReference; fileEncoding = 4; lastKnownFileType = text.json; path = provider_login_form_token.json; sourceTree = "<group>"; };
		01743B13212BC3280082DA00 /* provider_login_form_options.json */ = {isa = PBXFileReference; fileEncoding = 4; lastKnownFileType = text.json; path = provider_login_form_options.json; sourceTree = "<group>"; };
		01743B17212BCF9A0082DA00 /* provider_login_form_validation.json */ = {isa = PBXFileReference; fileEncoding = 4; lastKnownFileType = text.json; path = provider_login_form_validation.json; sourceTree = "<group>"; };
		0175C800224ADC070065AF9F /* ResponseError.swift */ = {isa = PBXFileReference; lastKnownFileType = sourcecode.swift; path = ResponseError.swift; sourceTree = "<group>"; };
		017B48682101B4FE00447E65 /* FrolloSDK macOS Tests.xctest */ = {isa = PBXFileReference; explicitFileType = wrapper.cfbundle; includeInIndex = 0; path = "FrolloSDK macOS Tests.xctest"; sourceTree = BUILT_PRODUCTS_DIR; };
		017B486C2105433B00447E65 /* PreferencesTests.swift */ = {isa = PBXFileReference; lastKnownFileType = sourcecode.swift; path = PreferencesTests.swift; sourceTree = "<group>"; };
		017B486F21054F0B00447E65 /* PreferencesPersistence.swift */ = {isa = PBXFileReference; lastKnownFileType = sourcecode.swift; path = PreferencesPersistence.swift; sourceTree = "<group>"; };
		017B487121055FBA00447E65 /* PropertyListPersistenceTests.swift */ = {isa = PBXFileReference; lastKnownFileType = sourcecode.swift; path = PropertyListPersistenceTests.swift; sourceTree = "<group>"; };
		017B48782105950F00447E65 /* FrolloSDK tvOS Test Host.app */ = {isa = PBXFileReference; explicitFileType = wrapper.application; includeInIndex = 0; path = "FrolloSDK tvOS Test Host.app"; sourceTree = BUILT_PRODUCTS_DIR; };
		017B487A2105950F00447E65 /* AppDelegate.swift */ = {isa = PBXFileReference; lastKnownFileType = sourcecode.swift; path = AppDelegate.swift; sourceTree = "<group>"; };
		017B487C2105950F00447E65 /* ViewController.swift */ = {isa = PBXFileReference; lastKnownFileType = sourcecode.swift; path = ViewController.swift; sourceTree = "<group>"; };
		017B487F2105950F00447E65 /* Base */ = {isa = PBXFileReference; lastKnownFileType = file.storyboard; name = Base; path = Base.lproj/Main.storyboard; sourceTree = "<group>"; };
		017B48812105951000447E65 /* Assets.xcassets */ = {isa = PBXFileReference; lastKnownFileType = folder.assetcatalog; path = Assets.xcassets; sourceTree = "<group>"; };
		017B48832105951000447E65 /* Info.plist */ = {isa = PBXFileReference; lastKnownFileType = text.plist.xml; path = Info.plist; sourceTree = "<group>"; };
		017B48C52105958100447E65 /* FrolloSDK tvOS Tests.xctest */ = {isa = PBXFileReference; explicitFileType = wrapper.cfbundle; includeInIndex = 0; path = "FrolloSDK tvOS Tests.xctest"; sourceTree = BUILT_PRODUCTS_DIR; };
		017B48C92105960000447E65 /* FrolloSDK tvOS Test Host.entitlements */ = {isa = PBXFileReference; lastKnownFileType = text.plist.entitlements; path = "FrolloSDK tvOS Test Host.entitlements"; sourceTree = "<group>"; };
		017B48D52106D4A000447E65 /* UserTests.swift */ = {isa = PBXFileReference; lastKnownFileType = sourcecode.swift; path = UserTests.swift; sourceTree = "<group>"; };
		017B48D92106E1C100447E65 /* User+CoreDataClass.swift */ = {isa = PBXFileReference; lastKnownFileType = sourcecode.swift; path = "User+CoreDataClass.swift"; sourceTree = "<group>"; };
		017B48DF2107FE6A00447E65 /* APIUserResponse.swift */ = {isa = PBXFileReference; lastKnownFileType = sourcecode.swift; path = APIUserResponse.swift; sourceTree = "<group>"; };
		017B48E12108287500447E65 /* user_details_complete.json */ = {isa = PBXFileReference; fileEncoding = 4; lastKnownFileType = text.json; path = user_details_complete.json; sourceTree = "<group>"; };
		017B48E22108287600447E65 /* user_details_incomplete.json */ = {isa = PBXFileReference; fileEncoding = 4; lastKnownFileType = text.json; path = user_details_incomplete.json; sourceTree = "<group>"; };
		017B48E32108287600447E65 /* user_details_invalid.json */ = {isa = PBXFileReference; fileEncoding = 4; lastKnownFileType = text.json; path = user_details_invalid.json; sourceTree = "<group>"; };
		017B48F02108356C00447E65 /* User+Test.swift */ = {isa = PBXFileReference; lastKnownFileType = sourcecode.swift; path = "User+Test.swift"; sourceTree = "<group>"; };
		017B48F621083A3500447E65 /* APIUserResponse+Test.swift */ = {isa = PBXFileReference; lastKnownFileType = sourcecode.swift; path = "APIUserResponse+Test.swift"; sourceTree = "<group>"; };
		017B48FB21084BA200447E65 /* AuthenticationTests.swift */ = {isa = PBXFileReference; lastKnownFileType = sourcecode.swift; path = AuthenticationTests.swift; sourceTree = "<group>"; };
		017B83A6221A4CBF0022884E /* Result.swift */ = {isa = PBXFileReference; lastKnownFileType = sourcecode.swift; path = Result.swift; sourceTree = "<group>"; };
		017E58CF217FD92D00DC56FF /* CachedObjects.swift */ = {isa = PBXFileReference; lastKnownFileType = sourcecode.swift; path = CachedObjects.swift; sourceTree = "<group>"; };
		017E58D1217FF86F00DC56FF /* DateExtensionsTests.swift */ = {isa = PBXFileReference; lastKnownFileType = sourcecode.swift; path = DateExtensionsTests.swift; sourceTree = "<group>"; };
		01819143211162DD000E0F80 /* UniqueManagedObject.swift */ = {isa = PBXFileReference; lastKnownFileType = sourcecode.swift; path = UniqueManagedObject.swift; sourceTree = "<group>"; };
		01819145211168C8000E0F80 /* APIUniqueResponse.swift */ = {isa = PBXFileReference; lastKnownFileType = sourcecode.swift; path = APIUniqueResponse.swift; sourceTree = "<group>"; };
		01819148211178D2000E0F80 /* ResponseHandler.swift */ = {isa = PBXFileReference; lastKnownFileType = sourcecode.swift; path = ResponseHandler.swift; sourceTree = "<group>"; };
		0181914D21117BC2000E0F80 /* AggregationTests.swift */ = {isa = PBXFileReference; lastKnownFileType = sourcecode.swift; path = AggregationTests.swift; sourceTree = "<group>"; };
		018240D921C8B3CB005705F9 /* FrolloSDKDataModel-1.2.0.xcdatamodel */ = {isa = PBXFileReference; lastKnownFileType = wrapper.xcdatamodel; path = "FrolloSDKDataModel-1.2.0.xcdatamodel"; sourceTree = "<group>"; };
		018240DB21C8B80B005705F9 /* Bill+CoreDataClass.swift */ = {isa = PBXFileReference; lastKnownFileType = sourcecode.swift; path = "Bill+CoreDataClass.swift"; sourceTree = "<group>"; };
		018240DC21C8B80B005705F9 /* Bill+CoreDataProperties.swift */ = {isa = PBXFileReference; lastKnownFileType = sourcecode.swift; path = "Bill+CoreDataProperties.swift"; sourceTree = "<group>"; };
		018240E021C8BAE3005705F9 /* APIBillResponse.swift */ = {isa = PBXFileReference; lastKnownFileType = sourcecode.swift; path = APIBillResponse.swift; sourceTree = "<group>"; };
		018240E221C8BB6A005705F9 /* APIBillsResponse.swift */ = {isa = PBXFileReference; lastKnownFileType = sourcecode.swift; path = APIBillsResponse.swift; sourceTree = "<group>"; };
		018501C421FFB31000069D87 /* APIAccountBalanceReportResponse.swift */ = {isa = PBXFileReference; lastKnownFileType = sourcecode.swift; path = APIAccountBalanceReportResponse.swift; sourceTree = "<group>"; };
		018501C621FFC56F00069D87 /* account_balance_reports_by_day_account_id_937_2018-10-29_2019-01-29.json */ = {isa = PBXFileReference; fileEncoding = 4; lastKnownFileType = text.json; path = "account_balance_reports_by_day_account_id_937_2018-10-29_2019-01-29.json"; sourceTree = "<group>"; };
		018501C721FFC56F00069D87 /* account_balance_reports_by_day_2018-10-29_2019-01-29.json */ = {isa = PBXFileReference; fileEncoding = 4; lastKnownFileType = text.json; path = "account_balance_reports_by_day_2018-10-29_2019-01-29.json"; sourceTree = "<group>"; };
		018501C821FFC56F00069D87 /* account_balance_reports_by_day_container_bank_2018-10-29_2019-01-29.json */ = {isa = PBXFileReference; fileEncoding = 4; lastKnownFileType = text.json; path = "account_balance_reports_by_day_container_bank_2018-10-29_2019-01-29.json"; sourceTree = "<group>"; };
		018501C921FFC56F00069D87 /* account_balance_reports_by_month_2018-10-29_2019-01-29.json */ = {isa = PBXFileReference; fileEncoding = 4; lastKnownFileType = text.json; path = "account_balance_reports_by_month_2018-10-29_2019-01-29.json"; sourceTree = "<group>"; };
		018501CA21FFC56F00069D87 /* account_balance_reports_by_week_2018-10-29_2019-01-29.json */ = {isa = PBXFileReference; fileEncoding = 4; lastKnownFileType = text.json; path = "account_balance_reports_by_week_2018-10-29_2019-01-29.json"; sourceTree = "<group>"; };
		018501DA2203A6E000069D87 /* account_balance_reports_by_month_2018-11-01_2019-02-01.json */ = {isa = PBXFileReference; fileEncoding = 4; lastKnownFileType = text.json; path = "account_balance_reports_by_month_2018-11-01_2019-02-01.json"; sourceTree = "<group>"; };
		018501DE2203AEB800069D87 /* ReportAccountBalance+Test.swift */ = {isa = PBXFileReference; lastKnownFileType = sourcecode.swift; path = "ReportAccountBalance+Test.swift"; sourceTree = "<group>"; };
		018501E522090C3400069D87 /* merchant_id_197.json */ = {isa = PBXFileReference; fileEncoding = 4; lastKnownFileType = text.json; path = merchant_id_197.json; sourceTree = "<group>"; };
		018501E922090EF800069D87 /* merchants_by_id.json */ = {isa = PBXFileReference; fileEncoding = 4; lastKnownFileType = text.json; path = merchants_by_id.json; sourceTree = "<group>"; };
		018501ED2209161900069D87 /* providers_updated.json */ = {isa = PBXFileReference; fileEncoding = 4; lastKnownFileType = text.json; path = providers_updated.json; sourceTree = "<group>"; };
		01874B6420F6C0C6005A7D0C /* frollo.cer */ = {isa = PBXFileReference; lastKnownFileType = file; path = frollo.cer; sourceTree = "<group>"; };
		01874B7320F81EA8005A7D0C /* UserEndpoint.swift */ = {isa = PBXFileReference; lastKnownFileType = sourcecode.swift; path = UserEndpoint.swift; sourceTree = "<group>"; };
		01874B7520F82158005A7D0C /* Endpoint.swift */ = {isa = PBXFileReference; lastKnownFileType = sourcecode.swift; path = Endpoint.swift; sourceTree = "<group>"; };
		01874B7720F82C98005A7D0C /* DeviceEndpoint.swift */ = {isa = PBXFileReference; lastKnownFileType = sourcecode.swift; path = DeviceEndpoint.swift; sourceTree = "<group>"; };
		01874B7A20F834D1005A7D0C /* UserRequestTests.swift */ = {isa = PBXFileReference; lastKnownFileType = sourcecode.swift; path = UserRequestTests.swift; sourceTree = "<group>"; };
		01874B7C20FD6FB9005A7D0C /* APIService+User.swift */ = {isa = PBXFileReference; lastKnownFileType = sourcecode.swift; path = "APIService+User.swift"; sourceTree = "<group>"; };
		01874B7E20FD9F21005A7D0C /* APIService+Device.swift */ = {isa = PBXFileReference; lastKnownFileType = sourcecode.swift; path = "APIService+Device.swift"; sourceTree = "<group>"; };
		01874B8020FDA1DB005A7D0C /* NetworkAuthenticator.swift */ = {isa = PBXFileReference; fileEncoding = 4; lastKnownFileType = sourcecode.swift; path = NetworkAuthenticator.swift; sourceTree = "<group>"; };
		018B0425216EC785008C34D7 /* Date.swift */ = {isa = PBXFileReference; lastKnownFileType = sourcecode.swift; path = Date.swift; sourceTree = "<group>"; };
		018B042B216EFD95008C34D7 /* Gemfile */ = {isa = PBXFileReference; lastKnownFileType = text; path = Gemfile; sourceTree = "<group>"; };
		01A1F5912148D645002B9A93 /* provider-public-key.der */ = {isa = PBXFileReference; lastKnownFileType = file; path = "provider-public-key.der"; sourceTree = "<group>"; };
		01A1F5922148D646002B9A93 /* provider-public-key.pem */ = {isa = PBXFileReference; fileEncoding = 4; lastKnownFileType = text; path = "provider-public-key.pem"; sourceTree = "<group>"; };
		01A1F5992148DBC9002B9A93 /* Data.swift */ = {isa = PBXFileReference; lastKnownFileType = sourcecode.swift; path = Data.swift; sourceTree = "<group>"; };
		01B896A320F2EDA30068069A /* error_invalid_value.json */ = {isa = PBXFileReference; fileEncoding = 4; lastKnownFileType = text.json; path = error_invalid_value.json; sourceTree = "<group>"; };
		01B896A420F2EDA30068069A /* error_invalid_auth_head.json */ = {isa = PBXFileReference; fileEncoding = 4; lastKnownFileType = text.json; path = error_invalid_auth_head.json; sourceTree = "<group>"; };
		01B896A520F2EDA30068069A /* error_invalid_access_token.json */ = {isa = PBXFileReference; fileEncoding = 4; lastKnownFileType = text.json; path = error_invalid_access_token.json; sourceTree = "<group>"; };
		01B896A620F2EDA30068069A /* error_value_must_differ.json */ = {isa = PBXFileReference; fileEncoding = 4; lastKnownFileType = text.json; path = error_value_must_differ.json; sourceTree = "<group>"; };
		01B896A720F2EDA30068069A /* error_value_over_limit.json */ = {isa = PBXFileReference; fileEncoding = 4; lastKnownFileType = text.json; path = error_value_over_limit.json; sourceTree = "<group>"; };
		01B896A820F2EDA30068069A /* error_invalid_refresh_token.json */ = {isa = PBXFileReference; fileEncoding = 4; lastKnownFileType = text.json; path = error_invalid_refresh_token.json; sourceTree = "<group>"; };
		01B896A920F2EDA30068069A /* error_invalid_username_password.json */ = {isa = PBXFileReference; fileEncoding = 4; lastKnownFileType = text.json; path = error_invalid_username_password.json; sourceTree = "<group>"; };
		01B896AA20F2EDA30068069A /* error_invalid_user_agent.json */ = {isa = PBXFileReference; fileEncoding = 4; lastKnownFileType = text.json; path = error_invalid_user_agent.json; sourceTree = "<group>"; };
		01B896AB20F2EDA30068069A /* error_server.json */ = {isa = PBXFileReference; fileEncoding = 4; lastKnownFileType = text.json; path = error_server.json; sourceTree = "<group>"; };
		01B896AC20F2EDA30068069A /* error_internal_exception.json */ = {isa = PBXFileReference; fileEncoding = 4; lastKnownFileType = text.json; path = error_internal_exception.json; sourceTree = "<group>"; };
		01B896AD20F2EDA30068069A /* error_suspended_user.json */ = {isa = PBXFileReference; fileEncoding = 4; lastKnownFileType = text.json; path = error_suspended_user.json; sourceTree = "<group>"; };
		01B896AE20F2EDA30068069A /* error_invalid_count.json */ = {isa = PBXFileReference; fileEncoding = 4; lastKnownFileType = text.json; path = error_invalid_count.json; sourceTree = "<group>"; };
		01B896AF20F2EDA30068069A /* error_duplicate.json */ = {isa = PBXFileReference; fileEncoding = 4; lastKnownFileType = text.json; path = error_duplicate.json; sourceTree = "<group>"; };
		01B896B020F2EDA30068069A /* error_invalid_length.json */ = {isa = PBXFileReference; fileEncoding = 4; lastKnownFileType = text.json; path = error_invalid_length.json; sourceTree = "<group>"; };
		01B896B120F2EDA30068069A /* error_not_found.json */ = {isa = PBXFileReference; fileEncoding = 4; lastKnownFileType = text.json; path = error_not_found.json; sourceTree = "<group>"; };
		01B896B220F2EDA30068069A /* error_aggregator.json */ = {isa = PBXFileReference; fileEncoding = 4; lastKnownFileType = text.json; path = error_aggregator.json; sourceTree = "<group>"; };
		01B896B320F2EDA30068069A /* error_suspended_device.json */ = {isa = PBXFileReference; fileEncoding = 4; lastKnownFileType = text.json; path = error_suspended_device.json; sourceTree = "<group>"; };
		01B896B420F2EDA30068069A /* error_not_allowed.json */ = {isa = PBXFileReference; fileEncoding = 4; lastKnownFileType = text.json; path = error_not_allowed.json; sourceTree = "<group>"; };
		01B896C720F3106A0068069A /* error_unknown_code.json */ = {isa = PBXFileReference; fileEncoding = 4; lastKnownFileType = text.json; path = error_unknown_code.json; sourceTree = "<group>"; };
		01B896C820F3106A0068069A /* error_bad_format.json */ = {isa = PBXFileReference; fileEncoding = 4; lastKnownFileType = text.json; path = error_bad_format.json; sourceTree = "<group>"; };
		01B896C920F3106B0068069A /* error_missing_code.json */ = {isa = PBXFileReference; fileEncoding = 4; lastKnownFileType = text.json; path = error_missing_code.json; sourceTree = "<group>"; };
		01B896CD20F3169F0068069A /* DataErrorTests.swift */ = {isa = PBXFileReference; lastKnownFileType = sourcecode.swift; path = DataErrorTests.swift; sourceTree = "<group>"; };
		01B896CF20F32D5E0068069A /* NetworkErrorTests.swift */ = {isa = PBXFileReference; lastKnownFileType = sourcecode.swift; path = NetworkErrorTests.swift; sourceTree = "<group>"; };
		01BB5A50221CC727000C03F0 /* DatabaseResetTests.swift */ = {isa = PBXFileReference; lastKnownFileType = sourcecode.swift; path = DatabaseResetTests.swift; sourceTree = "<group>"; };
		01BB5A54221CD2AE000C03F0 /* FrolloSDKConfiguration.swift */ = {isa = PBXFileReference; lastKnownFileType = sourcecode.swift; path = FrolloSDKConfiguration.swift; sourceTree = "<group>"; };
		01BB5A56221CDDA1000C03F0 /* FrolloSDKConfiguration+Test.swift */ = {isa = PBXFileReference; lastKnownFileType = sourcecode.swift; path = "FrolloSDKConfiguration+Test.swift"; sourceTree = "<group>"; };
		01BB5A5B221D1A26000C03F0 /* OAuthTokenRequest.swift */ = {isa = PBXFileReference; lastKnownFileType = sourcecode.swift; path = OAuthTokenRequest.swift; sourceTree = "<group>"; };
		01BB5A5D221E00AA000C03F0 /* OAuthTokenResponse.swift */ = {isa = PBXFileReference; lastKnownFileType = sourcecode.swift; path = OAuthTokenResponse.swift; sourceTree = "<group>"; };
		01BB5A63221E07D0000C03F0 /* HTTPHeader.swift */ = {isa = PBXFileReference; lastKnownFileType = sourcecode.swift; path = HTTPHeader.swift; sourceTree = "<group>"; };
		01BB5A67221E1E21000C03F0 /* OAuthService.swift */ = {isa = PBXFileReference; lastKnownFileType = sourcecode.swift; path = OAuthService.swift; sourceTree = "<group>"; };
		01BB5A69221E1E2F000C03F0 /* APIService.swift */ = {isa = PBXFileReference; lastKnownFileType = sourcecode.swift; path = APIService.swift; sourceTree = "<group>"; };
		01BB5A6C221F54A3000C03F0 /* OAuthServiceTests.swift */ = {isa = PBXFileReference; lastKnownFileType = sourcecode.swift; path = OAuthServiceTests.swift; sourceTree = "<group>"; };
		01BB5A71221F55F9000C03F0 /* OAuthTokenRequest+Test.swift */ = {isa = PBXFileReference; lastKnownFileType = sourcecode.swift; path = "OAuthTokenRequest+Test.swift"; sourceTree = "<group>"; };
		01BB5A76221F5973000C03F0 /* token_valid.json */ = {isa = PBXFileReference; fileEncoding = 4; lastKnownFileType = text.json; path = token_valid.json; sourceTree = "<group>"; };
		01BB5A7A221F8054000C03F0 /* token_invalid.json */ = {isa = PBXFileReference; fileEncoding = 4; lastKnownFileType = text.json; path = token_invalid.json; sourceTree = "<group>"; };
		01BC3D102166D90C0065A4B8 /* APIUserRegisterRequest.swift */ = {isa = PBXFileReference; lastKnownFileType = sourcecode.swift; path = APIUserRegisterRequest.swift; sourceTree = "<group>"; };
		01BC3D122166E1BC0065A4B8 /* APIUserRegisterRequest+Test.swift */ = {isa = PBXFileReference; lastKnownFileType = sourcecode.swift; path = "APIUserRegisterRequest+Test.swift"; sourceTree = "<group>"; };
		01C824E820EB2F570093400E /* Data+Random.swift */ = {isa = PBXFileReference; lastKnownFileType = sourcecode.swift; path = "Data+Random.swift"; sourceTree = "<group>"; };
		01C824EB20EC34BA0093400E /* Log.swift */ = {isa = PBXFileReference; lastKnownFileType = sourcecode.swift; path = Log.swift; sourceTree = "<group>"; };
		01C824ED20EC40FD0093400E /* ConsoleLogger.swift */ = {isa = PBXFileReference; lastKnownFileType = sourcecode.swift; path = ConsoleLogger.swift; sourceTree = "<group>"; };
		01C824EF20EC410B0093400E /* NetworkLogger.swift */ = {isa = PBXFileReference; lastKnownFileType = sourcecode.swift; path = NetworkLogger.swift; sourceTree = "<group>"; };
		01C824F220EC4D600093400E /* LogTests.swift */ = {isa = PBXFileReference; lastKnownFileType = sourcecode.swift; path = LogTests.swift; sourceTree = "<group>"; };
		01C824F420EC75560093400E /* FileLogger.swift */ = {isa = PBXFileReference; lastKnownFileType = sourcecode.swift; path = FileLogger.swift; sourceTree = "<group>"; };
		01C824F620EC7AC30093400E /* FileLoggerTests.swift */ = {isa = PBXFileReference; lastKnownFileType = sourcecode.swift; path = FileLoggerTests.swift; sourceTree = "<group>"; };
		01C824F820EC8EF90093400E /* ConsoleLoggerTests.swift */ = {isa = PBXFileReference; lastKnownFileType = sourcecode.swift; path = ConsoleLoggerTests.swift; sourceTree = "<group>"; };
		01C824FC20EDD6630093400E /* FrolloSDKError.swift */ = {isa = PBXFileReference; lastKnownFileType = sourcecode.swift; path = FrolloSDKError.swift; sourceTree = "<group>"; };
		01C8250220EDDB340093400E /* APIError.swift */ = {isa = PBXFileReference; lastKnownFileType = sourcecode.swift; path = APIError.swift; sourceTree = "<group>"; };
		01C8250420EDDB410093400E /* NetworkError.swift */ = {isa = PBXFileReference; lastKnownFileType = sourcecode.swift; path = NetworkError.swift; sourceTree = "<group>"; };
		01C8250620EDDB4F0093400E /* DataError.swift */ = {isa = PBXFileReference; lastKnownFileType = sourcecode.swift; path = DataError.swift; sourceTree = "<group>"; };
		01C8250E20EDEF250093400E /* en */ = {isa = PBXFileReference; lastKnownFileType = text.plist.strings; name = en; path = en.lproj/Localizable.strings; sourceTree = "<group>"; };
		01C8251320EDF6200093400E /* Localization.swift */ = {isa = PBXFileReference; lastKnownFileType = sourcecode.swift; path = Localization.swift; sourceTree = "<group>"; };
		01E0819220FDB6F30036133F /* NetworkAuthenticatorTests.swift */ = {isa = PBXFileReference; lastKnownFileType = sourcecode.swift; path = NetworkAuthenticatorTests.swift; sourceTree = "<group>"; };
		01E0819520FDBA850036133F /* Cartfile.private */ = {isa = PBXFileReference; lastKnownFileType = text; path = Cartfile.private; sourceTree = "<group>"; };
		01E0819720FDC0E90036133F /* refresh_token_valid.json */ = {isa = PBXFileReference; fileEncoding = 4; lastKnownFileType = text.json; path = refresh_token_valid.json; sourceTree = "<group>"; };
		01E5BEDF222786DF003D85FD /* OAuthErrorTests.swift */ = {isa = PBXFileReference; lastKnownFileType = sourcecode.swift; path = OAuthErrorTests.swift; sourceTree = "<group>"; };
		01E5BF772227A475003D85FD /* FrolloSDKCore.framework */ = {isa = PBXFileReference; explicitFileType = wrapper.framework; includeInIndex = 0; path = FrolloSDKCore.framework; sourceTree = BUILT_PRODUCTS_DIR; };
		01E5BF792227A796003D85FD /* FrolloSDKCore-Info.plist */ = {isa = PBXFileReference; lastKnownFileType = text.plist.xml; path = "FrolloSDKCore-Info.plist"; sourceTree = "<group>"; };
		01E5BF7A222895CA003D85FD /* APITransactionSummaryResponse.swift */ = {isa = PBXFileReference; lastKnownFileType = sourcecode.swift; path = APITransactionSummaryResponse.swift; sourceTree = "<group>"; };
		01E5BF7D2228B031003D85FD /* transaction_summary.json */ = {isa = PBXFileReference; fileEncoding = 4; lastKnownFileType = text.json; path = transaction_summary.json; sourceTree = "<group>"; };
		01E5BF81222C88E8003D85FD /* transaction_id_194630_excluded.json */ = {isa = PBXFileReference; fileEncoding = 4; lastKnownFileType = text.json; path = transaction_id_194630_excluded.json; sourceTree = "<group>"; };
		01E5BF85222CC8E5003D85FD /* transactions_2018-12-04_count_200_skip_0.json */ = {isa = PBXFileReference; fileEncoding = 4; lastKnownFileType = text.json; path = "transactions_2018-12-04_count_200_skip_0.json"; sourceTree = "<group>"; };
		01E5BF86222CC8E6003D85FD /* transactions_2018-12-04_count_200_skip_200.json */ = {isa = PBXFileReference; fileEncoding = 4; lastKnownFileType = text.json; path = "transactions_2018-12-04_count_200_skip_200.json"; sourceTree = "<group>"; };
		01E837592149F08100A50E15 /* LoginFormError.swift */ = {isa = PBXFileReference; lastKnownFileType = sourcecode.swift; path = LoginFormError.swift; sourceTree = "<group>"; };
		01EAAEDE214B6185003D1EAC /* APIProviderAccountCreateRequest.swift */ = {isa = PBXFileReference; lastKnownFileType = sourcecode.swift; path = APIProviderAccountCreateRequest.swift; sourceTree = "<group>"; };
		01EAAEE0214F351D003D1EAC /* APIProviderAccountUpdateRequest.swift */ = {isa = PBXFileReference; lastKnownFileType = sourcecode.swift; path = APIProviderAccountUpdateRequest.swift; sourceTree = "<group>"; };
		01EAAEE22150663A003D1EAC /* APIUserUpdateRequest.swift */ = {isa = PBXFileReference; lastKnownFileType = sourcecode.swift; path = APIUserUpdateRequest.swift; sourceTree = "<group>"; };
		01ED8FC5211A5DE800ACE691 /* Transaction+CoreDataClass.swift */ = {isa = PBXFileReference; lastKnownFileType = sourcecode.swift; path = "Transaction+CoreDataClass.swift"; sourceTree = "<group>"; };
		01ED8FC9211A5E7A00ACE691 /* APITransactionResponse.swift */ = {isa = PBXFileReference; lastKnownFileType = sourcecode.swift; path = APITransactionResponse.swift; sourceTree = "<group>"; };
		01ED8FCB211A660900ACE691 /* APITransactionResponse+Test.swift */ = {isa = PBXFileReference; lastKnownFileType = sourcecode.swift; path = "APITransactionResponse+Test.swift"; sourceTree = "<group>"; };
		01ED8FCF211A672C00ACE691 /* Transaction+Test.swift */ = {isa = PBXFileReference; lastKnownFileType = sourcecode.swift; path = "Transaction+Test.swift"; sourceTree = "<group>"; };
		01ED8FD3211A684E00ACE691 /* TransactionTests.swift */ = {isa = PBXFileReference; lastKnownFileType = sourcecode.swift; path = TransactionTests.swift; sourceTree = "<group>"; };
		01ED8FD7211A846300ACE691 /* transactions_2018-08-01_invalid.json */ = {isa = PBXFileReference; fileEncoding = 4; lastKnownFileType = text.json; path = "transactions_2018-08-01_invalid.json"; sourceTree = "<group>"; };
		01ED8FD8211A846500ACE691 /* transactions_2018-08-01_valid.json */ = {isa = PBXFileReference; fileEncoding = 4; lastKnownFileType = text.json; path = "transactions_2018-08-01_valid.json"; sourceTree = "<group>"; };
		01ED8FDF211A868F00ACE691 /* transaction_id_194630.json */ = {isa = PBXFileReference; fileEncoding = 4; lastKnownFileType = text.json; path = transaction_id_194630.json; sourceTree = "<group>"; };
		01EED85C20E5A7EA00F4516B /* Authentication.swift */ = {isa = PBXFileReference; fileEncoding = 4; lastKnownFileType = sourcecode.swift; path = Authentication.swift; sourceTree = "<group>"; };
		01EED85F20E5A7EA00F4516B /* Network.swift */ = {isa = PBXFileReference; fileEncoding = 4; lastKnownFileType = sourcecode.swift; path = Network.swift; sourceTree = "<group>"; };
		01EED86120E5A7EA00F4516B /* Preferences.swift */ = {isa = PBXFileReference; fileEncoding = 4; lastKnownFileType = sourcecode.swift; path = Preferences.swift; sourceTree = "<group>"; };
		01EED86A20E5AA5B00F4516B /* FrolloSDKDataModel-1.0.0.xcdatamodel */ = {isa = PBXFileReference; lastKnownFileType = wrapper.xcdatamodel; path = "FrolloSDKDataModel-1.0.0.xcdatamodel"; sourceTree = "<group>"; };
		01EED86D20E5AAAB00F4516B /* Database.swift */ = {isa = PBXFileReference; lastKnownFileType = sourcecode.swift; path = Database.swift; sourceTree = "<group>"; };
		01EEDB1A20EAE2CE00F4516B /* DatabaseTests.swift */ = {isa = PBXFileReference; lastKnownFileType = sourcecode.swift; path = DatabaseTests.swift; sourceTree = "<group>"; };
		01EEDB1C20EAEA2000F4516B /* DatabaseMigrationTests.swift */ = {isa = PBXFileReference; lastKnownFileType = sourcecode.swift; path = DatabaseMigrationTests.swift; sourceTree = "<group>"; };
		01F220E220FEAC7600C70B00 /* APITokenResponse.swift */ = {isa = PBXFileReference; lastKnownFileType = sourcecode.swift; path = APITokenResponse.swift; sourceTree = "<group>"; };
		01F220E820FECA8900C70B00 /* refresh_token_invalid.json */ = {isa = PBXFileReference; fileEncoding = 4; lastKnownFileType = text.json; path = refresh_token_invalid.json; sourceTree = "<group>"; };
		033D46C82272856500E0C6D6 /* APITransactionTagsResponse.swift */ = {isa = PBXFileReference; lastKnownFileType = sourcecode.swift; path = APITransactionTagsResponse.swift; sourceTree = "<group>"; };
<<<<<<< HEAD
		033D46CA22728BF600E0C6D6 /* transactions_suggested_tags.json */ = {isa = PBXFileReference; fileEncoding = 4; lastKnownFileType = text.json; name = transactions_suggested_tags.json; path = "../../../../../../frollo-ios-sdk/Tests/Resources/API/Aggregation/transactions_suggested_tags.json"; sourceTree = "<group>"; };
		033D46CF2272C7D800E0C6D6 /* Tag+CoreDataClass.swift */ = {isa = PBXFileReference; lastKnownFileType = sourcecode.swift; path = "Tag+CoreDataClass.swift"; sourceTree = "<group>"; };
		033D46D12272C83800E0C6D6 /* Tag+CoreDataProperties.swift */ = {isa = PBXFileReference; lastKnownFileType = sourcecode.swift; path = "Tag+CoreDataProperties.swift"; sourceTree = "<group>"; };
=======
		033D46D32272DFC000E0C6D6 /* transactions_suggested_tags.json */ = {isa = PBXFileReference; fileEncoding = 4; lastKnownFileType = text.json; path = transactions_suggested_tags.json; sourceTree = "<group>"; };
>>>>>>> 542ae857
		2F657DA2223B26B300471B85 /* Survey.swift */ = {isa = PBXFileReference; lastKnownFileType = sourcecode.swift; path = Survey.swift; sourceTree = "<group>"; };
		2F657DA4223B2FB300471B85 /* Surveys.swift */ = {isa = PBXFileReference; lastKnownFileType = sourcecode.swift; path = Surveys.swift; sourceTree = "<group>"; };
		2F657DA6223B314100471B85 /* APIService+Surveys.swift */ = {isa = PBXFileReference; lastKnownFileType = sourcecode.swift; path = "APIService+Surveys.swift"; sourceTree = "<group>"; };
		2F657DA8223B323A00471B85 /* SurveysEndpoint.swift */ = {isa = PBXFileReference; lastKnownFileType = sourcecode.swift; path = SurveysEndpoint.swift; sourceTree = "<group>"; };
		2F657DAB223B39EE00471B85 /* SurveysTests.swift */ = {isa = PBXFileReference; lastKnownFileType = sourcecode.swift; path = SurveysTests.swift; sourceTree = "<group>"; };
		2F657DAE223B467000471B85 /* survey_response.json */ = {isa = PBXFileReference; fileEncoding = 4; lastKnownFileType = text.json; path = survey_response.json; sourceTree = "<group>"; };
		2F657DB4223B56DF00471B85 /* submit_survey_response.json */ = {isa = PBXFileReference; fileEncoding = 4; lastKnownFileType = text.json; path = submit_survey_response.json; sourceTree = "<group>"; };
		2FE180072248892800B87AAB /* OAuth2ErrorResponse.swift */ = {isa = PBXFileReference; lastKnownFileType = sourcecode.swift; path = OAuth2ErrorResponse.swift; sourceTree = "<group>"; };
		2FE1800F2248A9D000B87AAB /* error_oauth2_server.json */ = {isa = PBXFileReference; fileEncoding = 4; lastKnownFileType = text.json; path = error_oauth2_server.json; sourceTree = "<group>"; };
		2FE180142248AA9200B87AAB /* OAuth2ErrorTests.swift */ = {isa = PBXFileReference; lastKnownFileType = sourcecode.swift; path = OAuth2ErrorTests.swift; sourceTree = "<group>"; };
		2FE1801C224987EB00B87AAB /* error_oauth2_invalid_request.json */ = {isa = PBXFileReference; fileEncoding = 4; lastKnownFileType = text.json; path = error_oauth2_invalid_request.json; sourceTree = "<group>"; };
		2FE1802122498A2100B87AAB /* error_oauth2_invalid_client.json */ = {isa = PBXFileReference; fileEncoding = 4; lastKnownFileType = text.json; path = error_oauth2_invalid_client.json; sourceTree = "<group>"; };
		2FE1802222498A2100B87AAB /* error_oauth2_invalid_scope.json */ = {isa = PBXFileReference; fileEncoding = 4; lastKnownFileType = text.json; path = error_oauth2_invalid_scope.json; sourceTree = "<group>"; };
		2FE1802322498A2100B87AAB /* error_oauth2_invalid_grant.json */ = {isa = PBXFileReference; fileEncoding = 4; lastKnownFileType = text.json; path = error_oauth2_invalid_grant.json; sourceTree = "<group>"; };
		2FE1802422498A2200B87AAB /* error_oauth2_unauthorized_client.json */ = {isa = PBXFileReference; fileEncoding = 4; lastKnownFileType = text.json; path = error_oauth2_unauthorized_client.json; sourceTree = "<group>"; };
/* End PBXFileReference section */

/* Begin PBXFrameworksBuildPhase section */
		0136D22D2101775B0062EAEA /* Frameworks */ = {
			isa = PBXFrameworksBuildPhase;
			buildActionMask = 2147483647;
			files = (
			);
			runOnlyForDeploymentPostprocessing = 0;
		};
		01527CBB20E1B5C300B5042A /* Frameworks */ = {
			isa = PBXFrameworksBuildPhase;
			buildActionMask = 2147483647;
			files = (
			);
			runOnlyForDeploymentPostprocessing = 0;
		};
		01527CC520E1B5C300B5042A /* Frameworks */ = {
			isa = PBXFrameworksBuildPhase;
			buildActionMask = 2147483647;
			files = (
				01527CC920E1B5C300B5042A /* FrolloSDK.framework in Frameworks */,
			);
			runOnlyForDeploymentPostprocessing = 0;
		};
		017B48422101B4FE00447E65 /* Frameworks */ = {
			isa = PBXFrameworksBuildPhase;
			buildActionMask = 2147483647;
			files = (
				017B48432101B4FE00447E65 /* FrolloSDK.framework in Frameworks */,
			);
			runOnlyForDeploymentPostprocessing = 0;
		};
		017B48752105950F00447E65 /* Frameworks */ = {
			isa = PBXFrameworksBuildPhase;
			buildActionMask = 2147483647;
			files = (
			);
			runOnlyForDeploymentPostprocessing = 0;
		};
		017B489F2105958100447E65 /* Frameworks */ = {
			isa = PBXFrameworksBuildPhase;
			buildActionMask = 2147483647;
			files = (
				017B48A02105958100447E65 /* FrolloSDK.framework in Frameworks */,
			);
			runOnlyForDeploymentPostprocessing = 0;
		};
		01E5BF6F2227A475003D85FD /* Frameworks */ = {
			isa = PBXFrameworksBuildPhase;
			buildActionMask = 2147483647;
			files = (
			);
			runOnlyForDeploymentPostprocessing = 0;
		};
/* End PBXFrameworksBuildPhase section */

/* Begin PBXGroup section */
		0101949C20F595C900334482 /* Network */ = {
			isa = PBXGroup;
			children = (
				01BB5A6B221F5484000C03F0 /* OAuth */,
				01874B7920F834BD005A7D0C /* API */,
				0101949D20F595F300334482 /* NetworkTests.swift */,
				01E0819220FDB6F30036133F /* NetworkAuthenticatorTests.swift */,
			);
			path = Network;
			sourceTree = "<group>";
		};
		0101A8E121C9C24700DCFCEB /* Bills */ = {
			isa = PBXGroup;
			children = (
				0101A90721CC90DF00DCFCEB /* bill_id_12345.json */,
				01405E6D21DF1D2D009356CC /* bill_payment_id_12345.json */,
				01405E5B21DED30E009356CC /* bill_payments_2018-12-01_valid.json */,
				0101A8E221C9C24700DCFCEB /* bills_valid.json */,
			);
			path = Bills;
			sourceTree = "<group>";
		};
		0101A8EA21CC4F6B00DCFCEB /* Bills */ = {
			isa = PBXGroup;
			children = (
				01405E5121DDB0AF009356CC /* APIBillCreateRequest+Test.swift */,
				0101A8ED21CC4FBD00DCFCEB /* APIBillResponse+Test.swift */,
				0101A8EB21CC4F9300DCFCEB /* APIBillsResponse+Test.swift */,
				01405E4B21DD6A62009356CC /* APIBillUpdateRequest+Test.swift */,
				01405E6921DEE067009356CC /* APIBillPaymentResponse+Test.swift */,
				011C198A21E30B7B00490EDD /* APIBillPaymentUpdateRequest+Test.swift */,
			);
			path = Bills;
			sourceTree = "<group>";
		};
		0101A8F421CC54DA00DCFCEB /* Bills */ = {
			isa = PBXGroup;
			children = (
				0101A8F521CC54F000DCFCEB /* Bill+Test.swift */,
				0101A8FC21CC832600DCFCEB /* BillTests.swift */,
				01405E6021DEDFD2009356CC /* BillPayment+Test.swift */,
				01405E6221DEDFE9009356CC /* BillPaymentTests.swift */,
			);
			path = Bills;
			sourceTree = "<group>";
		};
		0101A8F921CC647700DCFCEB /* Bills */ = {
			isa = PBXGroup;
			children = (
				0101A8FA21CC649000DCFCEB /* Bills.swift */,
			);
			path = Bills;
			sourceTree = "<group>";
		};
		0101A90221CC8AA500DCFCEB /* Bills */ = {
			isa = PBXGroup;
			children = (
				0101A90321CC8ABA00DCFCEB /* BillsTests.swift */,
			);
			path = Bills;
			sourceTree = "<group>";
		};
		0104E02921E84EC700D98EE7 /* Reports */ = {
			isa = PBXGroup;
			children = (
				01704F5721FAD13D00666DAE /* ReportAccountBalance+CoreDataClass.swift */,
				01704F5821FAD13D00666DAE /* ReportAccountBalance+CoreDataProperties.swift */,
				0104E02C21E84EED00D98EE7 /* ReportTransactionCurrent+CoreDataClass.swift */,
				0104E02D21E84EED00D98EE7 /* ReportTransactionCurrent+CoreDataProperties.swift */,
				0104E02A21E84EED00D98EE7 /* ReportTransactionHistory+CoreDataClass.swift */,
				0104E02B21E84EED00D98EE7 /* ReportTransactionHistory+CoreDataProperties.swift */,
			);
			path = Reports;
			sourceTree = "<group>";
		};
		011F813C219D251000A1495F /* Events */ = {
			isa = PBXGroup;
			children = (
				011F813D219D254000A1495F /* APIEventCreateRequest.swift */,
			);
			path = Events;
			sourceTree = "<group>";
		};
		011F8147219D317900A1495F /* Events */ = {
			isa = PBXGroup;
			children = (
				011F814B219D35ED00A1495F /* EventsTests.swift */,
			);
			path = Events;
			sourceTree = "<group>";
		};
		011F8148219D31AB00A1495F /* Events */ = {
			isa = PBXGroup;
			children = (
				011F8149219D31C000A1495F /* Events.swift */,
			);
			path = Events;
			sourceTree = "<group>";
		};
		011F8151219E636900A1495F /* Notifications */ = {
			isa = PBXGroup;
			children = (
				011F8152219E637E00A1495F /* Notifications.swift */,
			);
			path = Notifications;
			sourceTree = "<group>";
		};
		01236D0521EBEBCF008DD61A /* Reports */ = {
			isa = PBXGroup;
			children = (
				018501C421FFB31000069D87 /* APIAccountBalanceReportResponse.swift */,
				01236D0B21EBF5AA008DD61A /* APITransactionCurrentReportResponse.swift */,
				01236D0621EBEC09008DD61A /* APITransactionHistoryReportResponse.swift */,
			);
			path = Reports;
			sourceTree = "<group>";
		};
		01236D0821EBF4CD008DD61A /* Reports */ = {
			isa = PBXGroup;
			children = (
				01236D0921EBF4E5008DD61A /* Reports.swift */,
			);
			path = Reports;
			sourceTree = "<group>";
		};
		01236D1521EC2441008DD61A /* Reports */ = {
			isa = PBXGroup;
			children = (
				01236D1621EC2466008DD61A /* APITransactionHistoryReportResponse+Test.swift */,
			);
			path = Reports;
			sourceTree = "<group>";
		};
		01236D1A21EC2FA2008DD61A /* Reports */ = {
			isa = PBXGroup;
			children = (
				018501DE2203AEB800069D87 /* ReportAccountBalance+Test.swift */,
				01236D1B21EC2FCB008DD61A /* ReportTransactionCurrent+Test.swift */,
				01236D1F21EC32EA008DD61A /* ReportTransactionHistory+Test.swift */,
			);
			path = Reports;
			sourceTree = "<group>";
		};
		01236D3321EEBE30008DD61A /* Reports */ = {
			isa = PBXGroup;
			children = (
				018501DA2203A6E000069D87 /* account_balance_reports_by_month_2018-11-01_2019-02-01.json */,
				018501C721FFC56F00069D87 /* account_balance_reports_by_day_2018-10-29_2019-01-29.json */,
				018501C621FFC56F00069D87 /* account_balance_reports_by_day_account_id_937_2018-10-29_2019-01-29.json */,
				018501C821FFC56F00069D87 /* account_balance_reports_by_day_container_bank_2018-10-29_2019-01-29.json */,
				018501C921FFC56F00069D87 /* account_balance_reports_by_month_2018-10-29_2019-01-29.json */,
				018501CA21FFC56F00069D87 /* account_balance_reports_by_week_2018-10-29_2019-01-29.json */,
				01236D5921EED5F6008DD61A /* transaction_reports_current_budget_category.json */,
				01236D5621EED5F6008DD61A /* transaction_reports_current_merchant.json */,
				01236D5721EED5F6008DD61A /* transaction_reports_current_txn_category_3_days.json */,
				01236D5821EED5F6008DD61A /* transaction_reports_current_txn_category_lifestyle.json */,
				01236D5421EED5F6008DD61A /* transaction_reports_current_txn_category_living.json */,
				01236D5521EED5F6008DD61A /* transaction_reports_current_txn_category.json */,
				01236D3821EEBE30008DD61A /* transaction_reports_history_budget_category_monthly_2018-01-01_2018-12-31.json */,
				01236D3921EEBE30008DD61A /* transaction_reports_history_merchant_monthly_2018-01-01_2018-12-31.json */,
				01236D3421EEBE30008DD61A /* transaction_reports_history_txn_category_daily_2018-01-01_2018-12-31.json */,
				01236D3721EEBE30008DD61A /* transaction_reports_history_txn_category_monthly_2018-01-01_2018-12-31.json */,
				01236D3621EEBE30008DD61A /* transaction_reports_history_txn_category_monthly_2018-03_01_2019-03-31.json */,
				01236D3A21EEBE30008DD61A /* transaction_reports_history_txn_category_monthly_lifestyle_2018-01-01_2018-12-31.json */,
				01236D3521EEBE30008DD61A /* transaction_reports_history_txn_category_monthly_living_2018-01-01_2018-12-31.json */,
				01236D3B21EEBE30008DD61A /* transaction_reports_history_txn_category_weekly_2018-01-01_2018-12-31.json */,
			);
			path = Reports;
			sourceTree = "<group>";
		};
		01236D6C21EED6FA008DD61A /* Reports */ = {
			isa = PBXGroup;
			children = (
				01236D6D21EED72C008DD61A /* ReportsTests.swift */,
			);
			path = Reports;
			sourceTree = "<group>";
		};
		0126068121990158005D8377 /* Messages */ = {
			isa = PBXGroup;
			children = (
				0126068221990377005D8377 /* Messages.swift */,
			);
			path = Messages;
			sourceTree = "<group>";
		};
		0126068421990397005D8377 /* Messages */ = {
			isa = PBXGroup;
			children = (
				0126068621991963005D8377 /* Message+CoreDataClass.swift */,
				0126068721991963005D8377 /* Message+CoreDataProperties.swift */,
				012606AA219A784C005D8377 /* MessageHTML+CoreDataClass.swift */,
				012606AB219A784C005D8377 /* MessageHTML+CoreDataProperties.swift */,
				012606AC219A784C005D8377 /* MessageImage+CoreDataClass.swift */,
				012606AD219A784C005D8377 /* MessageImage+CoreDataProperties.swift */,
				012606A8219A784C005D8377 /* MessageText+CoreDataClass.swift */,
				012606A9219A784C005D8377 /* MessageText+CoreDataProperties.swift */,
				012606A6219A784C005D8377 /* MessageVideo+CoreDataClass.swift */,
				012606A7219A784C005D8377 /* MessageVideo+CoreDataProperties.swift */,
			);
			path = Messages;
			sourceTree = "<group>";
		};
		0126069421992ABA005D8377 /* Messages */ = {
			isa = PBXGroup;
			children = (
				0126069521992AD4005D8377 /* APIMessageResponse.swift */,
				012606B7219A7EF1005D8377 /* APIMessageUpdateRequest.swift */,
			);
			path = Messages;
			sourceTree = "<group>";
		};
		01260697219949EA005D8377 /* Messages */ = {
			isa = PBXGroup;
			children = (
				012606C1219B8B5F005D8377 /* MessagesTests.swift */,
			);
			path = Messages;
			sourceTree = "<group>";
		};
		0126069C219A5409005D8377 /* Messages */ = {
			isa = PBXGroup;
			children = (
				012606BD219A8BAC005D8377 /* message_id_12345.json */,
				012606B9219A8391005D8377 /* messages_invalid.json */,
				0126069D219A5409005D8377 /* messages_unread.json */,
				0126069E219A5409005D8377 /* messages_valid.json */,
			);
			path = Messages;
			sourceTree = "<group>";
		};
		012606C5219BA998005D8377 /* Messages */ = {
			isa = PBXGroup;
			children = (
				012606C6219BA9B7005D8377 /* Message+Test.swift */,
				011F8116219BE3B800A1495F /* MessageHTML+Test.swift */,
				011F811A219BE40100A1495F /* MessageImage+Test.swift */,
				012606CA219BA9C5005D8377 /* MessageTests.swift */,
				011F8110219BE2E100A1495F /* MessageVideo+Test.swift */,
				011F811E219BF14000A1495F /* MessageText+Test.swift */,
			);
			path = Messages;
			sourceTree = "<group>";
		};
		012606D2219BC2A2005D8377 /* Messages */ = {
			isa = PBXGroup;
			children = (
				012606D3219BC2BE005D8377 /* APIMessageReponse+Test.swift */,
				011F8132219CDCD900A1495F /* APIMessageResponseTests.swift */,
			);
			path = Messages;
			sourceTree = "<group>";
		};
		0135D2FE21A2559C00318142 /* Notifications */ = {
			isa = PBXGroup;
			children = (
				0135D2FF21A255B000318142 /* NotificationsTests.swift */,
			);
			path = Notifications;
			sourceTree = "<group>";
		};
		0135D30721A2628F00318142 /* Transient */ = {
			isa = PBXGroup;
			children = (
				0135D30821A2628F00318142 /* notification_event.json */,
				0135D30921A2628F00318142 /* notification_message.json */,
			);
			path = Transient;
			sourceTree = "<group>";
		};
		0136D223210011D90062EAEA /* Keychain */ = {
			isa = PBXGroup;
			children = (
				0136D224210011E70062EAEA /* Keychain.swift */,
			);
			path = Keychain;
			sourceTree = "<group>";
		};
		0136D2262100679A0062EAEA /* Keychain */ = {
			isa = PBXGroup;
			children = (
				0136D227210067B20062EAEA /* KeychainTests.swift */,
			);
			path = Keychain;
			sourceTree = "<group>";
		};
		0136D2312101775B0062EAEA /* FrolloSDK iOS Test Host */ = {
			isa = PBXGroup;
			children = (
				0136D2422101776E0062EAEA /* FrolloSDKTestHost.entitlements */,
				0136D2322101775B0062EAEA /* AppDelegate.swift */,
				0136D2342101775B0062EAEA /* ViewController.swift */,
				0136D2362101775B0062EAEA /* Main.storyboard */,
				0136D2392101775D0062EAEA /* Assets.xcassets */,
				0136D23B2101775D0062EAEA /* LaunchScreen.storyboard */,
				0136D23E2101775D0062EAEA /* Info.plist */,
			);
			path = "FrolloSDK iOS Test Host";
			sourceTree = "<group>";
		};
		013BC1DC218A690F005A2714 /* View Model */ = {
			isa = PBXGroup;
			children = (
				013BC1DD218A692E005A2714 /* Aggregation */,
			);
			path = "View Model";
			sourceTree = "<group>";
		};
		013BC1DD218A692E005A2714 /* Aggregation */ = {
			isa = PBXGroup;
			children = (
				013BC1DE218A6998005A2714 /* ProviderLoginFormViewModel.swift */,
			);
			path = Aggregation;
			sourceTree = "<group>";
		};
		013BC1E0218A81B4005A2714 /* View Model */ = {
			isa = PBXGroup;
			children = (
				013BC1E1218A81BB005A2714 /* Aggregation */,
			);
			path = "View Model";
			sourceTree = "<group>";
		};
		013BC1E1218A81BB005A2714 /* Aggregation */ = {
			isa = PBXGroup;
			children = (
				013BC1E2218A81E2005A2714 /* ProviderLoginFormViewModelTests.swift */,
			);
			path = Aggregation;
			sourceTree = "<group>";
		};
		013D2D81210A885F00EEDEC5 /* API */ = {
			isa = PBXGroup;
			children = (
				01819145211168C8000E0F80 /* APIUniqueResponse.swift */,
				016097F1210EE26C0034E857 /* Aggregation */,
				018240DF21C8BA55005705F9 /* Bills */,
				013D2D84210A889200EEDEC5 /* Device */,
				011F813C219D251000A1495F /* Events */,
				0126069421992ABA005D8377 /* Messages */,
				01236D0521EBEBCF008DD61A /* Reports */,
				013D2D83210A888900EEDEC5 /* Shared */,
				013D2D82210A887C00EEDEC5 /* User */,
			);
			path = API;
			sourceTree = "<group>";
		};
		013D2D82210A887C00EEDEC5 /* User */ = {
			isa = PBXGroup;
			children = (
				01333D3E216AAF36005764A4 /* APIUserChangePasswordRequest.swift */,
				01BC3D102166D90C0065A4B8 /* APIUserRegisterRequest.swift */,
				011F1A5F216B289B00119474 /* APIUserResetPasswordRequest.swift */,
				017B48DF2107FE6A00447E65 /* APIUserResponse.swift */,
				01EAAEE22150663A003D1EAC /* APIUserUpdateRequest.swift */,
			);
			path = User;
			sourceTree = "<group>";
		};
		013D2D83210A888900EEDEC5 /* Shared */ = {
			isa = PBXGroup;
			children = (
				017391EF20EF001200C0BB32 /* APIErrorResponse.swift */,
			);
			path = Shared;
			sourceTree = "<group>";
		};
		013D2D84210A889200EEDEC5 /* Device */ = {
			isa = PBXGroup;
			children = (
				011F813A219CECA200A1495F /* APIDeviceUpdateRequest.swift */,
				01616B0B2186BFD5003EF2D0 /* APIDeviceLogRequest.swift */,
				01F220E220FEAC7600C70B00 /* APITokenResponse.swift */,
			);
			path = Device;
			sourceTree = "<group>";
		};
		013D2D87210A8AE200EEDEC5 /* API */ = {
			isa = PBXGroup;
			children = (
				015EEDE0210FDA570081AD76 /* Aggregation */,
				0101A8EA21CC4F6B00DCFCEB /* Bills */,
				013D2D88210A8AE900EEDEC5 /* Device */,
				012606D2219BC2A2005D8377 /* Messages */,
				01236D1521EC2441008DD61A /* Reports */,
				013D2D8A210A8AF700EEDEC5 /* Shared */,
				013D2D89210A8AF000EEDEC5 /* User */,
			);
			path = API;
			sourceTree = "<group>";
		};
		013D2D88210A8AE900EEDEC5 /* Device */ = {
			isa = PBXGroup;
			children = (
			);
			path = Device;
			sourceTree = "<group>";
		};
		013D2D89210A8AF000EEDEC5 /* User */ = {
			isa = PBXGroup;
			children = (
				01333D40216AB094005764A4 /* APIUserChangePasswordRequest+Test.swift */,
				017B48F621083A3500447E65 /* APIUserResponse+Test.swift */,
				01BC3D122166E1BC0065A4B8 /* APIUserRegisterRequest+Test.swift */,
			);
			path = User;
			sourceTree = "<group>";
		};
		013D2D8A210A8AF700EEDEC5 /* Shared */ = {
			isa = PBXGroup;
			children = (
			);
			path = Shared;
			sourceTree = "<group>";
		};
		01527CB320E1B49800B5042A = {
			isa = PBXGroup;
			children = (
				01527CDA20E1CD1800B5042A /* Cartfile */,
				01E0819520FDBA850036133F /* Cartfile.private */,
				01527CDC20E1CD1800B5042A /* Carthage.xcconfig */,
				018B042B216EFD95008C34D7 /* Gemfile */,
				01527CDB20E1CD1800B5042A /* README.md */,
				01527CD720E1C2D700B5042A /* Package.swift */,
				01C8250820EDEC630093400E /* Resources */,
				01527CC120E1B5C300B5042A /* Sources */,
				01527CCC20E1B5C300B5042A /* Tests */,
				01527CC020E1B5C300B5042A /* Products */,
			);
			sourceTree = "<group>";
		};
		01527CC020E1B5C300B5042A /* Products */ = {
			isa = PBXGroup;
			children = (
				01527CBF20E1B5C300B5042A /* FrolloSDK.framework */,
				01527CC820E1B5C300B5042A /* FrolloSDK iOS Tests.xctest */,
				0136D2302101775B0062EAEA /* FrolloSDK iOS Test Host.app */,
				017B48682101B4FE00447E65 /* FrolloSDK macOS Tests.xctest */,
				017B48782105950F00447E65 /* FrolloSDK tvOS Test Host.app */,
				017B48C52105958100447E65 /* FrolloSDK tvOS Tests.xctest */,
				01E5BF772227A475003D85FD /* FrolloSDKCore.framework */,
			);
			name = Products;
			sourceTree = "<group>";
		};
		01527CC120E1B5C300B5042A /* Sources */ = {
			isa = PBXGroup;
			children = (
				01527CC220E1B5C300B5042A /* FrolloSDK.h */,
				01527CD820E1C5A600B5042A /* FrolloSDK.swift */,
				01BB5A54221CD2AE000C03F0 /* FrolloSDKConfiguration.swift */,
				0135D31721A3D74500318142 /* FrolloSDKDelegate.swift */,
				01527CC320E1B5C300B5042A /* Info.plist */,
				01E5BF792227A796003D85FD /* FrolloSDKCore-Info.plist */,
				01EED85D20E5A7EA00F4516B /* Aggregation */,
				01EED85B20E5A7EA00F4516B /* Authentication */,
				0101A8F921CC647700DCFCEB /* Bills */,
				01EED86C20E5AA8B00F4516B /* Database */,
				01C824FB20EDD64E0093400E /* Error */,
				011F8148219D31AB00A1495F /* Events */,
				01C8251020EDF56E0093400E /* Extensions */,
				0136D223210011D90062EAEA /* Keychain */,
				01C824EA20EC32DE0093400E /* Logging */,
				0126068121990158005D8377 /* Messages */,
				01EED85A20E5A7EA00F4516B /* Model */,
				01EED85E20E5A7EA00F4516B /* Network */,
				011F8151219E636900A1495F /* Notifications */,
				01EED86020E5A7EA00F4516B /* Preferences */,
				01236D0821EBF4CD008DD61A /* Reports */,
				01819147211178AC000E0F80 /* Shared */,
				2F657DA1223B24E400471B85 /* Surveys */,
				0160953520F33E980060791B /* Version */,
			);
			path = Sources;
			sourceTree = "<group>";
		};
		01527CCC20E1B5C300B5042A /* Tests */ = {
			isa = PBXGroup;
			children = (
				01BB5A56221CDDA1000C03F0 /* FrolloSDKConfiguration+Test.swift */,
				01527CCD20E1B5C300B5042A /* FrolloSDKTests.swift */,
				0135D31921A4C03000318142 /* FrolloSDKDelegateTests.swift */,
				0181914A21117B42000E0F80 /* Aggregation */,
				017B48FA21084B8D00447E65 /* Authentication */,
				0101A90221CC8AA500DCFCEB /* Bills */,
				01EEDB1920EAE2A900F4516B /* Database */,
				016DD0A220EF356D00F41919 /* Error */,
				011F8147219D317900A1495F /* Events */,
				01C824E720EB2F4A0093400E /* Extensions */,
				015EEDED210FDF1A0081AD76 /* Hosts */,
				0136D2262100679A0062EAEA /* Keychain */,
				01C824F120EC4CD90093400E /* Logging */,
				01260697219949EA005D8377 /* Messages */,
				017B48D32106D46900447E65 /* Model */,
				0101949C20F595C900334482 /* Network */,
				0135D2FE21A2559C00318142 /* Notifications */,
				017B486B2105431200447E65 /* Preferences */,
				01236D6C21EED6FA008DD61A /* Reports */,
				01EEDB1520EADEFA00F4516B /* Resources */,
				2F657DAA223B398D00471B85 /* Surveys */,
				0160953820F41EB80060791B /* Version */,
				013BC1E0218A81B4005A2714 /* View Model */,
			);
			path = Tests;
			sourceTree = "<group>";
		};
		015EEDDF210FDA4D0081AD76 /* Aggregation */ = {
			isa = PBXGroup;
			children = (
				016F2A9D2265863C00BA1842 /* transactions_search.json */,
				01483B87211808DE00D0DA87 /* account_id_542.json */,
				01483B85211808DC00D0DA87 /* accounts_invalid.json */,
				01483B86211808DE00D0DA87 /* accounts_valid.json */,
				01743B07212BA3D00082DA00 /* captcha.bmp */,
				018501E522090C3400069D87 /* merchant_id_197.json */,
				018501E922090EF800069D87 /* merchants_by_id.json */,
				01483BC62119781A00D0DA87 /* merchants_invalid.json */,
				01483BC72119781C00D0DA87 /* merchants_valid.json */,
				013A32BC21129B3100B0590B /* provider_account_id_123.json */,
				013A32B22112994B00B0590B /* provider_accounts_invalid.json */,
				013A32B02112994800B0590B /* provider_accounts_valid.json */,
				015EEDF0210FE51C0081AD76 /* provider_id_12345.json */,
				012C451D212B850700799A0A /* provider_login_form_captcha.json */,
				012C4516212A967800799A0A /* provider_login_form_login.json */,
				012C4515212A967700799A0A /* provider_login_form_multiple_choice.json */,
				01743B13212BC3280082DA00 /* provider_login_form_options.json */,
				01743B0B212BA9860082DA00 /* provider_login_form_question_answer.json */,
				01743B0F212BC04E0082DA00 /* provider_login_form_token.json */,
				01743B17212BCF9A0082DA00 /* provider_login_form_validation.json */,
				015EEDEE210FE51C0081AD76 /* providers_invalid.json */,
				018501ED2209161900069D87 /* providers_updated.json */,
				015EEDEF210FE51C0081AD76 /* providers_valid.json */,
				01483BAB2119564500D0DA87 /* transaction_categories_invalid.json */,
				01483BAC2119564600D0DA87 /* transaction_categories_valid.json */,
				01E5BF81222C88E8003D85FD /* transaction_id_194630_excluded.json */,
				01ED8FDF211A868F00ACE691 /* transaction_id_194630.json */,
				01E5BF7D2228B031003D85FD /* transaction_summary.json */,
				01ED8FD7211A846300ACE691 /* transactions_2018-08-01_invalid.json */,
				01ED8FD8211A846500ACE691 /* transactions_2018-08-01_valid.json */,
				01E5BF85222CC8E5003D85FD /* transactions_2018-12-04_count_200_skip_0.json */,
				01E5BF86222CC8E6003D85FD /* transactions_2018-12-04_count_200_skip_200.json */,
<<<<<<< HEAD
				033D46CA22728BF600E0C6D6 /* transactions_suggested_tags.json */,
=======
				033D46D32272DFC000E0C6D6 /* transactions_suggested_tags.json */,
>>>>>>> 542ae857
			);
			path = Aggregation;
			sourceTree = "<group>";
		};
		015EEDE0210FDA570081AD76 /* Aggregation */ = {
			isa = PBXGroup;
			children = (
				01483B722117D80100D0DA87 /* APIAccountResponse+Test.swift */,
				01483B93211913F200D0DA87 /* APIAccountUpdateRequest+Test.swift */,
				01483BC22119718700D0DA87 /* APIMerchantResponse+Test.swift */,
				013A32C22112BBDE00B0590B /* APIProviderAccountResponse+Test.swift */,
				015EEDE1210FDA760081AD76 /* APIProviderResponse+Test.swift */,
				01483B9F2119318D00D0DA87 /* APITransactionCategoryResponse+Test.swift */,
				01ED8FCB211A660900ACE691 /* APITransactionResponse+Test.swift */,
				010EB42C211C00D0005A926A /* APITransactionUpdateRequest+Test.swift */,
			);
			path = Aggregation;
			sourceTree = "<group>";
		};
		015EEDED210FDF1A0081AD76 /* Hosts */ = {
			isa = PBXGroup;
			children = (
				0136D2312101775B0062EAEA /* FrolloSDK iOS Test Host */,
				017B48792105950F00447E65 /* FrolloSDK tvOS Test Host */,
			);
			path = Hosts;
			sourceTree = "<group>";
		};
		015EEDFA210FE5440081AD76 /* Aggregation */ = {
			isa = PBXGroup;
			children = (
				01483B762117DC3800D0DA87 /* Account+Test.swift */,
				01483B7A2117E1FF00D0DA87 /* AccountTests.swift */,
				01483B7D2117F51600D0DA87 /* AccountBalanceTier+Test.swift */,
				01483B812117F65500D0DA87 /* AccountBalanceTierTests.swift */,
				01483BBA2119706D00D0DA87 /* Merchant+Test.swift */,
				01483BBE211970D700D0DA87 /* MerchantTests.swift */,
				015EEE04211037CE0081AD76 /* Provider+Test.swift */,
				015EEDFC211018420081AD76 /* ProviderTests.swift */,
				013A32CE2112C3A900B0590B /* ProviderAccount+Test.swift */,
				013A32CA2112BE6600B0590B /* ProviderAccountTests.swift */,
				01ED8FCF211A672C00ACE691 /* Transaction+Test.swift */,
				01ED8FD3211A684E00ACE691 /* TransactionTests.swift */,
				01483BA32119321A00D0DA87 /* TransactionCategory+Test.swift */,
				01483BA721194AEC00D0DA87 /* TransactionCategoryTests.swift */,
			);
			path = Aggregation;
			sourceTree = "<group>";
		};
		015EEDFB210FE5490081AD76 /* User */ = {
			isa = PBXGroup;
			children = (
				017B48D52106D4A000447E65 /* UserTests.swift */,
				017B48F02108356C00447E65 /* User+Test.swift */,
			);
			path = User;
			sourceTree = "<group>";
		};
		0160953520F33E980060791B /* Version */ = {
			isa = PBXGroup;
			children = (
				0160953620F33EB10060791B /* Version.swift */,
			);
			path = Version;
			sourceTree = "<group>";
		};
		0160953820F41EB80060791B /* Version */ = {
			isa = PBXGroup;
			children = (
				0160953920F41ECF0060791B /* VersionTests.swift */,
			);
			path = Version;
			sourceTree = "<group>";
		};
		0160953B20F47FE10060791B /* Database */ = {
			isa = PBXGroup;
			children = (
				0101949320F5815800334482 /* FakeDatabaseModel.sqlite */,
				0101949420F5815800334482 /* FakeDatabaseModel.sqlite-shm */,
				0101949120F5815700334482 /* FakeDatabaseModel.sqlite-wal */,
				0101949220F5815700334482 /* FrolloSDKDataModel-1.0.0.sqlite */,
				0101949020F5815700334482 /* FrolloSDKDataModel-1.0.0.sqlite-shm */,
				0101949520F5815800334482 /* FrolloSDKDataModel-1.0.0.sqlite-wal */,
				011F8124219BF4E000A1495F /* FrolloSDKDataModel-1.1.0.sqlite */,
				011F8122219BF4E000A1495F /* FrolloSDKDataModel-1.1.0.sqlite-shm */,
				011F8123219BF4E000A1495F /* FrolloSDKDataModel-1.1.0.sqlite-wal */,
				01405E3D21DC2618009356CC /* FrolloSDKDataModel-1.2.0.sqlite */,
				01405E3B21DC2616009356CC /* FrolloSDKDataModel-1.2.0.sqlite-shm */,
				01405E3C21DC2617009356CC /* FrolloSDKDataModel-1.2.0.sqlite-wal */,
				0128DB5321F819A700DB3E62 /* FrolloSDKDataModel-1.3.0.sqlite */,
				0128DB5221F819A700DB3E62 /* FrolloSDKDataModel-1.3.0.sqlite-shm */,
				0128DB5121F819A600DB3E62 /* FrolloSDKDataModel-1.3.0.sqlite-wal */,
				013230BA22602179008C1ADC /* FrolloSDKDataModel-1.3.1.sqlite */,
				013230B922602178008C1ADC /* FrolloSDKDataModel-1.3.1.sqlite-shm */,
				013230BB22602179008C1ADC /* FrolloSDKDataModel-1.3.1.sqlite-wal */,
				0160953C20F47FE10060791B /* TestInvalidDataModel.xcdatamodeld */,
			);
			path = Database;
			sourceTree = "<group>";
		};
		016097F1210EE26C0034E857 /* Aggregation */ = {
			isa = PBXGroup;
			children = (
				01483B702117C7E900D0DA87 /* APIAccountResponse.swift */,
				01483B9121190E1700D0DA87 /* APIAccountUpdateRequest.swift */,
				01483BB821196E2100D0DA87 /* APIMerchantResponse.swift */,
				01EAAEDE214B6185003D1EAC /* APIProviderAccountCreateRequest.swift */,
				013A32AC2112799500B0590B /* APIProviderAccountResponse.swift */,
				01EAAEE0214F351D003D1EAC /* APIProviderAccountUpdateRequest.swift */,
				016097F4210EE2BA0034E857 /* APIProviderResponse.swift */,
				01483B9B21192D4A00D0DA87 /* APITransactionCategoryResponse.swift */,
				01ED8FC9211A5E7A00ACE691 /* APITransactionResponse.swift */,
				01E5BF7A222895CA003D85FD /* APITransactionSummaryResponse.swift */,
				010EB42A211BF92A005A926A /* APITransactionUpdateRequest.swift */,
				033D46C82272856500E0C6D6 /* APITransactionTagsResponse.swift */,
			);
			path = Aggregation;
			sourceTree = "<group>";
		};
		016097F2210EE27B0034E857 /* User */ = {
			isa = PBXGroup;
			children = (
				017B48D92106E1C100447E65 /* User+CoreDataClass.swift */,
				0159E47D2193CBAD002CC3BB /* User+CoreDataProperties.swift */,
			);
			path = User;
			sourceTree = "<group>";
		};
		016097F3210EE2820034E857 /* Aggregation */ = {
			isa = PBXGroup;
			children = (
				01483B682117C70600D0DA87 /* Account+CoreDataClass.swift */,
				0159E4802193CBAD002CC3BB /* Account+CoreDataProperties.swift */,
				01483B6A2117C70600D0DA87 /* AccountBalanceTier+CoreDataClass.swift */,
				0159E4812193CBAD002CC3BB /* AccountBalanceTier+CoreDataProperties.swift */,
				013A32AE21127A3600B0590B /* AccountRefreshStatus.swift */,
				01483BB4211967A500D0DA87 /* Merchant+CoreDataClass.swift */,
				0159E4792193CBAD002CC3BB /* Merchant+CoreDataProperties.swift */,
				016097F6210EE3300034E857 /* Provider+CoreDataClass.swift */,
				0159E47E2193CBAD002CC3BB /* Provider+CoreDataProperties.swift */,
				013A32A8211273A300B0590B /* ProviderAccount+CoreDataClass.swift */,
				0159E47F2193CBAD002CC3BB /* ProviderAccount+CoreDataProperties.swift */,
				01ED8FC5211A5DE800ACE691 /* Transaction+CoreDataClass.swift */,
				0159E47A2193CBAD002CC3BB /* Transaction+CoreDataProperties.swift */,
				01483B9721192C3900D0DA87 /* TransactionCategory+CoreDataClass.swift */,
				0159E47B2193CBAD002CC3BB /* TransactionCategory+CoreDataProperties.swift */,
				033D46D12272C83800E0C6D6 /* Tag+CoreDataProperties.swift */,
				033D46CF2272C7D800E0C6D6 /* Tag+CoreDataClass.swift */,
			);
			path = Aggregation;
			sourceTree = "<group>";
		};
		016DD0A220EF356D00F41919 /* Error */ = {
			isa = PBXGroup;
			children = (
				016DD0A320EF365100F41919 /* APIErrorTests.swift */,
				01B896CD20F3169F0068069A /* DataErrorTests.swift */,
				01B896CF20F32D5E0068069A /* NetworkErrorTests.swift */,
				01E5BEDF222786DF003D85FD /* OAuthErrorTests.swift */,
				2FE180142248AA9200B87AAB /* OAuth2ErrorTests.swift */,
			);
			path = Error;
			sourceTree = "<group>";
		};
		017391EB20EEFFEA00C0BB32 /* Transient */ = {
			isa = PBXGroup;
			children = (
				01483B9D21192F1600D0DA87 /* BudgetCategory.swift */,
				013D2D93210AA38800EEDEC5 /* DeviceInfo.swift */,
				0135D2FC21A2202400318142 /* NotificationPayload.swift */,
				012C4509212A775D00799A0A /* ProviderLoginForm.swift */,
				0104E03221E8588300D98EE7 /* ReportGrouping.swift */,
				2F657DA2223B26B300471B85 /* Survey.swift */,
			);
			path = Transient;
			sourceTree = "<group>";
		};
		017391EC20EEFFEA00C0BB32 /* Core Data */ = {
			isa = PBXGroup;
			children = (
				016097F3210EE2820034E857 /* Aggregation */,
				018240DA21C8B7F5005705F9 /* Bills */,
				0126068421990397005D8377 /* Messages */,
				0104E02921E84EC700D98EE7 /* Reports */,
				016097F2210EE27B0034E857 /* User */,
				01819143211162DD000E0F80 /* UniqueManagedObject.swift */,
			);
			path = "Core Data";
			sourceTree = "<group>";
		};
		017B486B2105431200447E65 /* Preferences */ = {
			isa = PBXGroup;
			children = (
				017B486C2105433B00447E65 /* PreferencesTests.swift */,
				017B487121055FBA00447E65 /* PropertyListPersistenceTests.swift */,
				011F8136219CE5D100A1495F /* UserDefaultsPersistenceTests.swift */,
			);
			path = Preferences;
			sourceTree = "<group>";
		};
		017B48792105950F00447E65 /* FrolloSDK tvOS Test Host */ = {
			isa = PBXGroup;
			children = (
				017B48C92105960000447E65 /* FrolloSDK tvOS Test Host.entitlements */,
				017B487A2105950F00447E65 /* AppDelegate.swift */,
				017B487C2105950F00447E65 /* ViewController.swift */,
				017B487E2105950F00447E65 /* Main.storyboard */,
				017B48812105951000447E65 /* Assets.xcassets */,
				017B48832105951000447E65 /* Info.plist */,
			);
			path = "FrolloSDK tvOS Test Host";
			sourceTree = "<group>";
		};
		017B48D32106D46900447E65 /* Model */ = {
			isa = PBXGroup;
			children = (
				013D2D87210A8AE200EEDEC5 /* API */,
				017B48D42106D48200447E65 /* Core Data */,
				01BB5A70221F55C0000C03F0 /* OAuth */,
				017B48F4210839AD00447E65 /* Transient */,
			);
			path = Model;
			sourceTree = "<group>";
		};
		017B48D42106D48200447E65 /* Core Data */ = {
			isa = PBXGroup;
			children = (
				015EEDFA210FE5440081AD76 /* Aggregation */,
				0101A8F421CC54DA00DCFCEB /* Bills */,
				012606C5219BA998005D8377 /* Messages */,
				01236D1A21EC2FA2008DD61A /* Reports */,
				015EEDFB210FE5490081AD76 /* User */,
				013A32D22112C40500B0590B /* CoreData+Test.swift */,
			);
			path = "Core Data";
			sourceTree = "<group>";
		};
		017B48F4210839AD00447E65 /* Transient */ = {
			isa = PBXGroup;
			children = (
				016097E5210AAAD90034E857 /* DeviceInfoTests.swift */,
				0135D30321A25D5000318142 /* NotificationPayload+Test.swift */,
				012C450B212A875900799A0A /* ProviderLoginForm+Test.swift */,
				012C450D212A889F00799A0A /* ProviderLoginFormTests.swift */,
			);
			path = Transient;
			sourceTree = "<group>";
		};
		017B48FA21084B8D00447E65 /* Authentication */ = {
			isa = PBXGroup;
			children = (
				017B48FB21084BA200447E65 /* AuthenticationTests.swift */,
			);
			path = Authentication;
			sourceTree = "<group>";
		};
		01819147211178AC000E0F80 /* Shared */ = {
			isa = PBXGroup;
			children = (
				017E58CF217FD92D00DC56FF /* CachedObjects.swift */,
				01819148211178D2000E0F80 /* ResponseHandler.swift */,
			);
			path = Shared;
			sourceTree = "<group>";
		};
		0181914A21117B42000E0F80 /* Aggregation */ = {
			isa = PBXGroup;
			children = (
				0181914D21117BC2000E0F80 /* AggregationTests.swift */,
			);
			path = Aggregation;
			sourceTree = "<group>";
		};
		018240DA21C8B7F5005705F9 /* Bills */ = {
			isa = PBXGroup;
			children = (
				018240DB21C8B80B005705F9 /* Bill+CoreDataClass.swift */,
				018240DC21C8B80B005705F9 /* Bill+CoreDataProperties.swift */,
				01405E5521DDCD65009356CC /* BillPayment+CoreDataClass.swift */,
				01405E5621DDCD65009356CC /* BillPayment+CoreDataProperties.swift */,
			);
			path = Bills;
			sourceTree = "<group>";
		};
		018240DF21C8BA55005705F9 /* Bills */ = {
			isa = PBXGroup;
			children = (
				01405E4F21DDA9CE009356CC /* APIBillCreateRequest.swift */,
				018240E021C8BAE3005705F9 /* APIBillResponse.swift */,
				018240E221C8BB6A005705F9 /* APIBillsResponse.swift */,
				01405E4921DC43A8009356CC /* APIBillUpdateRequest.swift */,
				01405E5921DDCF38009356CC /* APIBillPaymentResponse.swift */,
				011C198821E3063600490EDD /* APIBillPaymentUpdateRequest.swift */,
			);
			path = Bills;
			sourceTree = "<group>";
		};
		01874B6320F6C0C6005A7D0C /* Certificates */ = {
			isa = PBXGroup;
			children = (
				01A1F5912148D645002B9A93 /* provider-public-key.der */,
				01A1F5922148D646002B9A93 /* provider-public-key.pem */,
				01874B6420F6C0C6005A7D0C /* frollo.cer */,
			);
			path = Certificates;
			sourceTree = "<group>";
		};
		01874B6D20F81B34005A7D0C /* Endpoints */ = {
			isa = PBXGroup;
			children = (
				015EEDDB210FC9C60081AD76 /* AggregationEndpoint.swift */,
				0101A8DD21C9BD0F00DCFCEB /* BillsEndpoint.swift */,
				01874B7720F82C98005A7D0C /* DeviceEndpoint.swift */,
				01874B7520F82158005A7D0C /* Endpoint.swift */,
				011F813F219D25F000A1495F /* EventsEndpoint.swift */,
				0126069021992909005D8377 /* MessagesEndpoint.swift */,
				01236D0D21EBFA34008DD61A /* ReportsEndpoint.swift */,
				01874B7320F81EA8005A7D0C /* UserEndpoint.swift */,
				2F657DA8223B323A00471B85 /* SurveysEndpoint.swift */,
			);
			path = Endpoints;
			sourceTree = "<group>";
		};
		01874B7220F81E08005A7D0C /* Requests */ = {
			isa = PBXGroup;
			children = (
				015EEDD9210FC8760081AD76 /* APIService+Aggregation.swift */,
				0101A8DF21C9BDEF00DCFCEB /* APIService+Bills.swift */,
				01874B7E20FD9F21005A7D0C /* APIService+Device.swift */,
				011F8141219D282400A1495F /* APIService+Events.swift */,
				0126069221992A36005D8377 /* APIService+Messages.swift */,
				01236D0F21EC02CC008DD61A /* APIService+Reports.swift */,
				01874B7C20FD6FB9005A7D0C /* APIService+User.swift */,
				2F657DA6223B314100471B85 /* APIService+Surveys.swift */,
			);
			path = Requests;
			sourceTree = "<group>";
		};
		01874B7920F834BD005A7D0C /* API */ = {
			isa = PBXGroup;
			children = (
				015EEDE9210FDAB20081AD76 /* AggregationRequestTests.swift */,
				0101A8E621C9C28E00DCFCEB /* BillsRequestTests.swift */,
				01555F2721812C62004A313A /* DeviceRequestTests.swift */,
				011F8143219D2A3E00A1495F /* EventsRequestTests.swift */,
				0126069821994A0D005D8377 /* MessagesRequestTests.swift */,
				01236D1121EC0D96008DD61A /* ReportsRequestTests.swift */,
				01874B7A20F834D1005A7D0C /* UserRequestTests.swift */,
			);
			path = API;
			sourceTree = "<group>";
		};
		01B896A120F2EDA30068069A /* API */ = {
			isa = PBXGroup;
			children = (
				015EEDDF210FDA4D0081AD76 /* Aggregation */,
				0101A8E121C9C24700DCFCEB /* Bills */,
				01E0819620FDC0E90036133F /* Device */,
				01B896A220F2EDA30068069A /* Error */,
				0126069C219A5409005D8377 /* Messages */,
				01236D3321EEBE30008DD61A /* Reports */,
				2F657DAD223B461000471B85 /* Surveys */,
				01F220E420FEBB6B00C70B00 /* User */,
			);
			path = API;
			sourceTree = "<group>";
		};
		01B896A220F2EDA30068069A /* Error */ = {
			isa = PBXGroup;
			children = (
				011C198E21E42AF200490EDD /* error_account_locked.json */,
				01B896B220F2EDA30068069A /* error_aggregator.json */,
				01B896C820F3106A0068069A /* error_bad_format.json */,
				01B896AF20F2EDA30068069A /* error_duplicate.json */,
				01B896AC20F2EDA30068069A /* error_internal_exception.json */,
				01B896A520F2EDA30068069A /* error_invalid_access_token.json */,
				01B896A420F2EDA30068069A /* error_invalid_auth_head.json */,
				01B896AE20F2EDA30068069A /* error_invalid_count.json */,
				01B896B020F2EDA30068069A /* error_invalid_length.json */,
				01B896A820F2EDA30068069A /* error_invalid_refresh_token.json */,
				01B896AA20F2EDA30068069A /* error_invalid_user_agent.json */,
				01B896A920F2EDA30068069A /* error_invalid_username_password.json */,
				01B896A320F2EDA30068069A /* error_invalid_value.json */,
				01B896C920F3106B0068069A /* error_missing_code.json */,
				01B896B420F2EDA30068069A /* error_not_allowed.json */,
				01B896B120F2EDA30068069A /* error_not_found.json */,
				01B896AB20F2EDA30068069A /* error_server.json */,
				01B896B320F2EDA30068069A /* error_suspended_device.json */,
				01B896AD20F2EDA30068069A /* error_suspended_user.json */,
				01B896C720F3106A0068069A /* error_unknown_code.json */,
				01B896A620F2EDA30068069A /* error_value_must_differ.json */,
				01B896A720F2EDA30068069A /* error_value_over_limit.json */,
			);
			path = Error;
			sourceTree = "<group>";
		};
		01BB5A5A221D19F4000C03F0 /* OAuth */ = {
			isa = PBXGroup;
			children = (
				01BB5A5B221D1A26000C03F0 /* OAuthTokenRequest.swift */,
				01BB5A5D221E00AA000C03F0 /* OAuthTokenResponse.swift */,
				2FE180072248892800B87AAB /* OAuth2ErrorResponse.swift */,
			);
			path = OAuth;
			sourceTree = "<group>";
		};
		01BB5A65221E1C56000C03F0 /* API */ = {
			isa = PBXGroup;
			children = (
				01BB5A69221E1E2F000C03F0 /* APIService.swift */,
				01874B6D20F81B34005A7D0C /* Endpoints */,
				01874B7220F81E08005A7D0C /* Requests */,
			);
			path = API;
			sourceTree = "<group>";
		};
		01BB5A66221E1C6F000C03F0 /* OAuth */ = {
			isa = PBXGroup;
			children = (
				01BB5A67221E1E21000C03F0 /* OAuthService.swift */,
			);
			path = OAuth;
			sourceTree = "<group>";
		};
		01BB5A6B221F5484000C03F0 /* OAuth */ = {
			isa = PBXGroup;
			children = (
				01BB5A6C221F54A3000C03F0 /* OAuthServiceTests.swift */,
			);
			path = OAuth;
			sourceTree = "<group>";
		};
		01BB5A70221F55C0000C03F0 /* OAuth */ = {
			isa = PBXGroup;
			children = (
				01BB5A71221F55F9000C03F0 /* OAuthTokenRequest+Test.swift */,
			);
			path = OAuth;
			sourceTree = "<group>";
		};
		01BB5A75221F5973000C03F0 /* OAuth */ = {
			isa = PBXGroup;
			children = (
				2FE1802122498A2100B87AAB /* error_oauth2_invalid_client.json */,
				2FE1802322498A2100B87AAB /* error_oauth2_invalid_grant.json */,
				2FE1802222498A2100B87AAB /* error_oauth2_invalid_scope.json */,
				2FE1802422498A2200B87AAB /* error_oauth2_unauthorized_client.json */,
				2FE1801C224987EB00B87AAB /* error_oauth2_invalid_request.json */,
				2FE1800F2248A9D000B87AAB /* error_oauth2_server.json */,
				01BB5A7A221F8054000C03F0 /* token_invalid.json */,
				01BB5A76221F5973000C03F0 /* token_valid.json */,
			);
			path = OAuth;
			sourceTree = "<group>";
		};
		01C824E720EB2F4A0093400E /* Extensions */ = {
			isa = PBXGroup;
			children = (
				01C824E820EB2F570093400E /* Data+Random.swift */,
				017E58D1217FF86F00DC56FF /* DateExtensionsTests.swift */,
				016097ED210EA27E0034E857 /* Keychain+Test.swift */,
				011E87D1213767F00026E047 /* SecKeyPEMTests.swift */,
				012606CE219BBD75005D8377 /* String+Random.swift */,
				016097E9210EA0D60034E857 /* XCTestCase+TempFolder.swift */,
			);
			path = Extensions;
			sourceTree = "<group>";
		};
		01C824EA20EC32DE0093400E /* Logging */ = {
			isa = PBXGroup;
			children = (
				01C824ED20EC40FD0093400E /* ConsoleLogger.swift */,
				01C824F420EC75560093400E /* FileLogger.swift */,
				01C824EB20EC34BA0093400E /* Log.swift */,
				01C824EF20EC410B0093400E /* NetworkLogger.swift */,
			);
			path = Logging;
			sourceTree = "<group>";
		};
		01C824F120EC4CD90093400E /* Logging */ = {
			isa = PBXGroup;
			children = (
				01C824F820EC8EF90093400E /* ConsoleLoggerTests.swift */,
				01C824F620EC7AC30093400E /* FileLoggerTests.swift */,
				01C824F220EC4D600093400E /* LogTests.swift */,
				01616B0D2186C4E8003EF2D0 /* NetworkLoggerTests.swift */,
			);
			path = Logging;
			sourceTree = "<group>";
		};
		01C824FB20EDD64E0093400E /* Error */ = {
			isa = PBXGroup;
			children = (
				01C8250220EDDB340093400E /* APIError.swift */,
				01C8250620EDDB4F0093400E /* DataError.swift */,
				01C824FC20EDD6630093400E /* FrolloSDKError.swift */,
				01E837592149F08100A50E15 /* LoginFormError.swift */,
				01C8250420EDDB410093400E /* NetworkError.swift */,
				012DDD5D222615A300497E22 /* OAuth2Error.swift */,
				0175C800224ADC070065AF9F /* ResponseError.swift */,
			);
			path = Error;
			sourceTree = "<group>";
		};
		01C8250820EDEC630093400E /* Resources */ = {
			isa = PBXGroup;
			children = (
				01C8250A20EDECC60093400E /* Database */,
				01C8250920EDECC60093400E /* Localization */,
			);
			path = Resources;
			sourceTree = "<group>";
		};
		01C8250920EDECC60093400E /* Localization */ = {
			isa = PBXGroup;
			children = (
				01C8250F20EDEF250093400E /* Localizable.strings */,
			);
			path = Localization;
			sourceTree = "<group>";
		};
		01C8250A20EDECC60093400E /* Database */ = {
			isa = PBXGroup;
			children = (
				01EED86920E5AA5B00F4516B /* FrolloSDKDataModel.xcdatamodeld */,
			);
			path = Database;
			sourceTree = "<group>";
		};
		01C8251020EDF56E0093400E /* Extensions */ = {
			isa = PBXGroup;
			children = (
				01A1F5992148DBC9002B9A93 /* Data.swift */,
				018B0425216EC785008C34D7 /* Date.swift */,
				013A32C02112AF4E00B0590B /* DateFormatter.swift */,
				015EEDDD210FD7710081AD76 /* FailableCodable.swift */,
				01C8251320EDF6200093400E /* Localization.swift */,
				017B83A6221A4CBF0022884E /* Result.swift */,
				011E87CF213766550026E047 /* SecKeyPEM.swift */,
			);
			path = Extensions;
			sourceTree = "<group>";
		};
		01E0819620FDC0E90036133F /* Device */ = {
			isa = PBXGroup;
			children = (
				01F220E820FECA8900C70B00 /* refresh_token_invalid.json */,
				01E0819720FDC0E90036133F /* refresh_token_valid.json */,
			);
			path = Device;
			sourceTree = "<group>";
		};
		01EED85A20E5A7EA00F4516B /* Model */ = {
			isa = PBXGroup;
			children = (
				013D2D81210A885F00EEDEC5 /* API */,
				017391EC20EEFFEA00C0BB32 /* Core Data */,
				01BB5A5A221D19F4000C03F0 /* OAuth */,
				017391EB20EEFFEA00C0BB32 /* Transient */,
				013BC1DC218A690F005A2714 /* View Model */,
			);
			path = Model;
			sourceTree = "<group>";
		};
		01EED85B20E5A7EA00F4516B /* Authentication */ = {
			isa = PBXGroup;
			children = (
				01EED85C20E5A7EA00F4516B /* Authentication.swift */,
			);
			path = Authentication;
			sourceTree = "<group>";
		};
		01EED85D20E5A7EA00F4516B /* Aggregation */ = {
			isa = PBXGroup;
			children = (
				015EEE02211030F30081AD76 /* Aggregation.swift */,
			);
			path = Aggregation;
			sourceTree = "<group>";
		};
		01EED85E20E5A7EA00F4516B /* Network */ = {
			isa = PBXGroup;
			children = (
				01BB5A65221E1C56000C03F0 /* API */,
				01BB5A66221E1C6F000C03F0 /* OAuth */,
				01BB5A63221E07D0000C03F0 /* HTTPHeader.swift */,
				0159E46D2190F3BD002CC3BB /* PublicKeys.swift */,
				01EED85F20E5A7EA00F4516B /* Network.swift */,
				01874B8020FDA1DB005A7D0C /* NetworkAuthenticator.swift */,
			);
			path = Network;
			sourceTree = "<group>";
		};
		01EED86020E5A7EA00F4516B /* Preferences */ = {
			isa = PBXGroup;
			children = (
				01EED86120E5A7EA00F4516B /* Preferences.swift */,
				017B486F21054F0B00447E65 /* PreferencesPersistence.swift */,
				0159E47521926949002CC3BB /* PropertyListPersistence.swift */,
				0159E47721926959002CC3BB /* UserDefaultsPersistence.swift */,
			);
			path = Preferences;
			sourceTree = "<group>";
		};
		01EED86C20E5AA8B00F4516B /* Database */ = {
			isa = PBXGroup;
			children = (
				01EED86D20E5AAAB00F4516B /* Database.swift */,
			);
			path = Database;
			sourceTree = "<group>";
		};
		01EEDB1520EADEFA00F4516B /* Resources */ = {
			isa = PBXGroup;
			children = (
				01527CCF20E1B5C300B5042A /* Info.plist */,
				01B896A120F2EDA30068069A /* API */,
				01874B6320F6C0C6005A7D0C /* Certificates */,
				0160953B20F47FE10060791B /* Database */,
				01BB5A75221F5973000C03F0 /* OAuth */,
				0135D30721A2628F00318142 /* Transient */,
			);
			path = Resources;
			sourceTree = "<group>";
		};
		01EEDB1920EAE2A900F4516B /* Database */ = {
			isa = PBXGroup;
			children = (
				01EEDB1C20EAEA2000F4516B /* DatabaseMigrationTests.swift */,
				01BB5A50221CC727000C03F0 /* DatabaseResetTests.swift */,
				01EEDB1A20EAE2CE00F4516B /* DatabaseTests.swift */,
			);
			path = Database;
			sourceTree = "<group>";
		};
		01F220E420FEBB6B00C70B00 /* User */ = {
			isa = PBXGroup;
			children = (
				017B48E12108287500447E65 /* user_details_complete.json */,
				017B48E22108287600447E65 /* user_details_incomplete.json */,
				017B48E32108287600447E65 /* user_details_invalid.json */,
			);
			path = User;
			sourceTree = "<group>";
		};
		2F657DA1223B24E400471B85 /* Surveys */ = {
			isa = PBXGroup;
			children = (
				2F657DA4223B2FB300471B85 /* Surveys.swift */,
			);
			path = Surveys;
			sourceTree = "<group>";
		};
		2F657DAA223B398D00471B85 /* Surveys */ = {
			isa = PBXGroup;
			children = (
				2F657DAB223B39EE00471B85 /* SurveysTests.swift */,
			);
			path = Surveys;
			sourceTree = "<group>";
		};
		2F657DAD223B461000471B85 /* Surveys */ = {
			isa = PBXGroup;
			children = (
				2F657DB4223B56DF00471B85 /* submit_survey_response.json */,
				2F657DAE223B467000471B85 /* survey_response.json */,
			);
			path = Surveys;
			sourceTree = "<group>";
		};
/* End PBXGroup section */

/* Begin PBXHeadersBuildPhase section */
		01527CBC20E1B5C300B5042A /* Headers */ = {
			isa = PBXHeadersBuildPhase;
			buildActionMask = 2147483647;
			files = (
				01527CD020E1B5C300B5042A /* FrolloSDK.h in Headers */,
			);
			runOnlyForDeploymentPostprocessing = 0;
		};
		01E5BF702227A475003D85FD /* Headers */ = {
			isa = PBXHeadersBuildPhase;
			buildActionMask = 2147483647;
			files = (
				01E5BF712227A475003D85FD /* FrolloSDK.h in Headers */,
			);
			runOnlyForDeploymentPostprocessing = 0;
		};
/* End PBXHeadersBuildPhase section */

/* Begin PBXNativeTarget section */
		0136D22F2101775B0062EAEA /* FrolloSDK iOS Test Host */ = {
			isa = PBXNativeTarget;
			buildConfigurationList = 0136D23F2101775D0062EAEA /* Build configuration list for PBXNativeTarget "FrolloSDK iOS Test Host" */;
			buildPhases = (
				0136D22C2101775B0062EAEA /* Sources */,
				0136D22D2101775B0062EAEA /* Frameworks */,
				0136D22E2101775B0062EAEA /* Resources */,
			);
			buildRules = (
			);
			dependencies = (
				017B48292101B2C900447E65 /* PBXTargetDependency */,
			);
			name = "FrolloSDK iOS Test Host";
			productName = FrolloSDKTestHost;
			productReference = 0136D2302101775B0062EAEA /* FrolloSDK iOS Test Host.app */;
			productType = "com.apple.product-type.application";
		};
		01527CBE20E1B5C300B5042A /* FrolloSDK */ = {
			isa = PBXNativeTarget;
			buildConfigurationList = 01527CD120E1B5C300B5042A /* Build configuration list for PBXNativeTarget "FrolloSDK" */;
			buildPhases = (
				01E5BF8D222CD93F003D85FD /* Swift Format */,
				01EED86F20E5B4C500F4516B /* Scan TODO and FIXME flags */,
				01527CBA20E1B5C300B5042A /* Sources */,
				01527CBB20E1B5C300B5042A /* Frameworks */,
				01527CBC20E1B5C300B5042A /* Headers */,
				01527CBD20E1B5C300B5042A /* Resources */,
			);
			buildRules = (
			);
			dependencies = (
			);
			name = FrolloSDK;
			productName = FrolloSDK;
			productReference = 01527CBF20E1B5C300B5042A /* FrolloSDK.framework */;
			productType = "com.apple.product-type.framework";
		};
		01527CC720E1B5C300B5042A /* FrolloSDK iOS Tests */ = {
			isa = PBXNativeTarget;
			buildConfigurationList = 01527CD420E1B5C300B5042A /* Build configuration list for PBXNativeTarget "FrolloSDK iOS Tests" */;
			buildPhases = (
				01527CC420E1B5C300B5042A /* Sources */,
				01527CC520E1B5C300B5042A /* Frameworks */,
				01527CC620E1B5C300B5042A /* Resources */,
				01874B5C20F5C040005A7D0C /* Copy Carthage Frameworks */,
			);
			buildRules = (
			);
			dependencies = (
				01527CCB20E1B5C300B5042A /* PBXTargetDependency */,
				017B482B2101B30E00447E65 /* PBXTargetDependency */,
			);
			name = "FrolloSDK iOS Tests";
			productName = FrolloSDKTests;
			productReference = 01527CC820E1B5C300B5042A /* FrolloSDK iOS Tests.xctest */;
			productType = "com.apple.product-type.bundle.unit-test";
		};
		017B482C2101B4FE00447E65 /* FrolloSDK macOS Tests */ = {
			isa = PBXNativeTarget;
			buildConfigurationList = 017B48652101B4FE00447E65 /* Build configuration list for PBXNativeTarget "FrolloSDK macOS Tests" */;
			buildPhases = (
				017B48312101B4FE00447E65 /* Sources */,
				017B48422101B4FE00447E65 /* Frameworks */,
				017B48442101B4FE00447E65 /* Resources */,
				017B48642101B4FE00447E65 /* Copy Carthage Frameworks */,
			);
			buildRules = (
			);
			dependencies = (
				017B482D2101B4FE00447E65 /* PBXTargetDependency */,
			);
			name = "FrolloSDK macOS Tests";
			productName = FrolloSDKTests;
			productReference = 017B48682101B4FE00447E65 /* FrolloSDK macOS Tests.xctest */;
			productType = "com.apple.product-type.bundle.unit-test";
		};
		017B48772105950F00447E65 /* FrolloSDK tvOS Test Host */ = {
			isa = PBXNativeTarget;
			buildConfigurationList = 017B48842105951000447E65 /* Build configuration list for PBXNativeTarget "FrolloSDK tvOS Test Host" */;
			buildPhases = (
				017B48742105950F00447E65 /* Sources */,
				017B48752105950F00447E65 /* Frameworks */,
				017B48762105950F00447E65 /* Resources */,
			);
			buildRules = (
			);
			dependencies = (
			);
			name = "FrolloSDK tvOS Test Host";
			productName = "FrolloSDK tvOS Test Host";
			productReference = 017B48782105950F00447E65 /* FrolloSDK tvOS Test Host.app */;
			productType = "com.apple.product-type.application";
		};
		017B48872105958100447E65 /* FrolloSDK tvOS Tests */ = {
			isa = PBXNativeTarget;
			buildConfigurationList = 017B48C22105958100447E65 /* Build configuration list for PBXNativeTarget "FrolloSDK tvOS Tests" */;
			buildPhases = (
				017B488C2105958100447E65 /* Sources */,
				017B489F2105958100447E65 /* Frameworks */,
				017B48A12105958100447E65 /* Resources */,
				017B48C12105958100447E65 /* Copy Carthage Frameworks */,
			);
			buildRules = (
			);
			dependencies = (
				017B48882105958100447E65 /* PBXTargetDependency */,
				017B48C8210595C700447E65 /* PBXTargetDependency */,
			);
			name = "FrolloSDK tvOS Tests";
			productName = FrolloSDKTests;
			productReference = 017B48C52105958100447E65 /* FrolloSDK tvOS Tests.xctest */;
			productType = "com.apple.product-type.bundle.unit-test";
		};
		01E5BEE32227A475003D85FD /* FrolloSDKCore */ = {
			isa = PBXNativeTarget;
			buildConfigurationList = 01E5BF742227A475003D85FD /* Build configuration list for PBXNativeTarget "FrolloSDKCore" */;
			buildPhases = (
				01E5BF8E222CD961003D85FD /* Swift Format */,
				01E5BEE42227A475003D85FD /* Scan TODO and FIXME flags */,
				01E5BEE52227A475003D85FD /* Sources */,
				01E5BF6F2227A475003D85FD /* Frameworks */,
				01E5BF702227A475003D85FD /* Headers */,
				01E5BF722227A475003D85FD /* Resources */,
			);
			buildRules = (
			);
			dependencies = (
			);
			name = FrolloSDKCore;
			productName = FrolloSDK;
			productReference = 01E5BF772227A475003D85FD /* FrolloSDKCore.framework */;
			productType = "com.apple.product-type.framework";
		};
/* End PBXNativeTarget section */

/* Begin PBXProject section */
		01527CB420E1B49800B5042A /* Project object */ = {
			isa = PBXProject;
			attributes = {
				LastSwiftUpdateCheck = 0940;
				LastUpgradeCheck = 1000;
				ORGANIZATIONNAME = Frollo;
				TargetAttributes = {
					0136D22F2101775B0062EAEA = {
						CreatedOnToolsVersion = 9.4.1;
						LastSwiftMigration = 1020;
						SystemCapabilities = {
							com.apple.Keychain = {
								enabled = 1;
							};
						};
					};
					01527CBE20E1B5C300B5042A = {
						CreatedOnToolsVersion = 9.4.1;
						LastSwiftMigration = 1020;
					};
					01527CC720E1B5C300B5042A = {
						CreatedOnToolsVersion = 9.4.1;
						LastSwiftMigration = 1020;
						TestTargetID = 0136D22F2101775B0062EAEA;
					};
					017B482C2101B4FE00447E65 = {
						LastSwiftMigration = 1000;
					};
					017B48772105950F00447E65 = {
						CreatedOnToolsVersion = 9.4.1;
						LastSwiftMigration = 1000;
						SystemCapabilities = {
							com.apple.Keychain = {
								enabled = 1;
							};
						};
					};
					017B48872105958100447E65 = {
						LastSwiftMigration = 1000;
						TestTargetID = 017B48772105950F00447E65;
					};
				};
			};
			buildConfigurationList = 01527CB720E1B49800B5042A /* Build configuration list for PBXProject "FrolloSDK" */;
			compatibilityVersion = "Xcode 9.3";
			developmentRegion = en;
			hasScannedForEncodings = 0;
			knownRegions = (
				en,
				Base,
			);
			mainGroup = 01527CB320E1B49800B5042A;
			productRefGroup = 01527CC020E1B5C300B5042A /* Products */;
			projectDirPath = "";
			projectRoot = "";
			targets = (
				01527CBE20E1B5C300B5042A /* FrolloSDK */,
				01E5BEE32227A475003D85FD /* FrolloSDKCore */,
				01527CC720E1B5C300B5042A /* FrolloSDK iOS Tests */,
				017B482C2101B4FE00447E65 /* FrolloSDK macOS Tests */,
				017B48872105958100447E65 /* FrolloSDK tvOS Tests */,
				0136D22F2101775B0062EAEA /* FrolloSDK iOS Test Host */,
				017B48772105950F00447E65 /* FrolloSDK tvOS Test Host */,
			);
		};
/* End PBXProject section */

/* Begin PBXResourcesBuildPhase section */
		0136D22E2101775B0062EAEA /* Resources */ = {
			isa = PBXResourcesBuildPhase;
			buildActionMask = 2147483647;
			files = (
				0136D23D2101775D0062EAEA /* LaunchScreen.storyboard in Resources */,
				0136D23A2101775D0062EAEA /* Assets.xcassets in Resources */,
				0136D2382101775B0062EAEA /* Main.storyboard in Resources */,
			);
			runOnlyForDeploymentPostprocessing = 0;
		};
		01527CBD20E1B5C300B5042A /* Resources */ = {
			isa = PBXResourcesBuildPhase;
			buildActionMask = 2147483647;
			files = (
				01C8250D20EDEF250093400E /* Localizable.strings in Resources */,
			);
			runOnlyForDeploymentPostprocessing = 0;
		};
		01527CC620E1B5C300B5042A /* Resources */ = {
			isa = PBXResourcesBuildPhase;
			buildActionMask = 2147483647;
			files = (
				01236D4E21EEBE30008DD61A /* transaction_reports_history_txn_category_monthly_lifestyle_2018-01-01_2018-12-31.json in Resources */,
				01ED8FD9211A846500ACE691 /* transactions_2018-08-01_invalid.json in Resources */,
				017B48E721082DCA00447E65 /* user_details_complete.json in Resources */,
<<<<<<< HEAD
				033D46CC22728E0100E0C6D6 /* transactions_suggested_tags.json in Resources */,
=======
				033D46D42272DFC100E0C6D6 /* transactions_suggested_tags.json in Resources */,
>>>>>>> 542ae857
				01B896C020F2EDA30068069A /* error_invalid_count.json in Resources */,
				01E5BF82222C88E9003D85FD /* transaction_id_194630_excluded.json in Resources */,
				01A1F5932148D646002B9A93 /* provider-public-key.der in Resources */,
				018501D121FFC56F00069D87 /* account_balance_reports_by_day_container_bank_2018-10-29_2019-01-29.json in Resources */,
				01236D6921EED5F7008DD61A /* transaction_reports_current_budget_category.json in Resources */,
				011F8128219BF4E100A1495F /* FrolloSDKDataModel-1.1.0.sqlite-wal in Resources */,
				0101A8E321C9C24700DCFCEB /* bills_valid.json in Resources */,
				01236D5D21EED5F7008DD61A /* transaction_reports_current_txn_category.json in Resources */,
				01E5BF8A222CC8E6003D85FD /* transactions_2018-12-04_count_200_skip_200.json in Resources */,
				0101949620F5815800334482 /* FrolloSDKDataModel-1.0.0.sqlite-shm in Resources */,
				01483B8B211808DE00D0DA87 /* accounts_valid.json in Resources */,
				01B896BD20F2EDA30068069A /* error_server.json in Resources */,
				01405E5D21DEDF12009356CC /* bill_payments_2018-12-01_valid.json in Resources */,
				018501E622090C3400069D87 /* merchant_id_197.json in Resources */,
				01B896BA20F2EDA30068069A /* error_invalid_refresh_token.json in Resources */,
				0135D30A21A2628F00318142 /* notification_event.json in Resources */,
				01E0819820FDC0E90036133F /* refresh_token_valid.json in Resources */,
				01B896BC20F2EDA30068069A /* error_invalid_user_agent.json in Resources */,
				01B896C120F2EDA30068069A /* error_duplicate.json in Resources */,
				2FE1802522498A2200B87AAB /* error_oauth2_invalid_client.json in Resources */,
				01B896C620F2EDA30068069A /* error_not_allowed.json in Resources */,
				018501EA22090EF900069D87 /* merchants_by_id.json in Resources */,
				01483BCB2119781C00D0DA87 /* merchants_valid.json in Resources */,
				01743B0C212BA9870082DA00 /* provider_login_form_question_answer.json in Resources */,
				2F657DB5223B56E000471B85 /* submit_survey_response.json in Resources */,
				012C451A212A967800799A0A /* provider_login_form_login.json in Resources */,
				01B896BE20F2EDA30068069A /* error_internal_exception.json in Resources */,
				018501CE21FFC56F00069D87 /* account_balance_reports_by_day_2018-10-29_2019-01-29.json in Resources */,
				01874B6520F6C0C7005A7D0C /* frollo.cer in Resources */,
				013A32BD21129B3200B0590B /* provider_account_id_123.json in Resources */,
				0101949A20F5815800334482 /* FakeDatabaseModel.sqlite-shm in Resources */,
				01B896CC20F3106B0068069A /* error_missing_code.json in Resources */,
				2FE1802E22498A2200B87AAB /* error_oauth2_unauthorized_client.json in Resources */,
				2FE1802822498A2200B87AAB /* error_oauth2_invalid_scope.json in Resources */,
				01236D6321EED5F7008DD61A /* transaction_reports_current_txn_category_3_days.json in Resources */,
				2F657DAF223B467000471B85 /* survey_response.json in Resources */,
				018501EE2209161900069D87 /* providers_updated.json in Resources */,
				01405E3E21DC2618009356CC /* FrolloSDKDataModel-1.2.0.sqlite-shm in Resources */,
				01236D4521EEBE30008DD61A /* transaction_reports_history_txn_category_monthly_2018-01-01_2018-12-31.json in Resources */,
				01483BAD2119564600D0DA87 /* transaction_categories_invalid.json in Resources */,
				013230C222602179008C1ADC /* FrolloSDKDataModel-1.3.1.sqlite-wal in Resources */,
				01B896B720F2EDA30068069A /* error_invalid_access_token.json in Resources */,
				01236D4221EEBE30008DD61A /* transaction_reports_history_txn_category_monthly_2018-03_01_2019-03-31.json in Resources */,
				0101949920F5815800334482 /* FakeDatabaseModel.sqlite in Resources */,
				015EEDF7210FE51C0081AD76 /* provider_id_12345.json in Resources */,
				01743B08212BA3D10082DA00 /* captcha.bmp in Resources */,
				0101949720F5815800334482 /* FakeDatabaseModel.sqlite-wal in Resources */,
				01236D6021EED5F7008DD61A /* transaction_reports_current_merchant.json in Resources */,
				01B896C320F2EDA30068069A /* error_not_found.json in Resources */,
				01236D3F21EEBE30008DD61A /* transaction_reports_history_txn_category_monthly_living_2018-01-01_2018-12-31.json in Resources */,
				01483B88211808DE00D0DA87 /* accounts_invalid.json in Resources */,
				01743B10212BC04E0082DA00 /* provider_login_form_token.json in Resources */,
				0101949820F5815800334482 /* FrolloSDKDataModel-1.0.0.sqlite in Resources */,
				011F8125219BF4E100A1495F /* FrolloSDKDataModel-1.1.0.sqlite-shm in Resources */,
				2FE1801E2249891100B87AAB /* error_oauth2_invalid_request.json in Resources */,
				01B896B820F2EDA30068069A /* error_value_must_differ.json in Resources */,
				01405E4421DC2618009356CC /* FrolloSDKDataModel-1.2.0.sqlite in Resources */,
				01483BC82119781C00D0DA87 /* merchants_invalid.json in Resources */,
				01B896C420F2EDA30068069A /* error_aggregator.json in Resources */,
				012606A2219A5409005D8377 /* messages_valid.json in Resources */,
				01BB5A77221F5973000C03F0 /* token_valid.json in Resources */,
				01B896CA20F3106B0068069A /* error_unknown_code.json in Resources */,
				01B896B620F2EDA30068069A /* error_invalid_auth_head.json in Resources */,
				01B896CB20F3106B0068069A /* error_bad_format.json in Resources */,
				012C4517212A967800799A0A /* provider_login_form_multiple_choice.json in Resources */,
				017B48EA21082DCF00447E65 /* user_details_incomplete.json in Resources */,
				017B48EB21082DCF00447E65 /* user_details_invalid.json in Resources */,
				0101949B20F5815800334482 /* FrolloSDKDataModel-1.0.0.sqlite-wal in Resources */,
				0135D30D21A2628F00318142 /* notification_message.json in Resources */,
				01A1F5962148D646002B9A93 /* provider-public-key.pem in Resources */,
				013230BF22602179008C1ADC /* FrolloSDKDataModel-1.3.1.sqlite in Resources */,
				018501CB21FFC56F00069D87 /* account_balance_reports_by_day_account_id_937_2018-10-29_2019-01-29.json in Resources */,
				01F220EA20FECA9100C70B00 /* refresh_token_invalid.json in Resources */,
				012606BA219A8393005D8377 /* messages_invalid.json in Resources */,
				0128DB5421F819A700DB3E62 /* FrolloSDKDataModel-1.3.0.sqlite-wal in Resources */,
				01236D3C21EEBE30008DD61A /* transaction_reports_history_txn_category_daily_2018-01-01_2018-12-31.json in Resources */,
				018501D421FFC56F00069D87 /* account_balance_reports_by_month_2018-10-29_2019-01-29.json in Resources */,
				016F2A9E2265863D00BA1842 /* transactions_search.json in Resources */,
				01B896C520F2EDA30068069A /* error_suspended_device.json in Resources */,
				01405E4121DC2618009356CC /* FrolloSDKDataModel-1.2.0.sqlite-wal in Resources */,
				013230BC22602179008C1ADC /* FrolloSDKDataModel-1.3.1.sqlite-shm in Resources */,
				01483BB02119564600D0DA87 /* transaction_categories_valid.json in Resources */,
				01743B14212BC3280082DA00 /* provider_login_form_options.json in Resources */,
				018501DB2203A6E100069D87 /* account_balance_reports_by_month_2018-11-01_2019-02-01.json in Resources */,
				01E5BF7E2228B032003D85FD /* transaction_summary.json in Resources */,
				01ED8FE0211A868F00ACE691 /* transaction_id_194630.json in Resources */,
				01236D5121EEBE30008DD61A /* transaction_reports_history_txn_category_weekly_2018-01-01_2018-12-31.json in Resources */,
				0101A90821CC90E000DCFCEB /* bill_id_12345.json in Resources */,
				0126069F219A5409005D8377 /* messages_unread.json in Resources */,
				012606BE219A8BAD005D8377 /* message_id_12345.json in Resources */,
				01B896BB20F2EDA30068069A /* error_invalid_username_password.json in Resources */,
				0128DB5721F819A800DB3E62 /* FrolloSDKDataModel-1.3.0.sqlite-shm in Resources */,
				011F812B219BF4E100A1495F /* FrolloSDKDataModel-1.1.0.sqlite in Resources */,
				01B896C220F2EDA30068069A /* error_invalid_length.json in Resources */,
				01483B8E211808DE00D0DA87 /* account_id_542.json in Resources */,
				01B896B520F2EDA30068069A /* error_invalid_value.json in Resources */,
				2FE180182248AAEF00B87AAB /* error_oauth2_server.json in Resources */,
				01236D6621EED5F7008DD61A /* transaction_reports_current_txn_category_lifestyle.json in Resources */,
				015EEDF4210FE51C0081AD76 /* providers_valid.json in Resources */,
				01B896BF20F2EDA30068069A /* error_suspended_user.json in Resources */,
				01E5BF87222CC8E6003D85FD /* transactions_2018-12-04_count_200_skip_0.json in Resources */,
				01BB5A7B221F8054000C03F0 /* token_invalid.json in Resources */,
				012C451E212B850900799A0A /* provider_login_form_captcha.json in Resources */,
				01ED8FDC211A846500ACE691 /* transactions_2018-08-01_valid.json in Resources */,
				015EEDF1210FE51C0081AD76 /* providers_invalid.json in Resources */,
				01236D4821EEBE30008DD61A /* transaction_reports_history_budget_category_monthly_2018-01-01_2018-12-31.json in Resources */,
				018501D721FFC56F00069D87 /* account_balance_reports_by_week_2018-10-29_2019-01-29.json in Resources */,
				01743B18212BCF9A0082DA00 /* provider_login_form_validation.json in Resources */,
				01B896B920F2EDA30068069A /* error_value_over_limit.json in Resources */,
				011C198F21E42AF200490EDD /* error_account_locked.json in Resources */,
				01236D4B21EEBE30008DD61A /* transaction_reports_history_merchant_monthly_2018-01-01_2018-12-31.json in Resources */,
				01405E6E21DF1D2E009356CC /* bill_payment_id_12345.json in Resources */,
				013A32B92112994C00B0590B /* provider_accounts_invalid.json in Resources */,
				0128DB5A21F819A800DB3E62 /* FrolloSDKDataModel-1.3.0.sqlite in Resources */,
				2FE1802B22498A2200B87AAB /* error_oauth2_invalid_grant.json in Resources */,
				01236D5A21EED5F7008DD61A /* transaction_reports_current_txn_category_living.json in Resources */,
				013A32B32112994C00B0590B /* provider_accounts_valid.json in Resources */,
			);
			runOnlyForDeploymentPostprocessing = 0;
		};
		017B48442101B4FE00447E65 /* Resources */ = {
			isa = PBXResourcesBuildPhase;
			buildActionMask = 2147483647;
			files = (
				01236D4F21EEBE30008DD61A /* transaction_reports_history_txn_category_monthly_lifestyle_2018-01-01_2018-12-31.json in Resources */,
				01ED8FDA211A846500ACE691 /* transactions_2018-08-01_invalid.json in Resources */,
				017B48E821082DCA00447E65 /* user_details_complete.json in Resources */,
<<<<<<< HEAD
				033D46CD22728E0E00E0C6D6 /* transactions_suggested_tags.json in Resources */,
=======
				033D46D52272DFC100E0C6D6 /* transactions_suggested_tags.json in Resources */,
>>>>>>> 542ae857
				017B48452101B4FE00447E65 /* error_invalid_count.json in Resources */,
				01E5BF83222C88E9003D85FD /* transaction_id_194630_excluded.json in Resources */,
				01A1F5942148D646002B9A93 /* provider-public-key.der in Resources */,
				018501D221FFC56F00069D87 /* account_balance_reports_by_day_container_bank_2018-10-29_2019-01-29.json in Resources */,
				01236D6A21EED5F7008DD61A /* transaction_reports_current_budget_category.json in Resources */,
				011F8129219BF4E100A1495F /* FrolloSDKDataModel-1.1.0.sqlite-wal in Resources */,
				0101A8E421C9C24700DCFCEB /* bills_valid.json in Resources */,
				01236D5E21EED5F7008DD61A /* transaction_reports_current_txn_category.json in Resources */,
				01E5BF8B222CC8E6003D85FD /* transactions_2018-12-04_count_200_skip_200.json in Resources */,
				017B48462101B4FE00447E65 /* FrolloSDKDataModel-1.0.0.sqlite-shm in Resources */,
				01483B8C211808DE00D0DA87 /* accounts_valid.json in Resources */,
				017B48472101B4FE00447E65 /* error_server.json in Resources */,
				01405E5E21DEDF13009356CC /* bill_payments_2018-12-01_valid.json in Resources */,
				018501E722090C3500069D87 /* merchant_id_197.json in Resources */,
				017B48482101B4FE00447E65 /* error_invalid_refresh_token.json in Resources */,
				0135D30B21A2628F00318142 /* notification_event.json in Resources */,
				017B48492101B4FE00447E65 /* refresh_token_valid.json in Resources */,
				017B484A2101B4FE00447E65 /* error_invalid_user_agent.json in Resources */,
				017B484B2101B4FE00447E65 /* error_duplicate.json in Resources */,
				2FE1802622498A2200B87AAB /* error_oauth2_invalid_client.json in Resources */,
				017B484D2101B4FE00447E65 /* error_not_allowed.json in Resources */,
				018501EB22090EF900069D87 /* merchants_by_id.json in Resources */,
				01483BCC2119781C00D0DA87 /* merchants_valid.json in Resources */,
				01743B0D212BA9870082DA00 /* provider_login_form_question_answer.json in Resources */,
				2F657DB6223B56E000471B85 /* submit_survey_response.json in Resources */,
				012C451B212A967800799A0A /* provider_login_form_login.json in Resources */,
				017B484E2101B4FE00447E65 /* error_internal_exception.json in Resources */,
				018501CF21FFC56F00069D87 /* account_balance_reports_by_day_2018-10-29_2019-01-29.json in Resources */,
				017B484F2101B4FE00447E65 /* frollo.cer in Resources */,
				013A32BE21129B3200B0590B /* provider_account_id_123.json in Resources */,
				017B48502101B4FE00447E65 /* FakeDatabaseModel.sqlite-shm in Resources */,
				017B48512101B4FE00447E65 /* error_missing_code.json in Resources */,
				2FE1802F22498A2200B87AAB /* error_oauth2_unauthorized_client.json in Resources */,
				2FE1802922498A2200B87AAB /* error_oauth2_invalid_scope.json in Resources */,
				01236D6421EED5F7008DD61A /* transaction_reports_current_txn_category_3_days.json in Resources */,
				2F657DB0223B467000471B85 /* survey_response.json in Resources */,
				018501EF2209161900069D87 /* providers_updated.json in Resources */,
				01405E3F21DC2618009356CC /* FrolloSDKDataModel-1.2.0.sqlite-shm in Resources */,
				01236D4621EEBE30008DD61A /* transaction_reports_history_txn_category_monthly_2018-01-01_2018-12-31.json in Resources */,
				01483BAE2119564600D0DA87 /* transaction_categories_invalid.json in Resources */,
				013230C322602179008C1ADC /* FrolloSDKDataModel-1.3.1.sqlite-wal in Resources */,
				017B48522101B4FE00447E65 /* error_invalid_access_token.json in Resources */,
				01236D4321EEBE30008DD61A /* transaction_reports_history_txn_category_monthly_2018-03_01_2019-03-31.json in Resources */,
				017B48532101B4FE00447E65 /* FakeDatabaseModel.sqlite in Resources */,
				015EEDF8210FE51C0081AD76 /* provider_id_12345.json in Resources */,
				01743B09212BA3D10082DA00 /* captcha.bmp in Resources */,
				017B48542101B4FE00447E65 /* FakeDatabaseModel.sqlite-wal in Resources */,
				01236D6121EED5F7008DD61A /* transaction_reports_current_merchant.json in Resources */,
				017B48552101B4FE00447E65 /* error_not_found.json in Resources */,
				01236D4021EEBE30008DD61A /* transaction_reports_history_txn_category_monthly_living_2018-01-01_2018-12-31.json in Resources */,
				01483B89211808DE00D0DA87 /* accounts_invalid.json in Resources */,
				01743B11212BC04E0082DA00 /* provider_login_form_token.json in Resources */,
				017B48562101B4FE00447E65 /* FrolloSDKDataModel-1.0.0.sqlite in Resources */,
				011F8126219BF4E100A1495F /* FrolloSDKDataModel-1.1.0.sqlite-shm in Resources */,
				2FE1801F2249891100B87AAB /* error_oauth2_invalid_request.json in Resources */,
				017B48572101B4FE00447E65 /* error_value_must_differ.json in Resources */,
				01405E4521DC2618009356CC /* FrolloSDKDataModel-1.2.0.sqlite in Resources */,
				01483BC92119781C00D0DA87 /* merchants_invalid.json in Resources */,
				017B48582101B4FE00447E65 /* error_aggregator.json in Resources */,
				012606A3219A5409005D8377 /* messages_valid.json in Resources */,
				01BB5A78221F5973000C03F0 /* token_valid.json in Resources */,
				017B48592101B4FE00447E65 /* error_unknown_code.json in Resources */,
				017B485A2101B4FE00447E65 /* error_invalid_auth_head.json in Resources */,
				017B485B2101B4FE00447E65 /* error_bad_format.json in Resources */,
				012C4518212A967800799A0A /* provider_login_form_multiple_choice.json in Resources */,
				017B48EC21082DD000447E65 /* user_details_incomplete.json in Resources */,
				017B48ED21082DD000447E65 /* user_details_invalid.json in Resources */,
				017B485C2101B4FE00447E65 /* FrolloSDKDataModel-1.0.0.sqlite-wal in Resources */,
				0135D30E21A2628F00318142 /* notification_message.json in Resources */,
				01A1F5972148D646002B9A93 /* provider-public-key.pem in Resources */,
				013230C022602179008C1ADC /* FrolloSDKDataModel-1.3.1.sqlite in Resources */,
				018501CC21FFC56F00069D87 /* account_balance_reports_by_day_account_id_937_2018-10-29_2019-01-29.json in Resources */,
				017B485D2101B4FE00447E65 /* refresh_token_invalid.json in Resources */,
				012606BB219A8393005D8377 /* messages_invalid.json in Resources */,
				0128DB5521F819A800DB3E62 /* FrolloSDKDataModel-1.3.0.sqlite-wal in Resources */,
				01236D3D21EEBE30008DD61A /* transaction_reports_history_txn_category_daily_2018-01-01_2018-12-31.json in Resources */,
				018501D521FFC56F00069D87 /* account_balance_reports_by_month_2018-10-29_2019-01-29.json in Resources */,
				016F2A9F2265863D00BA1842 /* transactions_search.json in Resources */,
				017B485E2101B4FE00447E65 /* error_suspended_device.json in Resources */,
				01405E4221DC2618009356CC /* FrolloSDKDataModel-1.2.0.sqlite-wal in Resources */,
				013230BD22602179008C1ADC /* FrolloSDKDataModel-1.3.1.sqlite-shm in Resources */,
				01483BB12119564600D0DA87 /* transaction_categories_valid.json in Resources */,
				01743B15212BC3280082DA00 /* provider_login_form_options.json in Resources */,
				018501DC2203A6E100069D87 /* account_balance_reports_by_month_2018-11-01_2019-02-01.json in Resources */,
				01E5BF7F2228B032003D85FD /* transaction_summary.json in Resources */,
				01ED8FE1211A868F00ACE691 /* transaction_id_194630.json in Resources */,
				01236D5221EEBE30008DD61A /* transaction_reports_history_txn_category_weekly_2018-01-01_2018-12-31.json in Resources */,
				0101A90921CC90E000DCFCEB /* bill_id_12345.json in Resources */,
				012606A0219A5409005D8377 /* messages_unread.json in Resources */,
				012606BF219A8BAD005D8377 /* message_id_12345.json in Resources */,
				017B485F2101B4FE00447E65 /* error_invalid_username_password.json in Resources */,
				0128DB5821F819A800DB3E62 /* FrolloSDKDataModel-1.3.0.sqlite-shm in Resources */,
				011F812C219BF4E100A1495F /* FrolloSDKDataModel-1.1.0.sqlite in Resources */,
				017B48602101B4FE00447E65 /* error_invalid_length.json in Resources */,
				01483B8F211808DE00D0DA87 /* account_id_542.json in Resources */,
				017B48612101B4FE00447E65 /* error_invalid_value.json in Resources */,
				2FE180192248AAEF00B87AAB /* error_oauth2_server.json in Resources */,
				01236D6721EED5F7008DD61A /* transaction_reports_current_txn_category_lifestyle.json in Resources */,
				015EEDF5210FE51C0081AD76 /* providers_valid.json in Resources */,
				017B48622101B4FE00447E65 /* error_suspended_user.json in Resources */,
				01E5BF88222CC8E6003D85FD /* transactions_2018-12-04_count_200_skip_0.json in Resources */,
				01BB5A7C221F8054000C03F0 /* token_invalid.json in Resources */,
				012C451F212B850900799A0A /* provider_login_form_captcha.json in Resources */,
				01ED8FDD211A846500ACE691 /* transactions_2018-08-01_valid.json in Resources */,
				015EEDF2210FE51C0081AD76 /* providers_invalid.json in Resources */,
				01236D4921EEBE30008DD61A /* transaction_reports_history_budget_category_monthly_2018-01-01_2018-12-31.json in Resources */,
				018501D821FFC56F00069D87 /* account_balance_reports_by_week_2018-10-29_2019-01-29.json in Resources */,
				01743B19212BCF9A0082DA00 /* provider_login_form_validation.json in Resources */,
				017B48632101B4FE00447E65 /* error_value_over_limit.json in Resources */,
				011C199021E42AF200490EDD /* error_account_locked.json in Resources */,
				01236D4C21EEBE30008DD61A /* transaction_reports_history_merchant_monthly_2018-01-01_2018-12-31.json in Resources */,
				01405E6F21DF1D2E009356CC /* bill_payment_id_12345.json in Resources */,
				013A32BA2112994C00B0590B /* provider_accounts_invalid.json in Resources */,
				0128DB5B21F819A800DB3E62 /* FrolloSDKDataModel-1.3.0.sqlite in Resources */,
				2FE1802C22498A2200B87AAB /* error_oauth2_invalid_grant.json in Resources */,
				01236D5B21EED5F7008DD61A /* transaction_reports_current_txn_category_living.json in Resources */,
				013A32B42112994C00B0590B /* provider_accounts_valid.json in Resources */,
			);
			runOnlyForDeploymentPostprocessing = 0;
		};
		017B48762105950F00447E65 /* Resources */ = {
			isa = PBXResourcesBuildPhase;
			buildActionMask = 2147483647;
			files = (
				017B48822105951000447E65 /* Assets.xcassets in Resources */,
				017B48802105950F00447E65 /* Main.storyboard in Resources */,
			);
			runOnlyForDeploymentPostprocessing = 0;
		};
		017B48A12105958100447E65 /* Resources */ = {
			isa = PBXResourcesBuildPhase;
			buildActionMask = 2147483647;
			files = (
				01236D5021EEBE30008DD61A /* transaction_reports_history_txn_category_monthly_lifestyle_2018-01-01_2018-12-31.json in Resources */,
				01ED8FDB211A846500ACE691 /* transactions_2018-08-01_invalid.json in Resources */,
				017B48E921082DCB00447E65 /* user_details_complete.json in Resources */,
<<<<<<< HEAD
				033D46CE22728E0E00E0C6D6 /* transactions_suggested_tags.json in Resources */,
=======
				033D46D62272DFC100E0C6D6 /* transactions_suggested_tags.json in Resources */,
>>>>>>> 542ae857
				017B48A22105958100447E65 /* error_invalid_count.json in Resources */,
				01E5BF84222C88E9003D85FD /* transaction_id_194630_excluded.json in Resources */,
				01A1F5952148D646002B9A93 /* provider-public-key.der in Resources */,
				018501D321FFC56F00069D87 /* account_balance_reports_by_day_container_bank_2018-10-29_2019-01-29.json in Resources */,
				01236D6B21EED5F7008DD61A /* transaction_reports_current_budget_category.json in Resources */,
				011F812A219BF4E100A1495F /* FrolloSDKDataModel-1.1.0.sqlite-wal in Resources */,
				0101A8E521C9C24700DCFCEB /* bills_valid.json in Resources */,
				01236D5F21EED5F7008DD61A /* transaction_reports_current_txn_category.json in Resources */,
				01E5BF8C222CC8E6003D85FD /* transactions_2018-12-04_count_200_skip_200.json in Resources */,
				017B48A32105958100447E65 /* FrolloSDKDataModel-1.0.0.sqlite-shm in Resources */,
				01483B8D211808DE00D0DA87 /* accounts_valid.json in Resources */,
				017B48A42105958100447E65 /* error_server.json in Resources */,
				01405E5F21DEDF13009356CC /* bill_payments_2018-12-01_valid.json in Resources */,
				018501E822090C3500069D87 /* merchant_id_197.json in Resources */,
				017B48A52105958100447E65 /* error_invalid_refresh_token.json in Resources */,
				0135D30C21A2628F00318142 /* notification_event.json in Resources */,
				017B48A62105958100447E65 /* refresh_token_valid.json in Resources */,
				017B48A72105958100447E65 /* error_invalid_user_agent.json in Resources */,
				017B48A82105958100447E65 /* error_duplicate.json in Resources */,
				2FE1802722498A2200B87AAB /* error_oauth2_invalid_client.json in Resources */,
				017B48AA2105958100447E65 /* error_not_allowed.json in Resources */,
				018501EC22090EF900069D87 /* merchants_by_id.json in Resources */,
				01483BCD2119781C00D0DA87 /* merchants_valid.json in Resources */,
				01743B0E212BA9870082DA00 /* provider_login_form_question_answer.json in Resources */,
				2F657DB7223B56E000471B85 /* submit_survey_response.json in Resources */,
				012C451C212A967800799A0A /* provider_login_form_login.json in Resources */,
				017B48AB2105958100447E65 /* error_internal_exception.json in Resources */,
				018501D021FFC56F00069D87 /* account_balance_reports_by_day_2018-10-29_2019-01-29.json in Resources */,
				017B48AC2105958100447E65 /* frollo.cer in Resources */,
				013A32BF21129B3200B0590B /* provider_account_id_123.json in Resources */,
				017B48AD2105958100447E65 /* FakeDatabaseModel.sqlite-shm in Resources */,
				017B48AE2105958100447E65 /* error_missing_code.json in Resources */,
				2FE1803022498A2200B87AAB /* error_oauth2_unauthorized_client.json in Resources */,
				2FE1802A22498A2200B87AAB /* error_oauth2_invalid_scope.json in Resources */,
				01236D6521EED5F7008DD61A /* transaction_reports_current_txn_category_3_days.json in Resources */,
				2F657DB1223B467000471B85 /* survey_response.json in Resources */,
				018501F02209161900069D87 /* providers_updated.json in Resources */,
				01405E4021DC2618009356CC /* FrolloSDKDataModel-1.2.0.sqlite-shm in Resources */,
				01236D4721EEBE30008DD61A /* transaction_reports_history_txn_category_monthly_2018-01-01_2018-12-31.json in Resources */,
				01483BAF2119564600D0DA87 /* transaction_categories_invalid.json in Resources */,
				013230C422602179008C1ADC /* FrolloSDKDataModel-1.3.1.sqlite-wal in Resources */,
				017B48AF2105958100447E65 /* error_invalid_access_token.json in Resources */,
				01236D4421EEBE30008DD61A /* transaction_reports_history_txn_category_monthly_2018-03_01_2019-03-31.json in Resources */,
				017B48B02105958100447E65 /* FakeDatabaseModel.sqlite in Resources */,
				015EEDF9210FE51C0081AD76 /* provider_id_12345.json in Resources */,
				01743B0A212BA3D10082DA00 /* captcha.bmp in Resources */,
				017B48B12105958100447E65 /* FakeDatabaseModel.sqlite-wal in Resources */,
				01236D6221EED5F7008DD61A /* transaction_reports_current_merchant.json in Resources */,
				017B48B22105958100447E65 /* error_not_found.json in Resources */,
				01236D4121EEBE30008DD61A /* transaction_reports_history_txn_category_monthly_living_2018-01-01_2018-12-31.json in Resources */,
				01483B8A211808DE00D0DA87 /* accounts_invalid.json in Resources */,
				01743B12212BC04E0082DA00 /* provider_login_form_token.json in Resources */,
				017B48B32105958100447E65 /* FrolloSDKDataModel-1.0.0.sqlite in Resources */,
				011F8127219BF4E100A1495F /* FrolloSDKDataModel-1.1.0.sqlite-shm in Resources */,
				2FE180202249891200B87AAB /* error_oauth2_invalid_request.json in Resources */,
				017B48B42105958100447E65 /* error_value_must_differ.json in Resources */,
				01405E4621DC2618009356CC /* FrolloSDKDataModel-1.2.0.sqlite in Resources */,
				01483BCA2119781C00D0DA87 /* merchants_invalid.json in Resources */,
				017B48B52105958100447E65 /* error_aggregator.json in Resources */,
				012606A4219A5409005D8377 /* messages_valid.json in Resources */,
				01BB5A79221F5973000C03F0 /* token_valid.json in Resources */,
				017B48B62105958100447E65 /* error_unknown_code.json in Resources */,
				017B48B72105958100447E65 /* error_invalid_auth_head.json in Resources */,
				017B48B82105958100447E65 /* error_bad_format.json in Resources */,
				012C4519212A967800799A0A /* provider_login_form_multiple_choice.json in Resources */,
				017B48EE21082DD000447E65 /* user_details_incomplete.json in Resources */,
				017B48EF21082DD000447E65 /* user_details_invalid.json in Resources */,
				017B48B92105958100447E65 /* FrolloSDKDataModel-1.0.0.sqlite-wal in Resources */,
				0135D30F21A2628F00318142 /* notification_message.json in Resources */,
				01A1F5982148D646002B9A93 /* provider-public-key.pem in Resources */,
				013230C122602179008C1ADC /* FrolloSDKDataModel-1.3.1.sqlite in Resources */,
				018501CD21FFC56F00069D87 /* account_balance_reports_by_day_account_id_937_2018-10-29_2019-01-29.json in Resources */,
				017B48BA2105958100447E65 /* refresh_token_invalid.json in Resources */,
				012606BC219A8393005D8377 /* messages_invalid.json in Resources */,
				0128DB5621F819A800DB3E62 /* FrolloSDKDataModel-1.3.0.sqlite-wal in Resources */,
				01236D3E21EEBE30008DD61A /* transaction_reports_history_txn_category_daily_2018-01-01_2018-12-31.json in Resources */,
				018501D621FFC56F00069D87 /* account_balance_reports_by_month_2018-10-29_2019-01-29.json in Resources */,
				016F2AA02265863D00BA1842 /* transactions_search.json in Resources */,
				017B48BB2105958100447E65 /* error_suspended_device.json in Resources */,
				01405E4321DC2618009356CC /* FrolloSDKDataModel-1.2.0.sqlite-wal in Resources */,
				013230BE22602179008C1ADC /* FrolloSDKDataModel-1.3.1.sqlite-shm in Resources */,
				01483BB22119564600D0DA87 /* transaction_categories_valid.json in Resources */,
				01743B16212BC3280082DA00 /* provider_login_form_options.json in Resources */,
				018501DD2203A6E100069D87 /* account_balance_reports_by_month_2018-11-01_2019-02-01.json in Resources */,
				01E5BF802228B032003D85FD /* transaction_summary.json in Resources */,
				01ED8FE2211A868F00ACE691 /* transaction_id_194630.json in Resources */,
				01236D5321EEBE30008DD61A /* transaction_reports_history_txn_category_weekly_2018-01-01_2018-12-31.json in Resources */,
				0101A90A21CC90E000DCFCEB /* bill_id_12345.json in Resources */,
				012606A1219A5409005D8377 /* messages_unread.json in Resources */,
				012606C0219A8BAD005D8377 /* message_id_12345.json in Resources */,
				017B48BC2105958100447E65 /* error_invalid_username_password.json in Resources */,
				0128DB5921F819A800DB3E62 /* FrolloSDKDataModel-1.3.0.sqlite-shm in Resources */,
				011F812D219BF4E100A1495F /* FrolloSDKDataModel-1.1.0.sqlite in Resources */,
				017B48BD2105958100447E65 /* error_invalid_length.json in Resources */,
				01483B90211808DE00D0DA87 /* account_id_542.json in Resources */,
				017B48BE2105958100447E65 /* error_invalid_value.json in Resources */,
				2FE1801A2248AAEF00B87AAB /* error_oauth2_server.json in Resources */,
				01236D6821EED5F7008DD61A /* transaction_reports_current_txn_category_lifestyle.json in Resources */,
				015EEDF6210FE51C0081AD76 /* providers_valid.json in Resources */,
				017B48BF2105958100447E65 /* error_suspended_user.json in Resources */,
				01E5BF89222CC8E6003D85FD /* transactions_2018-12-04_count_200_skip_0.json in Resources */,
				01BB5A7D221F8054000C03F0 /* token_invalid.json in Resources */,
				012C4520212B850900799A0A /* provider_login_form_captcha.json in Resources */,
				01ED8FDE211A846500ACE691 /* transactions_2018-08-01_valid.json in Resources */,
				015EEDF3210FE51C0081AD76 /* providers_invalid.json in Resources */,
				01236D4A21EEBE30008DD61A /* transaction_reports_history_budget_category_monthly_2018-01-01_2018-12-31.json in Resources */,
				018501D921FFC56F00069D87 /* account_balance_reports_by_week_2018-10-29_2019-01-29.json in Resources */,
				01743B1A212BCF9A0082DA00 /* provider_login_form_validation.json in Resources */,
				017B48C02105958100447E65 /* error_value_over_limit.json in Resources */,
				011C199121E42AF200490EDD /* error_account_locked.json in Resources */,
				01236D4D21EEBE30008DD61A /* transaction_reports_history_merchant_monthly_2018-01-01_2018-12-31.json in Resources */,
				01405E7021DF1D2E009356CC /* bill_payment_id_12345.json in Resources */,
				013A32BB2112994C00B0590B /* provider_accounts_invalid.json in Resources */,
				0128DB5C21F819A800DB3E62 /* FrolloSDKDataModel-1.3.0.sqlite in Resources */,
				2FE1802D22498A2200B87AAB /* error_oauth2_invalid_grant.json in Resources */,
				01236D5C21EED5F7008DD61A /* transaction_reports_current_txn_category_living.json in Resources */,
				013A32B52112994C00B0590B /* provider_accounts_valid.json in Resources */,
			);
			runOnlyForDeploymentPostprocessing = 0;
		};
		01E5BF722227A475003D85FD /* Resources */ = {
			isa = PBXResourcesBuildPhase;
			buildActionMask = 2147483647;
			files = (
				01E5BF732227A475003D85FD /* Localizable.strings in Resources */,
			);
			runOnlyForDeploymentPostprocessing = 0;
		};
/* End PBXResourcesBuildPhase section */

/* Begin PBXShellScriptBuildPhase section */
		017B48642101B4FE00447E65 /* Copy Carthage Frameworks */ = {
			isa = PBXShellScriptBuildPhase;
			buildActionMask = 2147483647;
			files = (
			);
			inputPaths = (
				Alamofire,
				OHHTTPStubs,
				AppAuth,
			);
			name = "Copy Carthage Frameworks";
			outputPaths = (
			);
			runOnlyForDeploymentPostprocessing = 0;
			shellPath = /bin/sh;
			shellScript = "case \"$PLATFORM_NAME\" in\nmacosx) plat=Mac;;\niphone*) plat=iOS;;\nwatch*) plat=watchOS;;\ntv*) plat=tvOS;;\nappletv*) plat=tvOS;;\n*) echo \"error: Unknown PLATFORM_NAME: $PLATFORM_NAME\"; exit 1;;\nesac\nfor (( n = 0; n < SCRIPT_INPUT_FILE_COUNT; n++ )); do\nVAR=SCRIPT_INPUT_FILE_$n\nframework=$(basename \"${!VAR}\")\nexport SCRIPT_INPUT_FILE_$n=\"$SRCROOT\"/Carthage/Build/$plat/\"$framework\".framework\ndone\n\n${CARTHAGE:-/usr/local/bin/carthage} copy-frameworks || exit\n\nfor (( n = 0; n < SCRIPT_INPUT_FILE_COUNT; n++ )); do\nVAR=SCRIPT_INPUT_FILE_$n\nsource=${!VAR}.dSYM\ndest=${BUILT_PRODUCTS_DIR}/$(basename \"$source\")\nditto \"$source\" \"$dest\" || exit\ndone\n";
		};
		017B48C12105958100447E65 /* Copy Carthage Frameworks */ = {
			isa = PBXShellScriptBuildPhase;
			buildActionMask = 2147483647;
			files = (
			);
			inputPaths = (
				Alamofire,
				OHHTTPStubs,
				AppAuth,
			);
			name = "Copy Carthage Frameworks";
			outputPaths = (
			);
			runOnlyForDeploymentPostprocessing = 0;
			shellPath = /bin/sh;
			shellScript = "case \"$PLATFORM_NAME\" in\nmacosx) plat=Mac;;\niphone*) plat=iOS;;\nwatch*) plat=watchOS;;\ntv*) plat=tvOS;;\nappletv*) plat=tvOS;;\n*) echo \"error: Unknown PLATFORM_NAME: $PLATFORM_NAME\"; exit 1;;\nesac\nfor (( n = 0; n < SCRIPT_INPUT_FILE_COUNT; n++ )); do\nVAR=SCRIPT_INPUT_FILE_$n\nframework=$(basename \"${!VAR}\")\nexport SCRIPT_INPUT_FILE_$n=\"$SRCROOT\"/Carthage/Build/$plat/\"$framework\".framework\ndone\n\n${CARTHAGE:-/usr/local/bin/carthage} copy-frameworks || exit\n\nfor (( n = 0; n < SCRIPT_INPUT_FILE_COUNT; n++ )); do\nVAR=SCRIPT_INPUT_FILE_$n\nsource=${!VAR}.dSYM\ndest=${BUILT_PRODUCTS_DIR}/$(basename \"$source\")\nditto \"$source\" \"$dest\" || exit\ndone\n";
		};
		01874B5C20F5C040005A7D0C /* Copy Carthage Frameworks */ = {
			isa = PBXShellScriptBuildPhase;
			buildActionMask = 2147483647;
			files = (
			);
			inputPaths = (
				Alamofire,
				OHHTTPStubs,
				AppAuth,
			);
			name = "Copy Carthage Frameworks";
			outputPaths = (
			);
			runOnlyForDeploymentPostprocessing = 0;
			shellPath = /bin/sh;
			shellScript = "case \"$PLATFORM_NAME\" in\nmacosx) plat=Mac;;\niphone*) plat=iOS;;\nwatch*) plat=watchOS;;\ntv*) plat=tvOS;;\nappletv*) plat=tvOS;;\n*) echo \"error: Unknown PLATFORM_NAME: $PLATFORM_NAME\"; exit 1;;\nesac\nfor (( n = 0; n < SCRIPT_INPUT_FILE_COUNT; n++ )); do\nVAR=SCRIPT_INPUT_FILE_$n\nframework=$(basename \"${!VAR}\")\nexport SCRIPT_INPUT_FILE_$n=\"$SRCROOT\"/Carthage/Build/$plat/\"$framework\".framework\ndone\n\n${CARTHAGE:-/usr/local/bin/carthage} copy-frameworks || exit\n\nfor (( n = 0; n < SCRIPT_INPUT_FILE_COUNT; n++ )); do\nVAR=SCRIPT_INPUT_FILE_$n\nsource=${!VAR}.dSYM\ndest=${BUILT_PRODUCTS_DIR}/$(basename \"$source\")\nditto \"$source\" \"$dest\" || exit\ndone\n";
		};
		01E5BEE42227A475003D85FD /* Scan TODO and FIXME flags */ = {
			isa = PBXShellScriptBuildPhase;
			buildActionMask = 2147483647;
			files = (
			);
			inputPaths = (
			);
			name = "Scan TODO and FIXME flags";
			outputPaths = (
			);
			runOnlyForDeploymentPostprocessing = 0;
			shellPath = /bin/sh;
			shellScript = "TAGS=\"TODO:|FIXME:\"\necho \"searching ${SRCROOT} for ${TAGS}\"\nfind \"${SRCROOT}/Sources\" \\( -name \"*.swift\" \\) -print0 | xargs -0 egrep --with-filename --line-number --only-matching \"($TAGS).*\\$\" | perl -p -e \"s/($TAGS)/ warning: \\$1/\"";
		};
		01E5BF8D222CD93F003D85FD /* Swift Format */ = {
			isa = PBXShellScriptBuildPhase;
			buildActionMask = 2147483647;
			files = (
			);
			inputFileListPaths = (
			);
			inputPaths = (
			);
			name = "Swift Format";
			outputFileListPaths = (
			);
			outputPaths = (
			);
			runOnlyForDeploymentPostprocessing = 0;
			shellPath = /bin/sh;
			shellScript = "\"${SRCROOT}/swiftformat\" --config \"${SRCROOT}/.swiftformat\" \"${SRCROOT}/Sources/\"\n";
		};
		01E5BF8E222CD961003D85FD /* Swift Format */ = {
			isa = PBXShellScriptBuildPhase;
			buildActionMask = 2147483647;
			files = (
			);
			inputFileListPaths = (
			);
			inputPaths = (
			);
			name = "Swift Format";
			outputFileListPaths = (
			);
			outputPaths = (
			);
			runOnlyForDeploymentPostprocessing = 0;
			shellPath = /bin/sh;
			shellScript = "\"${SRCROOT}/swiftformat\" --config \"${SRCROOT}/.swiftformat\" \"${SRCROOT}/Sources/\"\n";
		};
		01EED86F20E5B4C500F4516B /* Scan TODO and FIXME flags */ = {
			isa = PBXShellScriptBuildPhase;
			buildActionMask = 2147483647;
			files = (
			);
			inputPaths = (
			);
			name = "Scan TODO and FIXME flags";
			outputPaths = (
			);
			runOnlyForDeploymentPostprocessing = 0;
			shellPath = /bin/sh;
			shellScript = "TAGS=\"TODO:|FIXME:\"\necho \"searching ${SRCROOT} for ${TAGS}\"\nfind \"${SRCROOT}/Sources\" \\( -name \"*.swift\" \\) -print0 | xargs -0 egrep --with-filename --line-number --only-matching \"($TAGS).*\\$\" | perl -p -e \"s/($TAGS)/ warning: \\$1/\"";
		};
/* End PBXShellScriptBuildPhase section */

/* Begin PBXSourcesBuildPhase section */
		0136D22C2101775B0062EAEA /* Sources */ = {
			isa = PBXSourcesBuildPhase;
			buildActionMask = 2147483647;
			files = (
				0136D2352101775B0062EAEA /* ViewController.swift in Sources */,
				0136D2332101775B0062EAEA /* AppDelegate.swift in Sources */,
			);
			runOnlyForDeploymentPostprocessing = 0;
		};
		01527CBA20E1B5C300B5042A /* Sources */ = {
			isa = PBXSourcesBuildPhase;
			buildActionMask = 2147483647;
			files = (
				01704F5A21FAD13D00666DAE /* ReportAccountBalance+CoreDataProperties.swift in Sources */,
				017B83A7221A4CBF0022884E /* Result.swift in Sources */,
				01236D0C21EBF5AA008DD61A /* APITransactionCurrentReportResponse.swift in Sources */,
				018240DD21C8B80B005705F9 /* Bill+CoreDataClass.swift in Sources */,
				01C8250720EDDB4F0093400E /* DataError.swift in Sources */,
				01ED8FC7211A5DE800ACE691 /* Transaction+CoreDataClass.swift in Sources */,
				011C198921E3063600490EDD /* APIBillPaymentUpdateRequest.swift in Sources */,
				012C450A212A775D00799A0A /* ProviderLoginForm.swift in Sources */,
				01EED86E20E5AAAB00F4516B /* Database.swift in Sources */,
				01874B8120FDA1DD005A7D0C /* NetworkAuthenticator.swift in Sources */,
				0159E4832193CBAD002CC3BB /* Transaction+CoreDataProperties.swift in Sources */,
				0159E4842193CBAD002CC3BB /* TransactionCategory+CoreDataProperties.swift in Sources */,
				01C824FD20EDD6630093400E /* FrolloSDKError.swift in Sources */,
				012606B2219A784D005D8377 /* MessageText+CoreDataProperties.swift in Sources */,
				01527CD920E1C5A600B5042A /* FrolloSDK.swift in Sources */,
				018B0426216EC785008C34D7 /* Date.swift in Sources */,
				013A32AF21127A3600B0590B /* AccountRefreshStatus.swift in Sources */,
				01483BB6211967A500D0DA87 /* Merchant+CoreDataClass.swift in Sources */,
				01616B0C2186BFD5003EF2D0 /* APIDeviceLogRequest.swift in Sources */,
				01874B7420F81EA8005A7D0C /* UserEndpoint.swift in Sources */,
				01E8375A2149F08100A50E15 /* LoginFormError.swift in Sources */,
				0159E46E2190F3BD002CC3BB /* PublicKeys.swift in Sources */,
				017B48DB2106E1C100447E65 /* User+CoreDataClass.swift in Sources */,
				016097F5210EE2BB0034E857 /* APIProviderResponse.swift in Sources */,
				01BB5A5E221E00AA000C03F0 /* OAuthTokenResponse.swift in Sources */,
				01704F5921FAD13D00666DAE /* ReportAccountBalance+CoreDataClass.swift in Sources */,
				0126069321992A36005D8377 /* APIService+Messages.swift in Sources */,
				0175C801224ADC070065AF9F /* ResponseError.swift in Sources */,
				01405E4A21DC43A8009356CC /* APIBillUpdateRequest.swift in Sources */,
				01BB5A64221E07D0000C03F0 /* HTTPHeader.swift in Sources */,
				016097F8210EE3300034E857 /* Provider+CoreDataClass.swift in Sources */,
				0104E02E21E84EED00D98EE7 /* ReportTransactionHistory+CoreDataClass.swift in Sources */,
				01483B9E21192F1600D0DA87 /* BudgetCategory.swift in Sources */,
				01405E5021DDA9CE009356CC /* APIBillCreateRequest.swift in Sources */,
				01405E5A21DDCF38009356CC /* APIBillPaymentResponse.swift in Sources */,
				017B487021054F0B00447E65 /* PreferencesPersistence.swift in Sources */,
				01405E5821DDCD65009356CC /* BillPayment+CoreDataProperties.swift in Sources */,
				013A32AA211273A300B0590B /* ProviderAccount+CoreDataClass.swift in Sources */,
				0159E48A2193CBAD002CC3BB /* AccountBalanceTier+CoreDataProperties.swift in Sources */,
				018240DE21C8B80B005705F9 /* Bill+CoreDataProperties.swift in Sources */,
				0101A8E021C9BDEF00DCFCEB /* APIService+Bills.swift in Sources */,
				01C824EE20EC40FD0093400E /* ConsoleLogger.swift in Sources */,
				012606AF219A784D005D8377 /* MessageVideo+CoreDataClass.swift in Sources */,
				01483BB921196E2100D0DA87 /* APIMerchantResponse.swift in Sources */,
				01236D0721EBEC09008DD61A /* APITransactionHistoryReportResponse.swift in Sources */,
				01483B712117C7E900D0DA87 /* APIAccountResponse.swift in Sources */,
				017B48E02107FE6A00447E65 /* APIUserResponse.swift in Sources */,
				011F8153219E637E00A1495F /* Notifications.swift in Sources */,
				01874B7F20FD9F21005A7D0C /* APIService+Device.swift in Sources */,
				01EAAEE32150663A003D1EAC /* APIUserUpdateRequest.swift in Sources */,
				033D46C92272856500E0C6D6 /* APITransactionTagsResponse.swift in Sources */,
				01819144211162DD000E0F80 /* UniqueManagedObject.swift in Sources */,
				01C8251420EDF6200093400E /* Localization.swift in Sources */,
				01C8250520EDDB410093400E /* NetworkError.swift in Sources */,
				012606B8219A7EF1005D8377 /* APIMessageUpdateRequest.swift in Sources */,
				01874B7620F82158005A7D0C /* Endpoint.swift in Sources */,
				01405E5721DDCD65009356CC /* BillPayment+CoreDataClass.swift in Sources */,
				01236D0E21EBFA34008DD61A /* ReportsEndpoint.swift in Sources */,
				2FE180082248892800B87AAB /* OAuth2ErrorResponse.swift in Sources */,
				011F8142219D282400A1495F /* APIService+Events.swift in Sources */,
				015EEE03211030F30081AD76 /* Aggregation.swift in Sources */,
				01483B9C21192D4A00D0DA87 /* APITransactionCategoryResponse.swift in Sources */,
				01483B9221190E1700D0DA87 /* APIAccountUpdateRequest.swift in Sources */,
				0159E47821926959002CC3BB /* UserDefaultsPersistence.swift in Sources */,
				01BC3D112166D90C0065A4B8 /* APIUserRegisterRequest.swift in Sources */,
				0101A8DE21C9BD0F00DCFCEB /* BillsEndpoint.swift in Sources */,
				01BB5A6A221E1E2F000C03F0 /* APIService.swift in Sources */,
				0159E4882193CBAD002CC3BB /* ProviderAccount+CoreDataProperties.swift in Sources */,
				01EED86220E5A7EB00F4516B /* Authentication.swift in Sources */,
				013A32AD2112799500B0590B /* APIProviderAccountResponse.swift in Sources */,
				01C824F520EC75560093400E /* FileLogger.swift in Sources */,
				01483B6C2117C70600D0DA87 /* Account+CoreDataClass.swift in Sources */,
				013D2D94210AA38800EEDEC5 /* DeviceInfo.swift in Sources */,
				0159E4822193CBAD002CC3BB /* Merchant+CoreDataProperties.swift in Sources */,
				0160953720F33EB10060791B /* Version.swift in Sources */,
				2F657DA5223B2FB300471B85 /* Surveys.swift in Sources */,
				01E5BF7B222895CA003D85FD /* APITransactionSummaryResponse.swift in Sources */,
				0104E03021E84EED00D98EE7 /* ReportTransactionCurrent+CoreDataClass.swift in Sources */,
				0136D225210011E70062EAEA /* Keychain.swift in Sources */,
				0104E03121E84EED00D98EE7 /* ReportTransactionCurrent+CoreDataProperties.swift in Sources */,
				2F657DA3223B26B300471B85 /* Survey.swift in Sources */,
				01BB5A5C221D1A26000C03F0 /* OAuthTokenRequest.swift in Sources */,
				0126068321990377005D8377 /* Messages.swift in Sources */,
				0126069621992AD4005D8377 /* APIMessageResponse.swift in Sources */,
				015EEDDE210FD7710081AD76 /* FailableCodable.swift in Sources */,
				013BC1DF218A6998005A2714 /* ProviderLoginFormViewModel.swift in Sources */,
				011F1A60216B289B00119474 /* APIUserResetPasswordRequest.swift in Sources */,
				01EAAEE1214F351D003D1EAC /* APIProviderAccountUpdateRequest.swift in Sources */,
				01EED86B20E5AA5B00F4516B /* FrolloSDKDataModel.xcdatamodeld in Sources */,
				0126069121992909005D8377 /* MessagesEndpoint.swift in Sources */,
				01483B6E2117C70600D0DA87 /* AccountBalanceTier+CoreDataClass.swift in Sources */,
				0104E02F21E84EED00D98EE7 /* ReportTransactionHistory+CoreDataProperties.swift in Sources */,
				01EED86420E5A7EB00F4516B /* Preferences.swift in Sources */,
				01BB5A68221E1E21000C03F0 /* OAuthService.swift in Sources */,
				0126068821991963005D8377 /* Message+CoreDataClass.swift in Sources */,
				01333D3F216AAF36005764A4 /* APIUserChangePasswordRequest.swift in Sources */,
				017391F020EF001200C0BB32 /* APIErrorResponse.swift in Sources */,
				01F220E320FEAC7600C70B00 /* APITokenResponse.swift in Sources */,
				012606B6219A784D005D8377 /* MessageImage+CoreDataProperties.swift in Sources */,
				01819149211178D2000E0F80 /* ResponseHandler.swift in Sources */,
				033D46D02272C7D800E0C6D6 /* Tag+CoreDataClass.swift in Sources */,
				2F657DA9223B323A00471B85 /* SurveysEndpoint.swift in Sources */,
				011F813E219D254000A1495F /* APIEventCreateRequest.swift in Sources */,
				011F813B219CECA200A1495F /* APIDeviceUpdateRequest.swift in Sources */,
				0159E47621926949002CC3BB /* PropertyListPersistence.swift in Sources */,
				01874B7D20FD6FB9005A7D0C /* APIService+User.swift in Sources */,
				012606B3219A784D005D8377 /* MessageHTML+CoreDataClass.swift in Sources */,
				0101A8FB21CC649000DCFCEB /* Bills.swift in Sources */,
				01EAAEDF214B6185003D1EAC /* APIProviderAccountCreateRequest.swift in Sources */,
				018240E121C8BAE3005705F9 /* APIBillResponse.swift in Sources */,
				0159E4862193CBAD002CC3BB /* User+CoreDataProperties.swift in Sources */,
				0104E03321E8588300D98EE7 /* ReportGrouping.swift in Sources */,
				01C824F020EC410B0093400E /* NetworkLogger.swift in Sources */,
				015EEDDC210FC9C60081AD76 /* AggregationEndpoint.swift in Sources */,
				012DDD5E222615A300497E22 /* OAuth2Error.swift in Sources */,
				018501C521FFB31000069D87 /* APIAccountBalanceReportResponse.swift in Sources */,
				010EB42B211BF92A005A926A /* APITransactionUpdateRequest.swift in Sources */,
				017E58D0217FD92D00DC56FF /* CachedObjects.swift in Sources */,
				01A1F59A2148DBC9002B9A93 /* Data.swift in Sources */,
				01874B7820F82C98005A7D0C /* DeviceEndpoint.swift in Sources */,
				013A32C12112AF4E00B0590B /* DateFormatter.swift in Sources */,
				012606B4219A784D005D8377 /* MessageHTML+CoreDataProperties.swift in Sources */,
				2F657DA7223B314100471B85 /* APIService+Surveys.swift in Sources */,
				011E87D0213766550026E047 /* SecKeyPEM.swift in Sources */,
				012606B1219A784D005D8377 /* MessageText+CoreDataClass.swift in Sources */,
				0126068921991963005D8377 /* Message+CoreDataProperties.swift in Sources */,
				0159E4872193CBAD002CC3BB /* Provider+CoreDataProperties.swift in Sources */,
				01483B9921192C3900D0DA87 /* TransactionCategory+CoreDataClass.swift in Sources */,
				011F814A219D31C000A1495F /* Events.swift in Sources */,
				01C824EC20EC34BA0093400E /* Log.swift in Sources */,
				011F8140219D25F000A1495F /* EventsEndpoint.swift in Sources */,
				012606B0219A784D005D8377 /* MessageVideo+CoreDataProperties.swift in Sources */,
				01BB5A55221CD2AE000C03F0 /* FrolloSDKConfiguration.swift in Sources */,
				015EEDDA210FC8760081AD76 /* APIService+Aggregation.swift in Sources */,
				012606B5219A784D005D8377 /* MessageImage+CoreDataClass.swift in Sources */,
				018240E321C8BB6A005705F9 /* APIBillsResponse.swift in Sources */,
				01ED8FCA211A5E7A00ACE691 /* APITransactionResponse.swift in Sources */,
				01EED86320E5A7EB00F4516B /* Network.swift in Sources */,
				01236D1021EC02CC008DD61A /* APIService+Reports.swift in Sources */,
				0159E4892193CBAD002CC3BB /* Account+CoreDataProperties.swift in Sources */,
				01236D0A21EBF4E5008DD61A /* Reports.swift in Sources */,
				01C8250320EDDB340093400E /* APIError.swift in Sources */,
				0135D31821A3D74500318142 /* FrolloSDKDelegate.swift in Sources */,
				0135D2FD21A2202400318142 /* NotificationPayload.swift in Sources */,
				033D46D22272C83800E0C6D6 /* Tag+CoreDataProperties.swift in Sources */,
				01819146211168C8000E0F80 /* APIUniqueResponse.swift in Sources */,
			);
			runOnlyForDeploymentPostprocessing = 0;
		};
		01527CC420E1B5C300B5042A /* Sources */ = {
			isa = PBXSourcesBuildPhase;
			buildActionMask = 2147483647;
			files = (
				0181914E21117BC2000E0F80 /* AggregationTests.swift in Sources */,
				01236D1721EC2466008DD61A /* APITransactionHistoryReportResponse+Test.swift in Sources */,
				015EEDEA210FDAB20081AD76 /* AggregationRequestTests.swift in Sources */,
				01ED8FCC211A660900ACE691 /* APITransactionResponse+Test.swift in Sources */,
				01BB5A51221CC727000C03F0 /* DatabaseResetTests.swift in Sources */,
				01483B822117F65500D0DA87 /* AccountBalanceTierTests.swift in Sources */,
				0135D30021A255B000318142 /* NotificationsTests.swift in Sources */,
				016DD0A420EF365100F41919 /* APIErrorTests.swift in Sources */,
				011F811B219BE40100A1495F /* MessageImage+Test.swift in Sources */,
				01EEDB1B20EAE2CE00F4516B /* DatabaseTests.swift in Sources */,
				01405E4C21DD6A62009356CC /* APIBillUpdateRequest+Test.swift in Sources */,
				017B48D62106D4A000447E65 /* UserTests.swift in Sources */,
				0135D30421A25D5000318142 /* NotificationPayload+Test.swift in Sources */,
				01483B7B2117E1FF00D0DA87 /* AccountTests.swift in Sources */,
				01483BBF211970D700D0DA87 /* MerchantTests.swift in Sources */,
				01405E6621DEDFED009356CC /* BillPayment+Test.swift in Sources */,
				012606CB219BA9C5005D8377 /* MessageTests.swift in Sources */,
				012606C2219B8B5F005D8377 /* MessagesTests.swift in Sources */,
				01236D2021EC32EA008DD61A /* ReportTransactionHistory+Test.swift in Sources */,
				013A32C32112BBDE00B0590B /* APIProviderAccountResponse+Test.swift in Sources */,
				0135D31A21A4C03000318142 /* FrolloSDKDelegateTests.swift in Sources */,
				0101A90421CC8ABA00DCFCEB /* BillsTests.swift in Sources */,
				01483B94211913F200D0DA87 /* APIAccountUpdateRequest+Test.swift in Sources */,
				01405E6321DEDFEA009356CC /* BillPaymentTests.swift in Sources */,
				01483B7E2117F51600D0DA87 /* AccountBalanceTier+Test.swift in Sources */,
				01E0819420FDB7150036133F /* NetworkAuthenticatorTests.swift in Sources */,
				01555F2821812C62004A313A /* DeviceRequestTests.swift in Sources */,
				0126069921994A0D005D8377 /* MessagesRequestTests.swift in Sources */,
				01BB5A6D221F54A3000C03F0 /* OAuthServiceTests.swift in Sources */,
				0160953A20F41ECF0060791B /* VersionTests.swift in Sources */,
				015EEDFD211018420081AD76 /* ProviderTests.swift in Sources */,
				017B48FC21084BA200447E65 /* AuthenticationTests.swift in Sources */,
				01333D42216AB115005764A4 /* APIUserChangePasswordRequest+Test.swift in Sources */,
				01B896D020F32D5E0068069A /* NetworkErrorTests.swift in Sources */,
				016097E6210AAAD90034E857 /* DeviceInfoTests.swift in Sources */,
				0101A8E721C9C28E00DCFCEB /* BillsRequestTests.swift in Sources */,
				013A32D32112C40500B0590B /* CoreData+Test.swift in Sources */,
				0101A8FD21CC832600DCFCEB /* BillTests.swift in Sources */,
				01236D6E21EED72C008DD61A /* ReportsTests.swift in Sources */,
				01C824F920EC8EF90093400E /* ConsoleLoggerTests.swift in Sources */,
				013A32CB2112BE6600B0590B /* ProviderAccountTests.swift in Sources */,
				011F8137219CE5D100A1495F /* UserDefaultsPersistenceTests.swift in Sources */,
				01483BA02119318D00D0DA87 /* APITransactionCategoryResponse+Test.swift in Sources */,
				01EEDB1D20EAEA2000F4516B /* DatabaseMigrationTests.swift in Sources */,
				01ED8FD4211A684E00ACE691 /* TransactionTests.swift in Sources */,
				01BC3D132166E1BC0065A4B8 /* APIUserRegisterRequest+Test.swift in Sources */,
				011F8144219D2A3E00A1495F /* EventsRequestTests.swift in Sources */,
				2F657DAC223B39EE00471B85 /* SurveysTests.swift in Sources */,
				011F8133219CDCD900A1495F /* APIMessageResponseTests.swift in Sources */,
				01483B732117D80100D0DA87 /* APIAccountResponse+Test.swift in Sources */,
				016097EE210EA27E0034E857 /* Keychain+Test.swift in Sources */,
				012606D4219BC2BE005D8377 /* APIMessageReponse+Test.swift in Sources */,
				0101949E20F595F300334482 /* NetworkTests.swift in Sources */,
				01B896CE20F3169F0068069A /* DataErrorTests.swift in Sources */,
				011F811F219BF14000A1495F /* MessageText+Test.swift in Sources */,
				017B486D2105433B00447E65 /* PreferencesTests.swift in Sources */,
				012C4512212A88CC00799A0A /* ProviderLoginForm+Test.swift in Sources */,
				012C450F212A88C500799A0A /* ProviderLoginFormTests.swift in Sources */,
				01616B0E2186C4E8003EF2D0 /* NetworkLoggerTests.swift in Sources */,
				01874B7B20F834D1005A7D0C /* UserRequestTests.swift in Sources */,
				0160953E20F47FE10060791B /* TestInvalidDataModel.xcdatamodeld in Sources */,
				011E87D2213767F00026E047 /* SecKeyPEMTests.swift in Sources */,
				01483BBB2119706D00D0DA87 /* Merchant+Test.swift in Sources */,
				011F8113219BE31B00A1495F /* MessageVideo+Test.swift in Sources */,
				017B487221055FBA00447E65 /* PropertyListPersistenceTests.swift in Sources */,
				015EEDE2210FDA760081AD76 /* APIProviderResponse+Test.swift in Sources */,
				017E58D2217FF86F00DC56FF /* DateExtensionsTests.swift in Sources */,
				013BC1E3218A81E2005A2714 /* ProviderLoginFormViewModelTests.swift in Sources */,
				01C824F720EC7AC30093400E /* FileLoggerTests.swift in Sources */,
				01405E6A21DEE067009356CC /* APIBillPaymentResponse+Test.swift in Sources */,
				01236D1221EC0D96008DD61A /* ReportsRequestTests.swift in Sources */,
				0101A8EE21CC4FBD00DCFCEB /* APIBillResponse+Test.swift in Sources */,
				011C198B21E30B7B00490EDD /* APIBillPaymentUpdateRequest+Test.swift in Sources */,
				01C824F320EC4D600093400E /* LogTests.swift in Sources */,
				0101A8F621CC54F000DCFCEB /* Bill+Test.swift in Sources */,
				016097EA210EA0D60034E857 /* XCTestCase+TempFolder.swift in Sources */,
				0101A8F121CC4FD700DCFCEB /* APIBillsResponse+Test.swift in Sources */,
				015EEE05211037CE0081AD76 /* Provider+Test.swift in Sources */,
				2FE180152248AA9200B87AAB /* OAuth2ErrorTests.swift in Sources */,
				01E5BEE0222786DF003D85FD /* OAuthErrorTests.swift in Sources */,
				01BB5A72221F55F9000C03F0 /* OAuthTokenRequest+Test.swift in Sources */,
				01483B772117DC3800D0DA87 /* Account+Test.swift in Sources */,
				01BB5A57221CDDA1000C03F0 /* FrolloSDKConfiguration+Test.swift in Sources */,
				01ED8FD0211A672C00ACE691 /* Transaction+Test.swift in Sources */,
				0136D229210067DF0062EAEA /* KeychainTests.swift in Sources */,
				010EB42D211C00D0005A926A /* APITransactionUpdateRequest+Test.swift in Sources */,
				01483BC32119718700D0DA87 /* APIMerchantResponse+Test.swift in Sources */,
				017B48F721083A3500447E65 /* APIUserResponse+Test.swift in Sources */,
				013A32CF2112C3A900B0590B /* ProviderAccount+Test.swift in Sources */,
				018501DF2203AEB800069D87 /* ReportAccountBalance+Test.swift in Sources */,
				017B48F12108356C00447E65 /* User+Test.swift in Sources */,
				011F814C219D35ED00A1495F /* EventsTests.swift in Sources */,
				01483BA821194AEC00D0DA87 /* TransactionCategoryTests.swift in Sources */,
				01236D1C21EC2FCB008DD61A /* ReportTransactionCurrent+Test.swift in Sources */,
				01483BA42119321A00D0DA87 /* TransactionCategory+Test.swift in Sources */,
				012606C7219BA9B7005D8377 /* Message+Test.swift in Sources */,
				012606CF219BBD75005D8377 /* String+Random.swift in Sources */,
				01527CCE20E1B5C300B5042A /* FrolloSDKTests.swift in Sources */,
				011F8117219BE3B800A1495F /* MessageHTML+Test.swift in Sources */,
				01C824E920EB2F570093400E /* Data+Random.swift in Sources */,
				01405E5221DDB0AF009356CC /* APIBillCreateRequest+Test.swift in Sources */,
			);
			runOnlyForDeploymentPostprocessing = 0;
		};
		017B48312101B4FE00447E65 /* Sources */ = {
			isa = PBXSourcesBuildPhase;
			buildActionMask = 2147483647;
			files = (
				0181914F21117BC2000E0F80 /* AggregationTests.swift in Sources */,
				01236D1821EC2466008DD61A /* APITransactionHistoryReportResponse+Test.swift in Sources */,
				015EEDEB210FDAB20081AD76 /* AggregationRequestTests.swift in Sources */,
				01ED8FCD211A660900ACE691 /* APITransactionResponse+Test.swift in Sources */,
				01BB5A52221CC727000C03F0 /* DatabaseResetTests.swift in Sources */,
				01483B832117F65500D0DA87 /* AccountBalanceTierTests.swift in Sources */,
				0135D30121A255B000318142 /* NotificationsTests.swift in Sources */,
				017B48322101B4FE00447E65 /* APIErrorTests.swift in Sources */,
				011F811C219BE40100A1495F /* MessageImage+Test.swift in Sources */,
				017B48332101B4FE00447E65 /* DatabaseTests.swift in Sources */,
				01405E4D21DD6A62009356CC /* APIBillUpdateRequest+Test.swift in Sources */,
				017B48D72106D4A000447E65 /* UserTests.swift in Sources */,
				0135D30521A25D5000318142 /* NotificationPayload+Test.swift in Sources */,
				01483B7C2117E1FF00D0DA87 /* AccountTests.swift in Sources */,
				01483BC0211970D700D0DA87 /* MerchantTests.swift in Sources */,
				01405E6721DEDFEE009356CC /* BillPayment+Test.swift in Sources */,
				012606CC219BA9C5005D8377 /* MessageTests.swift in Sources */,
				012606C3219B8B5F005D8377 /* MessagesTests.swift in Sources */,
				01236D2121EC32EA008DD61A /* ReportTransactionHistory+Test.swift in Sources */,
				013A32C42112BBDE00B0590B /* APIProviderAccountResponse+Test.swift in Sources */,
				0135D31B21A4C03000318142 /* FrolloSDKDelegateTests.swift in Sources */,
				0101A90521CC8ABA00DCFCEB /* BillsTests.swift in Sources */,
				01483B95211913F200D0DA87 /* APIAccountUpdateRequest+Test.swift in Sources */,
				01405E6421DEDFEA009356CC /* BillPaymentTests.swift in Sources */,
				01483B7F2117F51600D0DA87 /* AccountBalanceTier+Test.swift in Sources */,
				017B48342101B4FE00447E65 /* NetworkAuthenticatorTests.swift in Sources */,
				01555F2921812C62004A313A /* DeviceRequestTests.swift in Sources */,
				0126069A21994A0D005D8377 /* MessagesRequestTests.swift in Sources */,
				01BB5A6E221F54A3000C03F0 /* OAuthServiceTests.swift in Sources */,
				017B48352101B4FE00447E65 /* VersionTests.swift in Sources */,
				015EEDFE211018420081AD76 /* ProviderTests.swift in Sources */,
				017B48FD21084BA200447E65 /* AuthenticationTests.swift in Sources */,
				01333D43216AB115005764A4 /* APIUserChangePasswordRequest+Test.swift in Sources */,
				017B48362101B4FE00447E65 /* NetworkErrorTests.swift in Sources */,
				016097E7210AAAD90034E857 /* DeviceInfoTests.swift in Sources */,
				0101A8E821C9C28E00DCFCEB /* BillsRequestTests.swift in Sources */,
				013A32D42112C40500B0590B /* CoreData+Test.swift in Sources */,
				0101A8FE21CC832600DCFCEB /* BillTests.swift in Sources */,
				01236D6F21EED72C008DD61A /* ReportsTests.swift in Sources */,
				017B48372101B4FE00447E65 /* ConsoleLoggerTests.swift in Sources */,
				013A32CC2112BE6600B0590B /* ProviderAccountTests.swift in Sources */,
				011F8138219CE5D100A1495F /* UserDefaultsPersistenceTests.swift in Sources */,
				01483BA12119318D00D0DA87 /* APITransactionCategoryResponse+Test.swift in Sources */,
				017B48382101B4FE00447E65 /* DatabaseMigrationTests.swift in Sources */,
				01ED8FD5211A684E00ACE691 /* TransactionTests.swift in Sources */,
				01BC3D142166E1BC0065A4B8 /* APIUserRegisterRequest+Test.swift in Sources */,
				011F8145219D2A3E00A1495F /* EventsRequestTests.swift in Sources */,
				2F657DB2223B4C3800471B85 /* SurveysTests.swift in Sources */,
				011F8134219CDCD900A1495F /* APIMessageResponseTests.swift in Sources */,
				01483B742117D80100D0DA87 /* APIAccountResponse+Test.swift in Sources */,
				016097EF210EA27E0034E857 /* Keychain+Test.swift in Sources */,
				012606D5219BC2BE005D8377 /* APIMessageReponse+Test.swift in Sources */,
				017B48392101B4FE00447E65 /* NetworkTests.swift in Sources */,
				017B483A2101B4FE00447E65 /* DataErrorTests.swift in Sources */,
				011F8120219BF14000A1495F /* MessageText+Test.swift in Sources */,
				017B486E2105433B00447E65 /* PreferencesTests.swift in Sources */,
				012C4513212A88CD00799A0A /* ProviderLoginForm+Test.swift in Sources */,
				012C4510212A88C600799A0A /* ProviderLoginFormTests.swift in Sources */,
				01616B0F2186C4E8003EF2D0 /* NetworkLoggerTests.swift in Sources */,
				017B483B2101B4FE00447E65 /* UserRequestTests.swift in Sources */,
				017B483C2101B4FE00447E65 /* TestInvalidDataModel.xcdatamodeld in Sources */,
				011E87D3213767F00026E047 /* SecKeyPEMTests.swift in Sources */,
				01483BBC2119706D00D0DA87 /* Merchant+Test.swift in Sources */,
				011F8114219BE31C00A1495F /* MessageVideo+Test.swift in Sources */,
				017B487321055FBA00447E65 /* PropertyListPersistenceTests.swift in Sources */,
				015EEDE3210FDA760081AD76 /* APIProviderResponse+Test.swift in Sources */,
				017E58D3217FF86F00DC56FF /* DateExtensionsTests.swift in Sources */,
				013BC1E4218A81E2005A2714 /* ProviderLoginFormViewModelTests.swift in Sources */,
				017B483D2101B4FE00447E65 /* FileLoggerTests.swift in Sources */,
				01405E6B21DEE067009356CC /* APIBillPaymentResponse+Test.swift in Sources */,
				01236D1321EC0D96008DD61A /* ReportsRequestTests.swift in Sources */,
				0101A8EF21CC4FBD00DCFCEB /* APIBillResponse+Test.swift in Sources */,
				011C198C21E30B7B00490EDD /* APIBillPaymentUpdateRequest+Test.swift in Sources */,
				017B483E2101B4FE00447E65 /* LogTests.swift in Sources */,
				0101A8F721CC54F000DCFCEB /* Bill+Test.swift in Sources */,
				016097EB210EA0D60034E857 /* XCTestCase+TempFolder.swift in Sources */,
				0101A8F221CC4FD800DCFCEB /* APIBillsResponse+Test.swift in Sources */,
				015EEE06211037CE0081AD76 /* Provider+Test.swift in Sources */,
				2FE180162248AA9800B87AAB /* OAuth2ErrorTests.swift in Sources */,
				01E5BEE1222786DF003D85FD /* OAuthErrorTests.swift in Sources */,
				01BB5A73221F55F9000C03F0 /* OAuthTokenRequest+Test.swift in Sources */,
				01483B782117DC3800D0DA87 /* Account+Test.swift in Sources */,
				01BB5A58221CDDA1000C03F0 /* FrolloSDKConfiguration+Test.swift in Sources */,
				01ED8FD1211A672C00ACE691 /* Transaction+Test.swift in Sources */,
				017B483F2101B4FE00447E65 /* KeychainTests.swift in Sources */,
				010EB42E211C00D0005A926A /* APITransactionUpdateRequest+Test.swift in Sources */,
				01483BC42119718700D0DA87 /* APIMerchantResponse+Test.swift in Sources */,
				017B48F821083A3500447E65 /* APIUserResponse+Test.swift in Sources */,
				013A32D02112C3A900B0590B /* ProviderAccount+Test.swift in Sources */,
				018501E02203AEB800069D87 /* ReportAccountBalance+Test.swift in Sources */,
				017B48F22108356C00447E65 /* User+Test.swift in Sources */,
				011F814D219D35ED00A1495F /* EventsTests.swift in Sources */,
				01483BA921194AEC00D0DA87 /* TransactionCategoryTests.swift in Sources */,
				01236D1D21EC2FCB008DD61A /* ReportTransactionCurrent+Test.swift in Sources */,
				01483BA52119321A00D0DA87 /* TransactionCategory+Test.swift in Sources */,
				012606C8219BA9B7005D8377 /* Message+Test.swift in Sources */,
				012606D0219BBD75005D8377 /* String+Random.swift in Sources */,
				017B48402101B4FE00447E65 /* FrolloSDKTests.swift in Sources */,
				011F8118219BE3B800A1495F /* MessageHTML+Test.swift in Sources */,
				017B48412101B4FE00447E65 /* Data+Random.swift in Sources */,
				01405E5321DDB0AF009356CC /* APIBillCreateRequest+Test.swift in Sources */,
			);
			runOnlyForDeploymentPostprocessing = 0;
		};
		017B48742105950F00447E65 /* Sources */ = {
			isa = PBXSourcesBuildPhase;
			buildActionMask = 2147483647;
			files = (
				017B487D2105950F00447E65 /* ViewController.swift in Sources */,
				017B487B2105950F00447E65 /* AppDelegate.swift in Sources */,
			);
			runOnlyForDeploymentPostprocessing = 0;
		};
		017B488C2105958100447E65 /* Sources */ = {
			isa = PBXSourcesBuildPhase;
			buildActionMask = 2147483647;
			files = (
				0181915021117BC2000E0F80 /* AggregationTests.swift in Sources */,
				01236D1921EC2466008DD61A /* APITransactionHistoryReportResponse+Test.swift in Sources */,
				015EEDEC210FDAB20081AD76 /* AggregationRequestTests.swift in Sources */,
				01ED8FCE211A660900ACE691 /* APITransactionResponse+Test.swift in Sources */,
				01BB5A53221CC728000C03F0 /* DatabaseResetTests.swift in Sources */,
				017B488D2105958100447E65 /* APIErrorTests.swift in Sources */,
				0135D30221A255B000318142 /* NotificationsTests.swift in Sources */,
				017B488E2105958100447E65 /* DatabaseTests.swift in Sources */,
				011F811D219BE40100A1495F /* MessageImage+Test.swift in Sources */,
				017B48D82106D4A000447E65 /* UserTests.swift in Sources */,
				01405E4E21DD6A62009356CC /* APIBillUpdateRequest+Test.swift in Sources */,
				013A32C52112BBDE00B0590B /* APIProviderAccountResponse+Test.swift in Sources */,
				0135D30621A25D5000318142 /* NotificationPayload+Test.swift in Sources */,
				017B488F2105958100447E65 /* NetworkAuthenticatorTests.swift in Sources */,
				01483BC1211970D700D0DA87 /* MerchantTests.swift in Sources */,
				01405E6821DEDFEE009356CC /* BillPayment+Test.swift in Sources */,
				012606CD219BA9C5005D8377 /* MessageTests.swift in Sources */,
				012606C4219B8B5F005D8377 /* MessagesTests.swift in Sources */,
				01236D2221EC32EA008DD61A /* ReportTransactionHistory+Test.swift in Sources */,
				01483BA22119318D00D0DA87 /* APITransactionCategoryResponse+Test.swift in Sources */,
				0135D31C21A4C03000318142 /* FrolloSDKDelegateTests.swift in Sources */,
				0101A90621CC8ABA00DCFCEB /* BillsTests.swift in Sources */,
				017B48902105958100447E65 /* VersionTests.swift in Sources */,
				01405E6521DEDFEA009356CC /* BillPaymentTests.swift in Sources */,
				015EEDFF211018420081AD76 /* ProviderTests.swift in Sources */,
				017B48FE21084BA200447E65 /* AuthenticationTests.swift in Sources */,
				01555F2A21812C62004A313A /* DeviceRequestTests.swift in Sources */,
				0126069B21994A0D005D8377 /* MessagesRequestTests.swift in Sources */,
				01BB5A6F221F54A3000C03F0 /* OAuthServiceTests.swift in Sources */,
				017B48912105958100447E65 /* NetworkErrorTests.swift in Sources */,
				016097E8210AAAD90034E857 /* DeviceInfoTests.swift in Sources */,
				013A32D52112C40500B0590B /* CoreData+Test.swift in Sources */,
				01333D44216AB116005764A4 /* APIUserChangePasswordRequest+Test.swift in Sources */,
				017B48922105958100447E65 /* ConsoleLoggerTests.swift in Sources */,
				013A32CD2112BE6600B0590B /* ProviderAccountTests.swift in Sources */,
				0101A8E921C9C28E00DCFCEB /* BillsRequestTests.swift in Sources */,
				01483B96211913F200D0DA87 /* APIAccountUpdateRequest+Test.swift in Sources */,
				0101A8FF21CC832600DCFCEB /* BillTests.swift in Sources */,
				01236D7021EED72C008DD61A /* ReportsTests.swift in Sources */,
				017B48932105958100447E65 /* DatabaseMigrationTests.swift in Sources */,
				01483B752117D80100D0DA87 /* APIAccountResponse+Test.swift in Sources */,
				011F8139219CE5D100A1495F /* UserDefaultsPersistenceTests.swift in Sources */,
				016097F0210EA27E0034E857 /* Keychain+Test.swift in Sources */,
				017B48942105958100447E65 /* NetworkTests.swift in Sources */,
				01ED8FD6211A684E00ACE691 /* TransactionTests.swift in Sources */,
				01BC3D152166E1BC0065A4B8 /* APIUserRegisterRequest+Test.swift in Sources */,
				011F8146219D2A3E00A1495F /* EventsRequestTests.swift in Sources */,
				2F657DB3223B4C3800471B85 /* SurveysTests.swift in Sources */,
				011F8135219CDCD900A1495F /* APIMessageResponseTests.swift in Sources */,
				017B48952105958100447E65 /* DataErrorTests.swift in Sources */,
				017B48962105958100447E65 /* PreferencesTests.swift in Sources */,
				012606D6219BC2BE005D8377 /* APIMessageReponse+Test.swift in Sources */,
				01483B842117F65500D0DA87 /* AccountBalanceTierTests.swift in Sources */,
				017B48972105958100447E65 /* UserRequestTests.swift in Sources */,
				011F8121219BF14000A1495F /* MessageText+Test.swift in Sources */,
				017B48982105958100447E65 /* TestInvalidDataModel.xcdatamodeld in Sources */,
				012C4514212A88CD00799A0A /* ProviderLoginForm+Test.swift in Sources */,
				012C4511212A88C600799A0A /* ProviderLoginFormTests.swift in Sources */,
				01616B102186C4E8003EF2D0 /* NetworkLoggerTests.swift in Sources */,
				017B48992105958100447E65 /* PropertyListPersistenceTests.swift in Sources */,
				015EEDE4210FDA760081AD76 /* APIProviderResponse+Test.swift in Sources */,
				011E87D4213767F00026E047 /* SecKeyPEMTests.swift in Sources */,
				01483BBD2119706D00D0DA87 /* Merchant+Test.swift in Sources */,
				011F8115219BE31D00A1495F /* MessageVideo+Test.swift in Sources */,
				017B489A2105958100447E65 /* FileLoggerTests.swift in Sources */,
				017B489B2105958100447E65 /* LogTests.swift in Sources */,
				017E58D4217FF86F00DC56FF /* DateExtensionsTests.swift in Sources */,
				013BC1E5218A81E2005A2714 /* ProviderLoginFormViewModelTests.swift in Sources */,
				01483B802117F51600D0DA87 /* AccountBalanceTier+Test.swift in Sources */,
				01405E6C21DEE067009356CC /* APIBillPaymentResponse+Test.swift in Sources */,
				01236D1421EC0D96008DD61A /* ReportsRequestTests.swift in Sources */,
				0101A8F021CC4FBD00DCFCEB /* APIBillResponse+Test.swift in Sources */,
				011C198D21E30B7B00490EDD /* APIBillPaymentUpdateRequest+Test.swift in Sources */,
				016097EC210EA0D60034E857 /* XCTestCase+TempFolder.swift in Sources */,
				0101A8F821CC54F000DCFCEB /* Bill+Test.swift in Sources */,
				01483BB321195A8000D0DA87 /* AccountTests.swift in Sources */,
				0101A8F321CC4FD800DCFCEB /* APIBillsResponse+Test.swift in Sources */,
				015EEE07211037CE0081AD76 /* Provider+Test.swift in Sources */,
				2FE180172248AA9900B87AAB /* OAuth2ErrorTests.swift in Sources */,
				01E5BEE2222786DF003D85FD /* OAuthErrorTests.swift in Sources */,
				01BB5A74221F55F9000C03F0 /* OAuthTokenRequest+Test.swift in Sources */,
				01483B792117DC3800D0DA87 /* Account+Test.swift in Sources */,
				01BB5A59221CDDA1000C03F0 /* FrolloSDKConfiguration+Test.swift in Sources */,
				01ED8FD2211A672C00ACE691 /* Transaction+Test.swift in Sources */,
				017B489C2105958100447E65 /* KeychainTests.swift in Sources */,
				010EB42F211C00D0005A926A /* APITransactionUpdateRequest+Test.swift in Sources */,
				01483BC52119718700D0DA87 /* APIMerchantResponse+Test.swift in Sources */,
				017B48F921083A3500447E65 /* APIUserResponse+Test.swift in Sources */,
				013A32D12112C3A900B0590B /* ProviderAccount+Test.swift in Sources */,
				018501E12203AEB800069D87 /* ReportAccountBalance+Test.swift in Sources */,
				01483BA62119321A00D0DA87 /* TransactionCategory+Test.swift in Sources */,
				011F814E219D35ED00A1495F /* EventsTests.swift in Sources */,
				017B48F32108356C00447E65 /* User+Test.swift in Sources */,
				01236D1E21EC2FCB008DD61A /* ReportTransactionCurrent+Test.swift in Sources */,
				01483BAA21194AEC00D0DA87 /* TransactionCategoryTests.swift in Sources */,
				012606C9219BA9B7005D8377 /* Message+Test.swift in Sources */,
				012606D1219BBD75005D8377 /* String+Random.swift in Sources */,
				017B489D2105958100447E65 /* FrolloSDKTests.swift in Sources */,
				011F8119219BE3B800A1495F /* MessageHTML+Test.swift in Sources */,
				017B489E2105958100447E65 /* Data+Random.swift in Sources */,
				01405E5421DDB0AF009356CC /* APIBillCreateRequest+Test.swift in Sources */,
			);
			runOnlyForDeploymentPostprocessing = 0;
		};
		01E5BEE52227A475003D85FD /* Sources */ = {
			isa = PBXSourcesBuildPhase;
			buildActionMask = 2147483647;
			files = (
				01E5BEE62227A475003D85FD /* ReportAccountBalance+CoreDataProperties.swift in Sources */,
				01E5BEE72227A475003D85FD /* Result.swift in Sources */,
				01E5BEE82227A475003D85FD /* APITransactionCurrentReportResponse.swift in Sources */,
				01E5BEE92227A475003D85FD /* Bill+CoreDataClass.swift in Sources */,
				01E5BEEA2227A475003D85FD /* DataError.swift in Sources */,
				01E5BEEB2227A475003D85FD /* Transaction+CoreDataClass.swift in Sources */,
				01E5BEEC2227A475003D85FD /* APIBillPaymentUpdateRequest.swift in Sources */,
				01E5BEED2227A475003D85FD /* ProviderLoginForm.swift in Sources */,
				01E5BEEE2227A475003D85FD /* Database.swift in Sources */,
				01E5BEEF2227A475003D85FD /* NetworkAuthenticator.swift in Sources */,
				01E5BEF02227A475003D85FD /* Transaction+CoreDataProperties.swift in Sources */,
				01E5BEF12227A475003D85FD /* TransactionCategory+CoreDataProperties.swift in Sources */,
				01E5BEF22227A475003D85FD /* FrolloSDKError.swift in Sources */,
				01E5BEF32227A475003D85FD /* MessageText+CoreDataProperties.swift in Sources */,
				01E5BEF42227A475003D85FD /* FrolloSDK.swift in Sources */,
				01E5BEF52227A475003D85FD /* Date.swift in Sources */,
				01E5BEF62227A475003D85FD /* AccountRefreshStatus.swift in Sources */,
				01E5BEF72227A475003D85FD /* Merchant+CoreDataClass.swift in Sources */,
				01E5BEF82227A475003D85FD /* APIDeviceLogRequest.swift in Sources */,
				01E5BEF92227A475003D85FD /* UserEndpoint.swift in Sources */,
				01E5BEFA2227A475003D85FD /* LoginFormError.swift in Sources */,
				01E5BEFB2227A475003D85FD /* PublicKeys.swift in Sources */,
				01E5BEFC2227A475003D85FD /* User+CoreDataClass.swift in Sources */,
				01E5BEFD2227A475003D85FD /* APIProviderResponse.swift in Sources */,
				01E5BEFE2227A475003D85FD /* OAuthTokenResponse.swift in Sources */,
				01E5BEFF2227A475003D85FD /* ReportAccountBalance+CoreDataClass.swift in Sources */,
				01E5BF002227A475003D85FD /* APIService+Messages.swift in Sources */,
				0175C802224ADC070065AF9F /* ResponseError.swift in Sources */,
				01E5BF012227A475003D85FD /* APIBillUpdateRequest.swift in Sources */,
				2FE1803222498B5100B87AAB /* OAuth2ErrorResponse.swift in Sources */,
				01E5BF022227A475003D85FD /* HTTPHeader.swift in Sources */,
				01E5BF032227A475003D85FD /* Provider+CoreDataClass.swift in Sources */,
				01E5BF042227A475003D85FD /* ReportTransactionHistory+CoreDataClass.swift in Sources */,
				01E5BF052227A475003D85FD /* BudgetCategory.swift in Sources */,
				01E5BF062227A475003D85FD /* APIBillCreateRequest.swift in Sources */,
				01E5BF072227A475003D85FD /* APIBillPaymentResponse.swift in Sources */,
				01E5BF082227A475003D85FD /* PreferencesPersistence.swift in Sources */,
				01E5BF092227A475003D85FD /* BillPayment+CoreDataProperties.swift in Sources */,
				01E5BF0A2227A475003D85FD /* ProviderAccount+CoreDataClass.swift in Sources */,
				01456B7522433D060077FC56 /* Survey.swift in Sources */,
				01E5BF0B2227A475003D85FD /* AccountBalanceTier+CoreDataProperties.swift in Sources */,
				01E5BF0C2227A475003D85FD /* Bill+CoreDataProperties.swift in Sources */,
				01E5BF0D2227A475003D85FD /* APIService+Bills.swift in Sources */,
				01E5BF0E2227A475003D85FD /* ConsoleLogger.swift in Sources */,
				01E5BF0F2227A475003D85FD /* MessageVideo+CoreDataClass.swift in Sources */,
				01E5BF102227A475003D85FD /* APIMerchantResponse.swift in Sources */,
				01E5BF112227A475003D85FD /* APITransactionHistoryReportResponse.swift in Sources */,
				01E5BF122227A475003D85FD /* APIAccountResponse.swift in Sources */,
				01E5BF132227A475003D85FD /* APIUserResponse.swift in Sources */,
				01E5BF142227A475003D85FD /* Notifications.swift in Sources */,
				03EB8B18227671A80080F59B /* APITransactionTagsResponse.swift in Sources */,
				01E5BF152227A475003D85FD /* APIService+Device.swift in Sources */,
				01E5BF162227A475003D85FD /* APIUserUpdateRequest.swift in Sources */,
				01E5BF172227A475003D85FD /* UniqueManagedObject.swift in Sources */,
				01E5BF182227A475003D85FD /* Localization.swift in Sources */,
				01E5BF192227A475003D85FD /* NetworkError.swift in Sources */,
				01E5BF1A2227A475003D85FD /* APIMessageUpdateRequest.swift in Sources */,
				01E5BF1B2227A475003D85FD /* Endpoint.swift in Sources */,
				01E5BF1C2227A475003D85FD /* BillPayment+CoreDataClass.swift in Sources */,
				01E5BF1D2227A475003D85FD /* ReportsEndpoint.swift in Sources */,
				01E5BF1E2227A475003D85FD /* APIService+Events.swift in Sources */,
				01E5BF1F2227A475003D85FD /* Aggregation.swift in Sources */,
				01E5BF202227A475003D85FD /* APITransactionCategoryResponse.swift in Sources */,
				01E5BF212227A475003D85FD /* APIAccountUpdateRequest.swift in Sources */,
				01E5BF222227A475003D85FD /* UserDefaultsPersistence.swift in Sources */,
				01E5BF232227A475003D85FD /* APIUserRegisterRequest.swift in Sources */,
				01E5BF242227A475003D85FD /* BillsEndpoint.swift in Sources */,
				01E5BF262227A475003D85FD /* APIService.swift in Sources */,
				01E5BF272227A475003D85FD /* ProviderAccount+CoreDataProperties.swift in Sources */,
				01E5BF282227A475003D85FD /* Authentication.swift in Sources */,
				01E5BF292227A475003D85FD /* APIProviderAccountResponse.swift in Sources */,
				01E5BF2A2227A475003D85FD /* FileLogger.swift in Sources */,
				01E5BF2B2227A475003D85FD /* Account+CoreDataClass.swift in Sources */,
				01E5BF2C2227A475003D85FD /* DeviceInfo.swift in Sources */,
				01E5BF2D2227A475003D85FD /* Merchant+CoreDataProperties.swift in Sources */,
				01E5BF2E2227A475003D85FD /* Version.swift in Sources */,
				01E5BF7C222895CA003D85FD /* APITransactionSummaryResponse.swift in Sources */,
				01E5BF2F2227A475003D85FD /* ReportTransactionCurrent+CoreDataClass.swift in Sources */,
				01E5BF302227A475003D85FD /* Keychain.swift in Sources */,
				01E5BF312227A475003D85FD /* ReportTransactionCurrent+CoreDataProperties.swift in Sources */,
				01E5BF322227A475003D85FD /* OAuthTokenRequest.swift in Sources */,
				01E5BF332227A475003D85FD /* Messages.swift in Sources */,
				01E5BF342227A475003D85FD /* APIMessageResponse.swift in Sources */,
				01E5BF352227A475003D85FD /* FailableCodable.swift in Sources */,
				01E5BF362227A475003D85FD /* ProviderLoginFormViewModel.swift in Sources */,
				01E5BF372227A475003D85FD /* APIUserResetPasswordRequest.swift in Sources */,
				01E5BF382227A475003D85FD /* APIProviderAccountUpdateRequest.swift in Sources */,
				01E5BF392227A475003D85FD /* FrolloSDKDataModel.xcdatamodeld in Sources */,
				01E5BF3A2227A475003D85FD /* MessagesEndpoint.swift in Sources */,
				01E5BF3B2227A475003D85FD /* AccountBalanceTier+CoreDataClass.swift in Sources */,
				01E5BF3C2227A475003D85FD /* ReportTransactionHistory+CoreDataProperties.swift in Sources */,
				01E5BF3D2227A475003D85FD /* Preferences.swift in Sources */,
				01E5BF3E2227A475003D85FD /* OAuthService.swift in Sources */,
				01E5BF3F2227A475003D85FD /* Message+CoreDataClass.swift in Sources */,
				01E5BF402227A475003D85FD /* APIUserChangePasswordRequest.swift in Sources */,
				01E5BF412227A475003D85FD /* APIErrorResponse.swift in Sources */,
				01456B7722433D830077FC56 /* SurveysEndpoint.swift in Sources */,
				01E5BF422227A475003D85FD /* APITokenResponse.swift in Sources */,
				01E5BF432227A475003D85FD /* MessageImage+CoreDataProperties.swift in Sources */,
				01E5BF442227A475003D85FD /* ResponseHandler.swift in Sources */,
				01E5BF452227A475003D85FD /* APIEventCreateRequest.swift in Sources */,
				01E5BF462227A475003D85FD /* APIDeviceUpdateRequest.swift in Sources */,
				01E5BF472227A475003D85FD /* PropertyListPersistence.swift in Sources */,
				01E5BF482227A475003D85FD /* APIService+User.swift in Sources */,
				01456B7422433BD10077FC56 /* Surveys.swift in Sources */,
				01E5BF492227A475003D85FD /* MessageHTML+CoreDataClass.swift in Sources */,
				01E5BF4A2227A475003D85FD /* Bills.swift in Sources */,
				01E5BF4B2227A475003D85FD /* APIProviderAccountCreateRequest.swift in Sources */,
				01E5BF4C2227A475003D85FD /* APIBillResponse.swift in Sources */,
				01E5BF4D2227A475003D85FD /* User+CoreDataProperties.swift in Sources */,
				01E5BF4E2227A475003D85FD /* ReportGrouping.swift in Sources */,
				01E5BF4F2227A475003D85FD /* NetworkLogger.swift in Sources */,
				01E5BF502227A475003D85FD /* AggregationEndpoint.swift in Sources */,
				01E5BF512227A475003D85FD /* OAuth2Error.swift in Sources */,
				01E5BF522227A475003D85FD /* APIAccountBalanceReportResponse.swift in Sources */,
				01E5BF532227A475003D85FD /* APITransactionUpdateRequest.swift in Sources */,
				01E5BF542227A475003D85FD /* CachedObjects.swift in Sources */,
				01E5BF552227A475003D85FD /* Data.swift in Sources */,
				01E5BF562227A475003D85FD /* DeviceEndpoint.swift in Sources */,
				01E5BF572227A475003D85FD /* DateFormatter.swift in Sources */,
				01E5BF582227A475003D85FD /* MessageHTML+CoreDataProperties.swift in Sources */,
				01456B7622433D550077FC56 /* APIService+Surveys.swift in Sources */,
				01E5BF592227A475003D85FD /* SecKeyPEM.swift in Sources */,
				01E5BF5A2227A475003D85FD /* MessageText+CoreDataClass.swift in Sources */,
				01E5BF5B2227A475003D85FD /* Message+CoreDataProperties.swift in Sources */,
				01E5BF5C2227A475003D85FD /* Provider+CoreDataProperties.swift in Sources */,
				01E5BF5D2227A475003D85FD /* TransactionCategory+CoreDataClass.swift in Sources */,
				01E5BF5E2227A475003D85FD /* Events.swift in Sources */,
				01E5BF5F2227A475003D85FD /* Log.swift in Sources */,
				01E5BF602227A475003D85FD /* EventsEndpoint.swift in Sources */,
				01E5BF612227A475003D85FD /* MessageVideo+CoreDataProperties.swift in Sources */,
				01E5BF622227A475003D85FD /* FrolloSDKConfiguration.swift in Sources */,
				01E5BF632227A475003D85FD /* APIService+Aggregation.swift in Sources */,
				01E5BF642227A475003D85FD /* MessageImage+CoreDataClass.swift in Sources */,
				01E5BF652227A475003D85FD /* APIBillsResponse.swift in Sources */,
				01E5BF662227A475003D85FD /* APITransactionResponse.swift in Sources */,
				01E5BF672227A475003D85FD /* Network.swift in Sources */,
				01E5BF682227A475003D85FD /* APIService+Reports.swift in Sources */,
				01E5BF692227A475003D85FD /* Account+CoreDataProperties.swift in Sources */,
				01E5BF6A2227A475003D85FD /* Reports.swift in Sources */,
				01E5BF6B2227A475003D85FD /* APIError.swift in Sources */,
				01E5BF6C2227A475003D85FD /* FrolloSDKDelegate.swift in Sources */,
				01E5BF6D2227A475003D85FD /* NotificationPayload.swift in Sources */,
				01E5BF6E2227A475003D85FD /* APIUniqueResponse.swift in Sources */,
			);
			runOnlyForDeploymentPostprocessing = 0;
		};
/* End PBXSourcesBuildPhase section */

/* Begin PBXTargetDependency section */
		01527CCB20E1B5C300B5042A /* PBXTargetDependency */ = {
			isa = PBXTargetDependency;
			target = 01527CBE20E1B5C300B5042A /* FrolloSDK */;
			targetProxy = 01527CCA20E1B5C300B5042A /* PBXContainerItemProxy */;
		};
		017B48292101B2C900447E65 /* PBXTargetDependency */ = {
			isa = PBXTargetDependency;
			target = 01527CBE20E1B5C300B5042A /* FrolloSDK */;
			targetProxy = 017B48282101B2C900447E65 /* PBXContainerItemProxy */;
		};
		017B482B2101B30E00447E65 /* PBXTargetDependency */ = {
			isa = PBXTargetDependency;
			target = 0136D22F2101775B0062EAEA /* FrolloSDK iOS Test Host */;
			targetProxy = 017B482A2101B30E00447E65 /* PBXContainerItemProxy */;
		};
		017B482D2101B4FE00447E65 /* PBXTargetDependency */ = {
			isa = PBXTargetDependency;
			target = 01527CBE20E1B5C300B5042A /* FrolloSDK */;
			targetProxy = 017B482E2101B4FE00447E65 /* PBXContainerItemProxy */;
		};
		017B48882105958100447E65 /* PBXTargetDependency */ = {
			isa = PBXTargetDependency;
			target = 01527CBE20E1B5C300B5042A /* FrolloSDK */;
			targetProxy = 017B48892105958100447E65 /* PBXContainerItemProxy */;
		};
		017B48C8210595C700447E65 /* PBXTargetDependency */ = {
			isa = PBXTargetDependency;
			target = 017B48772105950F00447E65 /* FrolloSDK tvOS Test Host */;
			targetProxy = 017B48C7210595C700447E65 /* PBXContainerItemProxy */;
		};
/* End PBXTargetDependency section */

/* Begin PBXVariantGroup section */
		0136D2362101775B0062EAEA /* Main.storyboard */ = {
			isa = PBXVariantGroup;
			children = (
				0136D2372101775B0062EAEA /* Base */,
			);
			name = Main.storyboard;
			sourceTree = "<group>";
		};
		0136D23B2101775D0062EAEA /* LaunchScreen.storyboard */ = {
			isa = PBXVariantGroup;
			children = (
				0136D23C2101775D0062EAEA /* Base */,
			);
			name = LaunchScreen.storyboard;
			sourceTree = "<group>";
		};
		017B487E2105950F00447E65 /* Main.storyboard */ = {
			isa = PBXVariantGroup;
			children = (
				017B487F2105950F00447E65 /* Base */,
			);
			name = Main.storyboard;
			sourceTree = "<group>";
		};
		01C8250F20EDEF250093400E /* Localizable.strings */ = {
			isa = PBXVariantGroup;
			children = (
				01C8250E20EDEF250093400E /* en */,
			);
			name = Localizable.strings;
			sourceTree = "<group>";
		};
/* End PBXVariantGroup section */

/* Begin XCBuildConfiguration section */
		0136D2402101775D0062EAEA /* Debug */ = {
			isa = XCBuildConfiguration;
			buildSettings = {
				ALWAYS_SEARCH_USER_PATHS = NO;
				ASSETCATALOG_COMPILER_APPICON_NAME = AppIcon;
				CLANG_ANALYZER_NONNULL = YES;
				CLANG_ANALYZER_NUMBER_OBJECT_CONVERSION = YES_AGGRESSIVE;
				CLANG_CXX_LANGUAGE_STANDARD = "gnu++14";
				CLANG_CXX_LIBRARY = "libc++";
				CLANG_ENABLE_MODULES = YES;
				CLANG_ENABLE_OBJC_ARC = YES;
				CLANG_ENABLE_OBJC_WEAK = YES;
				CLANG_WARN_BLOCK_CAPTURE_AUTORELEASING = YES;
				CLANG_WARN_BOOL_CONVERSION = YES;
				CLANG_WARN_COMMA = YES;
				CLANG_WARN_CONSTANT_CONVERSION = YES;
				CLANG_WARN_DEPRECATED_OBJC_IMPLEMENTATIONS = YES;
				CLANG_WARN_DIRECT_OBJC_ISA_USAGE = YES_ERROR;
				CLANG_WARN_DOCUMENTATION_COMMENTS = YES;
				CLANG_WARN_EMPTY_BODY = YES;
				CLANG_WARN_ENUM_CONVERSION = YES;
				CLANG_WARN_INFINITE_RECURSION = YES;
				CLANG_WARN_INT_CONVERSION = YES;
				CLANG_WARN_NON_LITERAL_NULL_CONVERSION = YES;
				CLANG_WARN_OBJC_IMPLICIT_RETAIN_SELF = YES;
				CLANG_WARN_OBJC_LITERAL_CONVERSION = YES;
				CLANG_WARN_OBJC_ROOT_CLASS = YES_ERROR;
				CLANG_WARN_RANGE_LOOP_ANALYSIS = YES;
				CLANG_WARN_STRICT_PROTOTYPES = YES;
				CLANG_WARN_SUSPICIOUS_MOVE = YES;
				CLANG_WARN_UNGUARDED_AVAILABILITY = YES_AGGRESSIVE;
				CLANG_WARN_UNREACHABLE_CODE = YES;
				CLANG_WARN__DUPLICATE_METHOD_MATCH = YES;
				CODE_SIGN_ENTITLEMENTS = "Tests/Hosts/FrolloSDK iOS Test Host/FrolloSDKTestHost.entitlements";
				"CODE_SIGN_IDENTITY[sdk=iphoneos*]" = "iPhone Developer";
				CODE_SIGN_STYLE = Automatic;
				COPY_PHASE_STRIP = NO;
				DEBUG_INFORMATION_FORMAT = dwarf;
				DEVELOPMENT_TEAM = MFREL6LQ6B;
				ENABLE_STRICT_OBJC_MSGSEND = YES;
				ENABLE_TESTABILITY = YES;
				GCC_C_LANGUAGE_STANDARD = gnu11;
				GCC_DYNAMIC_NO_PIC = NO;
				GCC_NO_COMMON_BLOCKS = YES;
				GCC_OPTIMIZATION_LEVEL = 0;
				GCC_PREPROCESSOR_DEFINITIONS = (
					"DEBUG=1",
					"$(inherited)",
				);
				GCC_WARN_64_TO_32_BIT_CONVERSION = YES;
				GCC_WARN_ABOUT_RETURN_TYPE = YES_ERROR;
				GCC_WARN_UNDECLARED_SELECTOR = YES;
				GCC_WARN_UNINITIALIZED_AUTOS = YES_AGGRESSIVE;
				GCC_WARN_UNUSED_FUNCTION = YES;
				GCC_WARN_UNUSED_VARIABLE = YES;
				INFOPLIST_FILE = "Tests/Hosts/FrolloSDK iOS Test Host/Info.plist";
				IPHONEOS_DEPLOYMENT_TARGET = 10.0;
				LD_RUNPATH_SEARCH_PATHS = (
					"$(inherited)",
					"@executable_path/Frameworks",
				);
				MTL_ENABLE_DEBUG_INFO = YES;
				ONLY_ACTIVE_ARCH = YES;
				PRODUCT_BUNDLE_IDENTIFIER = us.frollo.FrolloSDKTestHost;
				PRODUCT_NAME = "$(TARGET_NAME)";
				SDKROOT = iphoneos;
				SWIFT_ACTIVE_COMPILATION_CONDITIONS = DEBUG;
				SWIFT_OPTIMIZATION_LEVEL = "-Onone";
				TARGETED_DEVICE_FAMILY = "1,2";
			};
			name = Debug;
		};
		0136D2412101775D0062EAEA /* Release */ = {
			isa = XCBuildConfiguration;
			buildSettings = {
				ALWAYS_SEARCH_USER_PATHS = NO;
				ASSETCATALOG_COMPILER_APPICON_NAME = AppIcon;
				CLANG_ANALYZER_NONNULL = YES;
				CLANG_ANALYZER_NUMBER_OBJECT_CONVERSION = YES_AGGRESSIVE;
				CLANG_CXX_LANGUAGE_STANDARD = "gnu++14";
				CLANG_CXX_LIBRARY = "libc++";
				CLANG_ENABLE_MODULES = YES;
				CLANG_ENABLE_OBJC_ARC = YES;
				CLANG_ENABLE_OBJC_WEAK = YES;
				CLANG_WARN_BLOCK_CAPTURE_AUTORELEASING = YES;
				CLANG_WARN_BOOL_CONVERSION = YES;
				CLANG_WARN_COMMA = YES;
				CLANG_WARN_CONSTANT_CONVERSION = YES;
				CLANG_WARN_DEPRECATED_OBJC_IMPLEMENTATIONS = YES;
				CLANG_WARN_DIRECT_OBJC_ISA_USAGE = YES_ERROR;
				CLANG_WARN_DOCUMENTATION_COMMENTS = YES;
				CLANG_WARN_EMPTY_BODY = YES;
				CLANG_WARN_ENUM_CONVERSION = YES;
				CLANG_WARN_INFINITE_RECURSION = YES;
				CLANG_WARN_INT_CONVERSION = YES;
				CLANG_WARN_NON_LITERAL_NULL_CONVERSION = YES;
				CLANG_WARN_OBJC_IMPLICIT_RETAIN_SELF = YES;
				CLANG_WARN_OBJC_LITERAL_CONVERSION = YES;
				CLANG_WARN_OBJC_ROOT_CLASS = YES_ERROR;
				CLANG_WARN_RANGE_LOOP_ANALYSIS = YES;
				CLANG_WARN_STRICT_PROTOTYPES = YES;
				CLANG_WARN_SUSPICIOUS_MOVE = YES;
				CLANG_WARN_UNGUARDED_AVAILABILITY = YES_AGGRESSIVE;
				CLANG_WARN_UNREACHABLE_CODE = YES;
				CLANG_WARN__DUPLICATE_METHOD_MATCH = YES;
				CODE_SIGN_ENTITLEMENTS = "Tests/Hosts/FrolloSDK iOS Test Host/FrolloSDKTestHost.entitlements";
				"CODE_SIGN_IDENTITY[sdk=iphoneos*]" = "iPhone Developer";
				CODE_SIGN_STYLE = Automatic;
				COPY_PHASE_STRIP = NO;
				DEBUG_INFORMATION_FORMAT = "dwarf-with-dsym";
				DEVELOPMENT_TEAM = MFREL6LQ6B;
				ENABLE_NS_ASSERTIONS = NO;
				ENABLE_STRICT_OBJC_MSGSEND = YES;
				GCC_C_LANGUAGE_STANDARD = gnu11;
				GCC_NO_COMMON_BLOCKS = YES;
				GCC_WARN_64_TO_32_BIT_CONVERSION = YES;
				GCC_WARN_ABOUT_RETURN_TYPE = YES_ERROR;
				GCC_WARN_UNDECLARED_SELECTOR = YES;
				GCC_WARN_UNINITIALIZED_AUTOS = YES_AGGRESSIVE;
				GCC_WARN_UNUSED_FUNCTION = YES;
				GCC_WARN_UNUSED_VARIABLE = YES;
				INFOPLIST_FILE = "Tests/Hosts/FrolloSDK iOS Test Host/Info.plist";
				IPHONEOS_DEPLOYMENT_TARGET = 10.0;
				LD_RUNPATH_SEARCH_PATHS = (
					"$(inherited)",
					"@executable_path/Frameworks",
				);
				MTL_ENABLE_DEBUG_INFO = NO;
				PRODUCT_BUNDLE_IDENTIFIER = us.frollo.FrolloSDKTestHost;
				PRODUCT_NAME = "$(TARGET_NAME)";
				SDKROOT = iphoneos;
				SWIFT_COMPILATION_MODE = wholemodule;
				SWIFT_OPTIMIZATION_LEVEL = "-O";
				TARGETED_DEVICE_FAMILY = "1,2";
				VALIDATE_PRODUCT = YES;
			};
			name = Release;
		};
		01527CB820E1B49800B5042A /* Debug */ = {
			isa = XCBuildConfiguration;
			baseConfigurationReference = 01527CDC20E1CD1800B5042A /* Carthage.xcconfig */;
			buildSettings = {
				CLANG_ENABLE_CODE_COVERAGE = YES;
				CLANG_WARN_BLOCK_CAPTURE_AUTORELEASING = YES;
				CLANG_WARN_BOOL_CONVERSION = YES;
				CLANG_WARN_COMMA = YES;
				CLANG_WARN_CONSTANT_CONVERSION = YES;
				CLANG_WARN_DEPRECATED_OBJC_IMPLEMENTATIONS = YES;
				CLANG_WARN_EMPTY_BODY = YES;
				CLANG_WARN_ENUM_CONVERSION = YES;
				CLANG_WARN_INFINITE_RECURSION = YES;
				CLANG_WARN_INT_CONVERSION = YES;
				CLANG_WARN_NON_LITERAL_NULL_CONVERSION = YES;
				CLANG_WARN_OBJC_IMPLICIT_RETAIN_SELF = YES;
				CLANG_WARN_OBJC_LITERAL_CONVERSION = YES;
				CLANG_WARN_RANGE_LOOP_ANALYSIS = YES;
				CLANG_WARN_STRICT_PROTOTYPES = YES;
				CLANG_WARN_SUSPICIOUS_MOVE = YES;
				CLANG_WARN_UNREACHABLE_CODE = YES;
				CLANG_WARN__DUPLICATE_METHOD_MATCH = YES;
				ENABLE_STRICT_OBJC_MSGSEND = YES;
				ENABLE_TESTABILITY = YES;
				GCC_NO_COMMON_BLOCKS = YES;
				GCC_WARN_64_TO_32_BIT_CONVERSION = YES;
				GCC_WARN_ABOUT_RETURN_TYPE = YES;
				GCC_WARN_UNDECLARED_SELECTOR = YES;
				GCC_WARN_UNINITIALIZED_AUTOS = YES;
				GCC_WARN_UNUSED_FUNCTION = YES;
				GCC_WARN_UNUSED_VARIABLE = YES;
				IPHONEOS_DEPLOYMENT_TARGET = 10.0;
				MACOSX_DEPLOYMENT_TARGET = 10.13;
				ONLY_ACTIVE_ARCH = YES;
				SDK_VERSION = 2.1;
				SUPPORTED_PLATFORMS = "macosx iphoneos appletvos watchos appletvsimulator iphonesimulator watchsimulator";
				SWIFT_VERSION = 5.0;
				TARGETED_DEVICE_FAMILY = "1,2,3,4";
				TVOS_DEPLOYMENT_TARGET = 10.0;
				WATCHOS_DEPLOYMENT_TARGET = 4.0;
			};
			name = Debug;
		};
		01527CB920E1B49800B5042A /* Release */ = {
			isa = XCBuildConfiguration;
			baseConfigurationReference = 01527CDC20E1CD1800B5042A /* Carthage.xcconfig */;
			buildSettings = {
				CLANG_ENABLE_CODE_COVERAGE = YES;
				CLANG_WARN_BLOCK_CAPTURE_AUTORELEASING = YES;
				CLANG_WARN_BOOL_CONVERSION = YES;
				CLANG_WARN_COMMA = YES;
				CLANG_WARN_CONSTANT_CONVERSION = YES;
				CLANG_WARN_DEPRECATED_OBJC_IMPLEMENTATIONS = YES;
				CLANG_WARN_EMPTY_BODY = YES;
				CLANG_WARN_ENUM_CONVERSION = YES;
				CLANG_WARN_INFINITE_RECURSION = YES;
				CLANG_WARN_INT_CONVERSION = YES;
				CLANG_WARN_NON_LITERAL_NULL_CONVERSION = YES;
				CLANG_WARN_OBJC_IMPLICIT_RETAIN_SELF = YES;
				CLANG_WARN_OBJC_LITERAL_CONVERSION = YES;
				CLANG_WARN_RANGE_LOOP_ANALYSIS = YES;
				CLANG_WARN_STRICT_PROTOTYPES = YES;
				CLANG_WARN_SUSPICIOUS_MOVE = YES;
				CLANG_WARN_UNREACHABLE_CODE = YES;
				CLANG_WARN__DUPLICATE_METHOD_MATCH = YES;
				ENABLE_STRICT_OBJC_MSGSEND = YES;
				GCC_NO_COMMON_BLOCKS = YES;
				GCC_WARN_64_TO_32_BIT_CONVERSION = YES;
				GCC_WARN_ABOUT_RETURN_TYPE = YES;
				GCC_WARN_UNDECLARED_SELECTOR = YES;
				GCC_WARN_UNINITIALIZED_AUTOS = YES;
				GCC_WARN_UNUSED_FUNCTION = YES;
				GCC_WARN_UNUSED_VARIABLE = YES;
				IPHONEOS_DEPLOYMENT_TARGET = 10.0;
				MACOSX_DEPLOYMENT_TARGET = 10.13;
				SDK_VERSION = 2.1;
				SUPPORTED_PLATFORMS = "macosx iphoneos appletvos watchos appletvsimulator iphonesimulator watchsimulator";
				SWIFT_VERSION = 5.0;
				TARGETED_DEVICE_FAMILY = "1,2,3,4";
				TVOS_DEPLOYMENT_TARGET = 10.0;
				WATCHOS_DEPLOYMENT_TARGET = 4.0;
			};
			name = Release;
		};
		01527CD220E1B5C300B5042A /* Debug */ = {
			isa = XCBuildConfiguration;
			buildSettings = {
				ALWAYS_SEARCH_USER_PATHS = NO;
				APPLICATION_EXTENSION_API_ONLY = NO;
				CLANG_ANALYZER_NONNULL = YES;
				CLANG_ANALYZER_NUMBER_OBJECT_CONVERSION = YES_AGGRESSIVE;
				CLANG_CXX_LANGUAGE_STANDARD = "gnu++14";
				CLANG_CXX_LIBRARY = "libc++";
				CLANG_ENABLE_MODULES = YES;
				CLANG_ENABLE_OBJC_ARC = YES;
				CLANG_ENABLE_OBJC_WEAK = YES;
				CLANG_WARN_BLOCK_CAPTURE_AUTORELEASING = YES;
				CLANG_WARN_BOOL_CONVERSION = YES;
				CLANG_WARN_COMMA = YES;
				CLANG_WARN_CONSTANT_CONVERSION = YES;
				CLANG_WARN_DEPRECATED_OBJC_IMPLEMENTATIONS = YES;
				CLANG_WARN_DIRECT_OBJC_ISA_USAGE = YES_ERROR;
				CLANG_WARN_DOCUMENTATION_COMMENTS = YES;
				CLANG_WARN_EMPTY_BODY = YES;
				CLANG_WARN_ENUM_CONVERSION = YES;
				CLANG_WARN_INFINITE_RECURSION = YES;
				CLANG_WARN_INT_CONVERSION = YES;
				CLANG_WARN_NON_LITERAL_NULL_CONVERSION = YES;
				CLANG_WARN_OBJC_IMPLICIT_RETAIN_SELF = YES;
				CLANG_WARN_OBJC_LITERAL_CONVERSION = YES;
				CLANG_WARN_OBJC_ROOT_CLASS = YES_ERROR;
				CLANG_WARN_RANGE_LOOP_ANALYSIS = YES;
				CLANG_WARN_STRICT_PROTOTYPES = YES;
				CLANG_WARN_SUSPICIOUS_MOVE = YES;
				CLANG_WARN_UNGUARDED_AVAILABILITY = YES_AGGRESSIVE;
				CLANG_WARN_UNREACHABLE_CODE = YES;
				CLANG_WARN__DUPLICATE_METHOD_MATCH = YES;
				"CODE_SIGN_IDENTITY[sdk=iphoneos*]" = "iPhone Developer";
				CODE_SIGN_STYLE = Manual;
				COPY_PHASE_STRIP = NO;
				CURRENT_PROJECT_VERSION = 200;
				DEBUG_INFORMATION_FORMAT = dwarf;
				DEFINES_MODULE = YES;
				DEVELOPMENT_TEAM = "";
				DYLIB_COMPATIBILITY_VERSION = "$(SDK_VERSION)";
				DYLIB_CURRENT_VERSION = "$(SDK_VERSION)";
				DYLIB_INSTALL_NAME_BASE = "@rpath";
				ENABLE_STRICT_OBJC_MSGSEND = YES;
				ENABLE_TESTABILITY = YES;
				GCC_C_LANGUAGE_STANDARD = gnu11;
				GCC_DYNAMIC_NO_PIC = NO;
				GCC_NO_COMMON_BLOCKS = YES;
				GCC_OPTIMIZATION_LEVEL = 0;
				GCC_PREPROCESSOR_DEFINITIONS = (
					"DEBUG=1",
					"$(inherited)",
				);
				GCC_WARN_64_TO_32_BIT_CONVERSION = YES;
				GCC_WARN_ABOUT_RETURN_TYPE = YES_ERROR;
				GCC_WARN_UNDECLARED_SELECTOR = YES;
				GCC_WARN_UNINITIALIZED_AUTOS = YES_AGGRESSIVE;
				GCC_WARN_UNUSED_FUNCTION = YES;
				GCC_WARN_UNUSED_VARIABLE = YES;
				INFOPLIST_FILE = Sources/Info.plist;
				INSTALL_PATH = "$(LOCAL_LIBRARY_DIR)/Frameworks";
				LD_RUNPATH_SEARCH_PATHS = (
					"$(inherited)",
					"@executable_path/Frameworks",
					"@loader_path/Frameworks",
				);
				MTL_ENABLE_DEBUG_INFO = YES;
				ONLY_ACTIVE_ARCH = YES;
				PRODUCT_BUNDLE_IDENTIFIER = us.frollo.FrolloSDK;
				PRODUCT_NAME = "$(TARGET_NAME:c99extidentifier)";
				PROVISIONING_PROFILE_SPECIFIER = "";
				SKIP_INSTALL = YES;
				SWIFT_ACTIVE_COMPILATION_CONDITIONS = DEBUG;
				SWIFT_OPTIMIZATION_LEVEL = "-Onone";
				VERSIONING_SYSTEM = "apple-generic";
				VERSION_INFO_PREFIX = "";
			};
			name = Debug;
		};
		01527CD320E1B5C300B5042A /* Release */ = {
			isa = XCBuildConfiguration;
			buildSettings = {
				ALWAYS_SEARCH_USER_PATHS = NO;
				APPLICATION_EXTENSION_API_ONLY = NO;
				CLANG_ANALYZER_NONNULL = YES;
				CLANG_ANALYZER_NUMBER_OBJECT_CONVERSION = YES_AGGRESSIVE;
				CLANG_CXX_LANGUAGE_STANDARD = "gnu++14";
				CLANG_CXX_LIBRARY = "libc++";
				CLANG_ENABLE_MODULES = YES;
				CLANG_ENABLE_OBJC_ARC = YES;
				CLANG_ENABLE_OBJC_WEAK = YES;
				CLANG_WARN_BLOCK_CAPTURE_AUTORELEASING = YES;
				CLANG_WARN_BOOL_CONVERSION = YES;
				CLANG_WARN_COMMA = YES;
				CLANG_WARN_CONSTANT_CONVERSION = YES;
				CLANG_WARN_DEPRECATED_OBJC_IMPLEMENTATIONS = YES;
				CLANG_WARN_DIRECT_OBJC_ISA_USAGE = YES_ERROR;
				CLANG_WARN_DOCUMENTATION_COMMENTS = YES;
				CLANG_WARN_EMPTY_BODY = YES;
				CLANG_WARN_ENUM_CONVERSION = YES;
				CLANG_WARN_INFINITE_RECURSION = YES;
				CLANG_WARN_INT_CONVERSION = YES;
				CLANG_WARN_NON_LITERAL_NULL_CONVERSION = YES;
				CLANG_WARN_OBJC_IMPLICIT_RETAIN_SELF = YES;
				CLANG_WARN_OBJC_LITERAL_CONVERSION = YES;
				CLANG_WARN_OBJC_ROOT_CLASS = YES_ERROR;
				CLANG_WARN_RANGE_LOOP_ANALYSIS = YES;
				CLANG_WARN_STRICT_PROTOTYPES = YES;
				CLANG_WARN_SUSPICIOUS_MOVE = YES;
				CLANG_WARN_UNGUARDED_AVAILABILITY = YES_AGGRESSIVE;
				CLANG_WARN_UNREACHABLE_CODE = YES;
				CLANG_WARN__DUPLICATE_METHOD_MATCH = YES;
				"CODE_SIGN_IDENTITY[sdk=iphoneos*]" = "iPhone Developer";
				CODE_SIGN_STYLE = Manual;
				COPY_PHASE_STRIP = NO;
				CURRENT_PROJECT_VERSION = 200;
				DEBUG_INFORMATION_FORMAT = "dwarf-with-dsym";
				DEFINES_MODULE = YES;
				DEVELOPMENT_TEAM = "";
				DYLIB_COMPATIBILITY_VERSION = "$(SDK_VERSION)";
				DYLIB_CURRENT_VERSION = "$(SDK_VERSION)";
				DYLIB_INSTALL_NAME_BASE = "@rpath";
				ENABLE_NS_ASSERTIONS = NO;
				ENABLE_STRICT_OBJC_MSGSEND = YES;
				GCC_C_LANGUAGE_STANDARD = gnu11;
				GCC_NO_COMMON_BLOCKS = YES;
				GCC_WARN_64_TO_32_BIT_CONVERSION = YES;
				GCC_WARN_ABOUT_RETURN_TYPE = YES_ERROR;
				GCC_WARN_UNDECLARED_SELECTOR = YES;
				GCC_WARN_UNINITIALIZED_AUTOS = YES_AGGRESSIVE;
				GCC_WARN_UNUSED_FUNCTION = YES;
				GCC_WARN_UNUSED_VARIABLE = YES;
				INFOPLIST_FILE = Sources/Info.plist;
				INSTALL_PATH = "$(LOCAL_LIBRARY_DIR)/Frameworks";
				LD_RUNPATH_SEARCH_PATHS = (
					"$(inherited)",
					"@executable_path/Frameworks",
					"@loader_path/Frameworks",
				);
				MTL_ENABLE_DEBUG_INFO = NO;
				PRODUCT_BUNDLE_IDENTIFIER = us.frollo.FrolloSDK;
				PRODUCT_NAME = "$(TARGET_NAME:c99extidentifier)";
				PROVISIONING_PROFILE_SPECIFIER = "";
				SKIP_INSTALL = YES;
				SWIFT_COMPILATION_MODE = wholemodule;
				SWIFT_OPTIMIZATION_LEVEL = "-O";
				VALIDATE_PRODUCT = YES;
				VERSIONING_SYSTEM = "apple-generic";
				VERSION_INFO_PREFIX = "";
			};
			name = Release;
		};
		01527CD520E1B5C300B5042A /* Debug */ = {
			isa = XCBuildConfiguration;
			buildSettings = {
				ALWAYS_EMBED_SWIFT_STANDARD_LIBRARIES = YES;
				ALWAYS_SEARCH_USER_PATHS = NO;
				CLANG_ANALYZER_NONNULL = YES;
				CLANG_ANALYZER_NUMBER_OBJECT_CONVERSION = YES_AGGRESSIVE;
				CLANG_CXX_LANGUAGE_STANDARD = "gnu++14";
				CLANG_CXX_LIBRARY = "libc++";
				CLANG_ENABLE_MODULES = YES;
				CLANG_ENABLE_OBJC_ARC = YES;
				CLANG_ENABLE_OBJC_WEAK = YES;
				CLANG_WARN_BLOCK_CAPTURE_AUTORELEASING = YES;
				CLANG_WARN_BOOL_CONVERSION = YES;
				CLANG_WARN_COMMA = YES;
				CLANG_WARN_CONSTANT_CONVERSION = YES;
				CLANG_WARN_DEPRECATED_OBJC_IMPLEMENTATIONS = YES;
				CLANG_WARN_DIRECT_OBJC_ISA_USAGE = YES_ERROR;
				CLANG_WARN_DOCUMENTATION_COMMENTS = YES;
				CLANG_WARN_EMPTY_BODY = YES;
				CLANG_WARN_ENUM_CONVERSION = YES;
				CLANG_WARN_INFINITE_RECURSION = YES;
				CLANG_WARN_INT_CONVERSION = YES;
				CLANG_WARN_NON_LITERAL_NULL_CONVERSION = YES;
				CLANG_WARN_OBJC_IMPLICIT_RETAIN_SELF = YES;
				CLANG_WARN_OBJC_LITERAL_CONVERSION = YES;
				CLANG_WARN_OBJC_ROOT_CLASS = YES_ERROR;
				CLANG_WARN_RANGE_LOOP_ANALYSIS = YES;
				CLANG_WARN_STRICT_PROTOTYPES = YES;
				CLANG_WARN_SUSPICIOUS_MOVE = YES;
				CLANG_WARN_UNGUARDED_AVAILABILITY = YES_AGGRESSIVE;
				CLANG_WARN_UNREACHABLE_CODE = YES;
				CLANG_WARN__DUPLICATE_METHOD_MATCH = YES;
				COPY_PHASE_STRIP = NO;
				DEBUG_INFORMATION_FORMAT = dwarf;
				DEVELOPMENT_TEAM = MFREL6LQ6B;
				ENABLE_STRICT_OBJC_MSGSEND = YES;
				ENABLE_TESTABILITY = YES;
				GCC_C_LANGUAGE_STANDARD = gnu11;
				GCC_DYNAMIC_NO_PIC = NO;
				GCC_NO_COMMON_BLOCKS = YES;
				GCC_OPTIMIZATION_LEVEL = 0;
				GCC_PREPROCESSOR_DEFINITIONS = (
					"DEBUG=1",
					"$(inherited)",
				);
				GCC_WARN_64_TO_32_BIT_CONVERSION = YES;
				GCC_WARN_ABOUT_RETURN_TYPE = YES_ERROR;
				GCC_WARN_UNDECLARED_SELECTOR = YES;
				GCC_WARN_UNINITIALIZED_AUTOS = YES_AGGRESSIVE;
				GCC_WARN_UNUSED_FUNCTION = YES;
				GCC_WARN_UNUSED_VARIABLE = YES;
				INFOPLIST_FILE = Tests/Resources/Info.plist;
				LD_RUNPATH_SEARCH_PATHS = (
					"$(inherited)",
					"@executable_path/Frameworks",
					"@loader_path/Frameworks",
				);
				"LD_RUNPATH_SEARCH_PATHS[sdk=macosx*]" = (
					"$(inherited)",
					"@executable_path/../Frameworks",
					"@loader_path/../Frameworks",
					"${DT_TOOLCHAIN_DIR}/usr/lib/swift/macosx/",
				);
				MTL_ENABLE_DEBUG_INFO = YES;
				ONLY_ACTIVE_ARCH = YES;
				PRODUCT_BUNDLE_IDENTIFIER = us.frollo.FrolloSDKTests;
				PRODUCT_NAME = "$(TARGET_NAME)";
				SUPPORTED_PLATFORMS = "iphonesimulator iphoneos";
				SWIFT_ACTIVE_COMPILATION_CONDITIONS = DEBUG;
				SWIFT_OPTIMIZATION_LEVEL = "-Onone";
				TARGETED_DEVICE_FAMILY = "1,2";
				TEST_HOST = "$(BUILT_PRODUCTS_DIR)/FrolloSDK iOS Test Host.app/FrolloSDK iOS Test Host";
			};
			name = Debug;
		};
		01527CD620E1B5C300B5042A /* Release */ = {
			isa = XCBuildConfiguration;
			buildSettings = {
				ALWAYS_EMBED_SWIFT_STANDARD_LIBRARIES = YES;
				ALWAYS_SEARCH_USER_PATHS = NO;
				CLANG_ANALYZER_NONNULL = YES;
				CLANG_ANALYZER_NUMBER_OBJECT_CONVERSION = YES_AGGRESSIVE;
				CLANG_CXX_LANGUAGE_STANDARD = "gnu++14";
				CLANG_CXX_LIBRARY = "libc++";
				CLANG_ENABLE_MODULES = YES;
				CLANG_ENABLE_OBJC_ARC = YES;
				CLANG_ENABLE_OBJC_WEAK = YES;
				CLANG_WARN_BLOCK_CAPTURE_AUTORELEASING = YES;
				CLANG_WARN_BOOL_CONVERSION = YES;
				CLANG_WARN_COMMA = YES;
				CLANG_WARN_CONSTANT_CONVERSION = YES;
				CLANG_WARN_DEPRECATED_OBJC_IMPLEMENTATIONS = YES;
				CLANG_WARN_DIRECT_OBJC_ISA_USAGE = YES_ERROR;
				CLANG_WARN_DOCUMENTATION_COMMENTS = YES;
				CLANG_WARN_EMPTY_BODY = YES;
				CLANG_WARN_ENUM_CONVERSION = YES;
				CLANG_WARN_INFINITE_RECURSION = YES;
				CLANG_WARN_INT_CONVERSION = YES;
				CLANG_WARN_NON_LITERAL_NULL_CONVERSION = YES;
				CLANG_WARN_OBJC_IMPLICIT_RETAIN_SELF = YES;
				CLANG_WARN_OBJC_LITERAL_CONVERSION = YES;
				CLANG_WARN_OBJC_ROOT_CLASS = YES_ERROR;
				CLANG_WARN_RANGE_LOOP_ANALYSIS = YES;
				CLANG_WARN_STRICT_PROTOTYPES = YES;
				CLANG_WARN_SUSPICIOUS_MOVE = YES;
				CLANG_WARN_UNGUARDED_AVAILABILITY = YES_AGGRESSIVE;
				CLANG_WARN_UNREACHABLE_CODE = YES;
				CLANG_WARN__DUPLICATE_METHOD_MATCH = YES;
				COPY_PHASE_STRIP = NO;
				DEBUG_INFORMATION_FORMAT = "dwarf-with-dsym";
				DEVELOPMENT_TEAM = MFREL6LQ6B;
				ENABLE_NS_ASSERTIONS = NO;
				ENABLE_STRICT_OBJC_MSGSEND = YES;
				GCC_C_LANGUAGE_STANDARD = gnu11;
				GCC_NO_COMMON_BLOCKS = YES;
				GCC_WARN_64_TO_32_BIT_CONVERSION = YES;
				GCC_WARN_ABOUT_RETURN_TYPE = YES_ERROR;
				GCC_WARN_UNDECLARED_SELECTOR = YES;
				GCC_WARN_UNINITIALIZED_AUTOS = YES_AGGRESSIVE;
				GCC_WARN_UNUSED_FUNCTION = YES;
				GCC_WARN_UNUSED_VARIABLE = YES;
				INFOPLIST_FILE = Tests/Resources/Info.plist;
				LD_RUNPATH_SEARCH_PATHS = (
					"$(inherited)",
					"@executable_path/Frameworks",
					"@loader_path/Frameworks",
				);
				"LD_RUNPATH_SEARCH_PATHS[sdk=macosx*]" = (
					"$(inherited)",
					"@executable_path/../Frameworks",
					"@loader_path/../Frameworks",
					"${DT_TOOLCHAIN_DIR}/usr/lib/swift/macosx/",
				);
				MTL_ENABLE_DEBUG_INFO = NO;
				PRODUCT_BUNDLE_IDENTIFIER = us.frollo.FrolloSDKTests;
				PRODUCT_NAME = "$(TARGET_NAME)";
				SUPPORTED_PLATFORMS = "iphonesimulator iphoneos";
				SWIFT_COMPILATION_MODE = wholemodule;
				SWIFT_OPTIMIZATION_LEVEL = "-O";
				TARGETED_DEVICE_FAMILY = "1,2";
				TEST_HOST = "$(BUILT_PRODUCTS_DIR)/FrolloSDK iOS Test Host.app/FrolloSDK iOS Test Host";
				VALIDATE_PRODUCT = YES;
			};
			name = Release;
		};
		017B48662101B4FE00447E65 /* Debug */ = {
			isa = XCBuildConfiguration;
			buildSettings = {
				ALWAYS_EMBED_SWIFT_STANDARD_LIBRARIES = YES;
				ALWAYS_SEARCH_USER_PATHS = NO;
				CLANG_ANALYZER_NONNULL = YES;
				CLANG_ANALYZER_NUMBER_OBJECT_CONVERSION = YES_AGGRESSIVE;
				CLANG_CXX_LANGUAGE_STANDARD = "gnu++14";
				CLANG_CXX_LIBRARY = "libc++";
				CLANG_ENABLE_MODULES = YES;
				CLANG_ENABLE_OBJC_ARC = YES;
				CLANG_ENABLE_OBJC_WEAK = YES;
				CLANG_WARN_BLOCK_CAPTURE_AUTORELEASING = YES;
				CLANG_WARN_BOOL_CONVERSION = YES;
				CLANG_WARN_COMMA = YES;
				CLANG_WARN_CONSTANT_CONVERSION = YES;
				CLANG_WARN_DEPRECATED_OBJC_IMPLEMENTATIONS = YES;
				CLANG_WARN_DIRECT_OBJC_ISA_USAGE = YES_ERROR;
				CLANG_WARN_DOCUMENTATION_COMMENTS = YES;
				CLANG_WARN_EMPTY_BODY = YES;
				CLANG_WARN_ENUM_CONVERSION = YES;
				CLANG_WARN_INFINITE_RECURSION = YES;
				CLANG_WARN_INT_CONVERSION = YES;
				CLANG_WARN_NON_LITERAL_NULL_CONVERSION = YES;
				CLANG_WARN_OBJC_IMPLICIT_RETAIN_SELF = YES;
				CLANG_WARN_OBJC_LITERAL_CONVERSION = YES;
				CLANG_WARN_OBJC_ROOT_CLASS = YES_ERROR;
				CLANG_WARN_RANGE_LOOP_ANALYSIS = YES;
				CLANG_WARN_STRICT_PROTOTYPES = YES;
				CLANG_WARN_SUSPICIOUS_MOVE = YES;
				CLANG_WARN_UNGUARDED_AVAILABILITY = YES_AGGRESSIVE;
				CLANG_WARN_UNREACHABLE_CODE = YES;
				CLANG_WARN__DUPLICATE_METHOD_MATCH = YES;
				COPY_PHASE_STRIP = NO;
				DEBUG_INFORMATION_FORMAT = dwarf;
				DEVELOPMENT_TEAM = MFREL6LQ6B;
				ENABLE_STRICT_OBJC_MSGSEND = YES;
				ENABLE_TESTABILITY = YES;
				GCC_C_LANGUAGE_STANDARD = gnu11;
				GCC_DYNAMIC_NO_PIC = NO;
				GCC_NO_COMMON_BLOCKS = YES;
				GCC_OPTIMIZATION_LEVEL = 0;
				GCC_PREPROCESSOR_DEFINITIONS = (
					"DEBUG=1",
					"$(inherited)",
				);
				GCC_WARN_64_TO_32_BIT_CONVERSION = YES;
				GCC_WARN_ABOUT_RETURN_TYPE = YES_ERROR;
				GCC_WARN_UNDECLARED_SELECTOR = YES;
				GCC_WARN_UNINITIALIZED_AUTOS = YES_AGGRESSIVE;
				GCC_WARN_UNUSED_FUNCTION = YES;
				GCC_WARN_UNUSED_VARIABLE = YES;
				INFOPLIST_FILE = Tests/Resources/Info.plist;
				LD_RUNPATH_SEARCH_PATHS = (
					"$(inherited)",
					"@executable_path/Frameworks",
					"@loader_path/Frameworks",
				);
				"LD_RUNPATH_SEARCH_PATHS[sdk=macosx*]" = (
					"$(inherited)",
					"@executable_path/../Frameworks",
					"@loader_path/../Frameworks",
					"${DT_TOOLCHAIN_DIR}/usr/lib/swift/macosx/",
				);
				MTL_ENABLE_DEBUG_INFO = YES;
				ONLY_ACTIVE_ARCH = YES;
				PRODUCT_BUNDLE_IDENTIFIER = us.frollo.FrolloSDKTests;
				PRODUCT_NAME = "$(TARGET_NAME)";
				SUPPORTED_PLATFORMS = macosx;
				SWIFT_ACTIVE_COMPILATION_CONDITIONS = DEBUG;
				SWIFT_OPTIMIZATION_LEVEL = "-Onone";
				TARGETED_DEVICE_FAMILY = "1,2,3,4";
			};
			name = Debug;
		};
		017B48672101B4FE00447E65 /* Release */ = {
			isa = XCBuildConfiguration;
			buildSettings = {
				ALWAYS_EMBED_SWIFT_STANDARD_LIBRARIES = YES;
				ALWAYS_SEARCH_USER_PATHS = NO;
				CLANG_ANALYZER_NONNULL = YES;
				CLANG_ANALYZER_NUMBER_OBJECT_CONVERSION = YES_AGGRESSIVE;
				CLANG_CXX_LANGUAGE_STANDARD = "gnu++14";
				CLANG_CXX_LIBRARY = "libc++";
				CLANG_ENABLE_MODULES = YES;
				CLANG_ENABLE_OBJC_ARC = YES;
				CLANG_ENABLE_OBJC_WEAK = YES;
				CLANG_WARN_BLOCK_CAPTURE_AUTORELEASING = YES;
				CLANG_WARN_BOOL_CONVERSION = YES;
				CLANG_WARN_COMMA = YES;
				CLANG_WARN_CONSTANT_CONVERSION = YES;
				CLANG_WARN_DEPRECATED_OBJC_IMPLEMENTATIONS = YES;
				CLANG_WARN_DIRECT_OBJC_ISA_USAGE = YES_ERROR;
				CLANG_WARN_DOCUMENTATION_COMMENTS = YES;
				CLANG_WARN_EMPTY_BODY = YES;
				CLANG_WARN_ENUM_CONVERSION = YES;
				CLANG_WARN_INFINITE_RECURSION = YES;
				CLANG_WARN_INT_CONVERSION = YES;
				CLANG_WARN_NON_LITERAL_NULL_CONVERSION = YES;
				CLANG_WARN_OBJC_IMPLICIT_RETAIN_SELF = YES;
				CLANG_WARN_OBJC_LITERAL_CONVERSION = YES;
				CLANG_WARN_OBJC_ROOT_CLASS = YES_ERROR;
				CLANG_WARN_RANGE_LOOP_ANALYSIS = YES;
				CLANG_WARN_STRICT_PROTOTYPES = YES;
				CLANG_WARN_SUSPICIOUS_MOVE = YES;
				CLANG_WARN_UNGUARDED_AVAILABILITY = YES_AGGRESSIVE;
				CLANG_WARN_UNREACHABLE_CODE = YES;
				CLANG_WARN__DUPLICATE_METHOD_MATCH = YES;
				COPY_PHASE_STRIP = NO;
				DEBUG_INFORMATION_FORMAT = "dwarf-with-dsym";
				DEVELOPMENT_TEAM = MFREL6LQ6B;
				ENABLE_NS_ASSERTIONS = NO;
				ENABLE_STRICT_OBJC_MSGSEND = YES;
				GCC_C_LANGUAGE_STANDARD = gnu11;
				GCC_NO_COMMON_BLOCKS = YES;
				GCC_WARN_64_TO_32_BIT_CONVERSION = YES;
				GCC_WARN_ABOUT_RETURN_TYPE = YES_ERROR;
				GCC_WARN_UNDECLARED_SELECTOR = YES;
				GCC_WARN_UNINITIALIZED_AUTOS = YES_AGGRESSIVE;
				GCC_WARN_UNUSED_FUNCTION = YES;
				GCC_WARN_UNUSED_VARIABLE = YES;
				INFOPLIST_FILE = Tests/Resources/Info.plist;
				LD_RUNPATH_SEARCH_PATHS = (
					"$(inherited)",
					"@executable_path/Frameworks",
					"@loader_path/Frameworks",
				);
				"LD_RUNPATH_SEARCH_PATHS[sdk=macosx*]" = (
					"$(inherited)",
					"@executable_path/../Frameworks",
					"@loader_path/../Frameworks",
					"${DT_TOOLCHAIN_DIR}/usr/lib/swift/macosx/",
				);
				MTL_ENABLE_DEBUG_INFO = NO;
				PRODUCT_BUNDLE_IDENTIFIER = us.frollo.FrolloSDKTests;
				PRODUCT_NAME = "$(TARGET_NAME)";
				SUPPORTED_PLATFORMS = macosx;
				SWIFT_COMPILATION_MODE = wholemodule;
				SWIFT_OPTIMIZATION_LEVEL = "-O";
				TARGETED_DEVICE_FAMILY = "1,2,3,4";
				VALIDATE_PRODUCT = YES;
			};
			name = Release;
		};
		017B48852105951000447E65 /* Debug */ = {
			isa = XCBuildConfiguration;
			buildSettings = {
				ALWAYS_SEARCH_USER_PATHS = NO;
				ASSETCATALOG_COMPILER_LAUNCHIMAGE_NAME = "Launch Image";
				CLANG_ANALYZER_NONNULL = YES;
				CLANG_ANALYZER_NUMBER_OBJECT_CONVERSION = YES_AGGRESSIVE;
				CLANG_CXX_LANGUAGE_STANDARD = "gnu++14";
				CLANG_CXX_LIBRARY = "libc++";
				CLANG_ENABLE_MODULES = YES;
				CLANG_ENABLE_OBJC_ARC = YES;
				CLANG_ENABLE_OBJC_WEAK = YES;
				CLANG_WARN_BLOCK_CAPTURE_AUTORELEASING = YES;
				CLANG_WARN_BOOL_CONVERSION = YES;
				CLANG_WARN_COMMA = YES;
				CLANG_WARN_CONSTANT_CONVERSION = YES;
				CLANG_WARN_DEPRECATED_OBJC_IMPLEMENTATIONS = YES;
				CLANG_WARN_DIRECT_OBJC_ISA_USAGE = YES_ERROR;
				CLANG_WARN_DOCUMENTATION_COMMENTS = YES;
				CLANG_WARN_EMPTY_BODY = YES;
				CLANG_WARN_ENUM_CONVERSION = YES;
				CLANG_WARN_INFINITE_RECURSION = YES;
				CLANG_WARN_INT_CONVERSION = YES;
				CLANG_WARN_NON_LITERAL_NULL_CONVERSION = YES;
				CLANG_WARN_OBJC_IMPLICIT_RETAIN_SELF = YES;
				CLANG_WARN_OBJC_LITERAL_CONVERSION = YES;
				CLANG_WARN_OBJC_ROOT_CLASS = YES_ERROR;
				CLANG_WARN_RANGE_LOOP_ANALYSIS = YES;
				CLANG_WARN_STRICT_PROTOTYPES = YES;
				CLANG_WARN_SUSPICIOUS_MOVE = YES;
				CLANG_WARN_UNGUARDED_AVAILABILITY = YES_AGGRESSIVE;
				CLANG_WARN_UNREACHABLE_CODE = YES;
				CLANG_WARN__DUPLICATE_METHOD_MATCH = YES;
				CODE_SIGN_ENTITLEMENTS = "Tests/Hosts/FrolloSDK tvOS Test Host/FrolloSDK tvOS Test Host.entitlements";
				CODE_SIGN_STYLE = Automatic;
				COPY_PHASE_STRIP = NO;
				DEBUG_INFORMATION_FORMAT = dwarf;
				DEVELOPMENT_TEAM = MFREL6LQ6B;
				ENABLE_STRICT_OBJC_MSGSEND = YES;
				ENABLE_TESTABILITY = YES;
				GCC_C_LANGUAGE_STANDARD = gnu11;
				GCC_DYNAMIC_NO_PIC = NO;
				GCC_NO_COMMON_BLOCKS = YES;
				GCC_OPTIMIZATION_LEVEL = 0;
				GCC_PREPROCESSOR_DEFINITIONS = (
					"DEBUG=1",
					"$(inherited)",
				);
				GCC_WARN_64_TO_32_BIT_CONVERSION = YES;
				GCC_WARN_ABOUT_RETURN_TYPE = YES_ERROR;
				GCC_WARN_UNDECLARED_SELECTOR = YES;
				GCC_WARN_UNINITIALIZED_AUTOS = YES_AGGRESSIVE;
				GCC_WARN_UNUSED_FUNCTION = YES;
				GCC_WARN_UNUSED_VARIABLE = YES;
				INFOPLIST_FILE = "Tests/Hosts/FrolloSDK tvOS Test Host/Info.plist";
				LD_RUNPATH_SEARCH_PATHS = (
					"$(inherited)",
					"@executable_path/Frameworks",
				);
				MTL_ENABLE_DEBUG_INFO = YES;
				ONLY_ACTIVE_ARCH = YES;
				PRODUCT_BUNDLE_IDENTIFIER = "us.frollo.FrolloSDK-tvOS-Test-Host";
				PRODUCT_NAME = "$(TARGET_NAME)";
				SDKROOT = appletvos;
				SWIFT_ACTIVE_COMPILATION_CONDITIONS = DEBUG;
				SWIFT_OPTIMIZATION_LEVEL = "-Onone";
				TARGETED_DEVICE_FAMILY = 3;
				TVOS_DEPLOYMENT_TARGET = 10.0;
			};
			name = Debug;
		};
		017B48862105951000447E65 /* Release */ = {
			isa = XCBuildConfiguration;
			buildSettings = {
				ALWAYS_SEARCH_USER_PATHS = NO;
				ASSETCATALOG_COMPILER_LAUNCHIMAGE_NAME = "Launch Image";
				CLANG_ANALYZER_NONNULL = YES;
				CLANG_ANALYZER_NUMBER_OBJECT_CONVERSION = YES_AGGRESSIVE;
				CLANG_CXX_LANGUAGE_STANDARD = "gnu++14";
				CLANG_CXX_LIBRARY = "libc++";
				CLANG_ENABLE_MODULES = YES;
				CLANG_ENABLE_OBJC_ARC = YES;
				CLANG_ENABLE_OBJC_WEAK = YES;
				CLANG_WARN_BLOCK_CAPTURE_AUTORELEASING = YES;
				CLANG_WARN_BOOL_CONVERSION = YES;
				CLANG_WARN_COMMA = YES;
				CLANG_WARN_CONSTANT_CONVERSION = YES;
				CLANG_WARN_DEPRECATED_OBJC_IMPLEMENTATIONS = YES;
				CLANG_WARN_DIRECT_OBJC_ISA_USAGE = YES_ERROR;
				CLANG_WARN_DOCUMENTATION_COMMENTS = YES;
				CLANG_WARN_EMPTY_BODY = YES;
				CLANG_WARN_ENUM_CONVERSION = YES;
				CLANG_WARN_INFINITE_RECURSION = YES;
				CLANG_WARN_INT_CONVERSION = YES;
				CLANG_WARN_NON_LITERAL_NULL_CONVERSION = YES;
				CLANG_WARN_OBJC_IMPLICIT_RETAIN_SELF = YES;
				CLANG_WARN_OBJC_LITERAL_CONVERSION = YES;
				CLANG_WARN_OBJC_ROOT_CLASS = YES_ERROR;
				CLANG_WARN_RANGE_LOOP_ANALYSIS = YES;
				CLANG_WARN_STRICT_PROTOTYPES = YES;
				CLANG_WARN_SUSPICIOUS_MOVE = YES;
				CLANG_WARN_UNGUARDED_AVAILABILITY = YES_AGGRESSIVE;
				CLANG_WARN_UNREACHABLE_CODE = YES;
				CLANG_WARN__DUPLICATE_METHOD_MATCH = YES;
				CODE_SIGN_ENTITLEMENTS = "Tests/Hosts/FrolloSDK tvOS Test Host/FrolloSDK tvOS Test Host.entitlements";
				CODE_SIGN_STYLE = Automatic;
				COPY_PHASE_STRIP = NO;
				DEBUG_INFORMATION_FORMAT = "dwarf-with-dsym";
				DEVELOPMENT_TEAM = MFREL6LQ6B;
				ENABLE_NS_ASSERTIONS = NO;
				ENABLE_STRICT_OBJC_MSGSEND = YES;
				GCC_C_LANGUAGE_STANDARD = gnu11;
				GCC_NO_COMMON_BLOCKS = YES;
				GCC_WARN_64_TO_32_BIT_CONVERSION = YES;
				GCC_WARN_ABOUT_RETURN_TYPE = YES_ERROR;
				GCC_WARN_UNDECLARED_SELECTOR = YES;
				GCC_WARN_UNINITIALIZED_AUTOS = YES_AGGRESSIVE;
				GCC_WARN_UNUSED_FUNCTION = YES;
				GCC_WARN_UNUSED_VARIABLE = YES;
				INFOPLIST_FILE = "Tests/Hosts/FrolloSDK tvOS Test Host/Info.plist";
				LD_RUNPATH_SEARCH_PATHS = (
					"$(inherited)",
					"@executable_path/Frameworks",
				);
				MTL_ENABLE_DEBUG_INFO = NO;
				PRODUCT_BUNDLE_IDENTIFIER = "us.frollo.FrolloSDK-tvOS-Test-Host";
				PRODUCT_NAME = "$(TARGET_NAME)";
				SDKROOT = appletvos;
				SWIFT_COMPILATION_MODE = wholemodule;
				SWIFT_OPTIMIZATION_LEVEL = "-O";
				TARGETED_DEVICE_FAMILY = 3;
				TVOS_DEPLOYMENT_TARGET = 10.0;
				VALIDATE_PRODUCT = YES;
			};
			name = Release;
		};
		017B48C32105958100447E65 /* Debug */ = {
			isa = XCBuildConfiguration;
			buildSettings = {
				ALWAYS_EMBED_SWIFT_STANDARD_LIBRARIES = YES;
				ALWAYS_SEARCH_USER_PATHS = NO;
				CLANG_ANALYZER_NONNULL = YES;
				CLANG_ANALYZER_NUMBER_OBJECT_CONVERSION = YES_AGGRESSIVE;
				CLANG_CXX_LANGUAGE_STANDARD = "gnu++14";
				CLANG_CXX_LIBRARY = "libc++";
				CLANG_ENABLE_MODULES = YES;
				CLANG_ENABLE_OBJC_ARC = YES;
				CLANG_ENABLE_OBJC_WEAK = YES;
				CLANG_WARN_BLOCK_CAPTURE_AUTORELEASING = YES;
				CLANG_WARN_BOOL_CONVERSION = YES;
				CLANG_WARN_COMMA = YES;
				CLANG_WARN_CONSTANT_CONVERSION = YES;
				CLANG_WARN_DEPRECATED_OBJC_IMPLEMENTATIONS = YES;
				CLANG_WARN_DIRECT_OBJC_ISA_USAGE = YES_ERROR;
				CLANG_WARN_DOCUMENTATION_COMMENTS = YES;
				CLANG_WARN_EMPTY_BODY = YES;
				CLANG_WARN_ENUM_CONVERSION = YES;
				CLANG_WARN_INFINITE_RECURSION = YES;
				CLANG_WARN_INT_CONVERSION = YES;
				CLANG_WARN_NON_LITERAL_NULL_CONVERSION = YES;
				CLANG_WARN_OBJC_IMPLICIT_RETAIN_SELF = YES;
				CLANG_WARN_OBJC_LITERAL_CONVERSION = YES;
				CLANG_WARN_OBJC_ROOT_CLASS = YES_ERROR;
				CLANG_WARN_RANGE_LOOP_ANALYSIS = YES;
				CLANG_WARN_STRICT_PROTOTYPES = YES;
				CLANG_WARN_SUSPICIOUS_MOVE = YES;
				CLANG_WARN_UNGUARDED_AVAILABILITY = YES_AGGRESSIVE;
				CLANG_WARN_UNREACHABLE_CODE = YES;
				CLANG_WARN__DUPLICATE_METHOD_MATCH = YES;
				COPY_PHASE_STRIP = NO;
				DEBUG_INFORMATION_FORMAT = dwarf;
				DEVELOPMENT_TEAM = MFREL6LQ6B;
				ENABLE_STRICT_OBJC_MSGSEND = YES;
				ENABLE_TESTABILITY = YES;
				GCC_C_LANGUAGE_STANDARD = gnu11;
				GCC_DYNAMIC_NO_PIC = NO;
				GCC_NO_COMMON_BLOCKS = YES;
				GCC_OPTIMIZATION_LEVEL = 0;
				GCC_PREPROCESSOR_DEFINITIONS = (
					"DEBUG=1",
					"$(inherited)",
				);
				GCC_WARN_64_TO_32_BIT_CONVERSION = YES;
				GCC_WARN_ABOUT_RETURN_TYPE = YES_ERROR;
				GCC_WARN_UNDECLARED_SELECTOR = YES;
				GCC_WARN_UNINITIALIZED_AUTOS = YES_AGGRESSIVE;
				GCC_WARN_UNUSED_FUNCTION = YES;
				GCC_WARN_UNUSED_VARIABLE = YES;
				INFOPLIST_FILE = Tests/Resources/Info.plist;
				LD_RUNPATH_SEARCH_PATHS = (
					"$(inherited)",
					"@executable_path/Frameworks",
					"@loader_path/Frameworks",
				);
				"LD_RUNPATH_SEARCH_PATHS[sdk=macosx*]" = (
					"$(inherited)",
					"@executable_path/../Frameworks",
					"@loader_path/../Frameworks",
					"${DT_TOOLCHAIN_DIR}/usr/lib/swift/macosx/",
				);
				MTL_ENABLE_DEBUG_INFO = YES;
				ONLY_ACTIVE_ARCH = YES;
				PRODUCT_BUNDLE_IDENTIFIER = us.frollo.FrolloSDKTests;
				PRODUCT_NAME = "$(TARGET_NAME)";
				SUPPORTED_PLATFORMS = "appletvsimulator appletvos";
				SWIFT_ACTIVE_COMPILATION_CONDITIONS = DEBUG;
				SWIFT_OPTIMIZATION_LEVEL = "-Onone";
				TARGETED_DEVICE_FAMILY = "1,2,3,4";
				TEST_HOST = "$(BUILT_PRODUCTS_DIR)/FrolloSDK tvOS Test Host.app/FrolloSDK tvOS Test Host";
			};
			name = Debug;
		};
		017B48C42105958100447E65 /* Release */ = {
			isa = XCBuildConfiguration;
			buildSettings = {
				ALWAYS_EMBED_SWIFT_STANDARD_LIBRARIES = YES;
				ALWAYS_SEARCH_USER_PATHS = NO;
				CLANG_ANALYZER_NONNULL = YES;
				CLANG_ANALYZER_NUMBER_OBJECT_CONVERSION = YES_AGGRESSIVE;
				CLANG_CXX_LANGUAGE_STANDARD = "gnu++14";
				CLANG_CXX_LIBRARY = "libc++";
				CLANG_ENABLE_MODULES = YES;
				CLANG_ENABLE_OBJC_ARC = YES;
				CLANG_ENABLE_OBJC_WEAK = YES;
				CLANG_WARN_BLOCK_CAPTURE_AUTORELEASING = YES;
				CLANG_WARN_BOOL_CONVERSION = YES;
				CLANG_WARN_COMMA = YES;
				CLANG_WARN_CONSTANT_CONVERSION = YES;
				CLANG_WARN_DEPRECATED_OBJC_IMPLEMENTATIONS = YES;
				CLANG_WARN_DIRECT_OBJC_ISA_USAGE = YES_ERROR;
				CLANG_WARN_DOCUMENTATION_COMMENTS = YES;
				CLANG_WARN_EMPTY_BODY = YES;
				CLANG_WARN_ENUM_CONVERSION = YES;
				CLANG_WARN_INFINITE_RECURSION = YES;
				CLANG_WARN_INT_CONVERSION = YES;
				CLANG_WARN_NON_LITERAL_NULL_CONVERSION = YES;
				CLANG_WARN_OBJC_IMPLICIT_RETAIN_SELF = YES;
				CLANG_WARN_OBJC_LITERAL_CONVERSION = YES;
				CLANG_WARN_OBJC_ROOT_CLASS = YES_ERROR;
				CLANG_WARN_RANGE_LOOP_ANALYSIS = YES;
				CLANG_WARN_STRICT_PROTOTYPES = YES;
				CLANG_WARN_SUSPICIOUS_MOVE = YES;
				CLANG_WARN_UNGUARDED_AVAILABILITY = YES_AGGRESSIVE;
				CLANG_WARN_UNREACHABLE_CODE = YES;
				CLANG_WARN__DUPLICATE_METHOD_MATCH = YES;
				COPY_PHASE_STRIP = NO;
				DEBUG_INFORMATION_FORMAT = "dwarf-with-dsym";
				DEVELOPMENT_TEAM = MFREL6LQ6B;
				ENABLE_NS_ASSERTIONS = NO;
				ENABLE_STRICT_OBJC_MSGSEND = YES;
				GCC_C_LANGUAGE_STANDARD = gnu11;
				GCC_NO_COMMON_BLOCKS = YES;
				GCC_WARN_64_TO_32_BIT_CONVERSION = YES;
				GCC_WARN_ABOUT_RETURN_TYPE = YES_ERROR;
				GCC_WARN_UNDECLARED_SELECTOR = YES;
				GCC_WARN_UNINITIALIZED_AUTOS = YES_AGGRESSIVE;
				GCC_WARN_UNUSED_FUNCTION = YES;
				GCC_WARN_UNUSED_VARIABLE = YES;
				INFOPLIST_FILE = Tests/Resources/Info.plist;
				LD_RUNPATH_SEARCH_PATHS = (
					"$(inherited)",
					"@executable_path/Frameworks",
					"@loader_path/Frameworks",
				);
				"LD_RUNPATH_SEARCH_PATHS[sdk=macosx*]" = (
					"$(inherited)",
					"@executable_path/../Frameworks",
					"@loader_path/../Frameworks",
					"${DT_TOOLCHAIN_DIR}/usr/lib/swift/macosx/",
				);
				MTL_ENABLE_DEBUG_INFO = NO;
				PRODUCT_BUNDLE_IDENTIFIER = us.frollo.FrolloSDKTests;
				PRODUCT_NAME = "$(TARGET_NAME)";
				SUPPORTED_PLATFORMS = "appletvsimulator appletvos";
				SWIFT_COMPILATION_MODE = wholemodule;
				SWIFT_OPTIMIZATION_LEVEL = "-O";
				TARGETED_DEVICE_FAMILY = "1,2,3,4";
				TEST_HOST = "$(BUILT_PRODUCTS_DIR)/FrolloSDK tvOS Test Host.app/FrolloSDK tvOS Test Host";
				VALIDATE_PRODUCT = YES;
			};
			name = Release;
		};
		01E5BF752227A475003D85FD /* Debug */ = {
			isa = XCBuildConfiguration;
			buildSettings = {
				ALWAYS_SEARCH_USER_PATHS = NO;
				APPLICATION_EXTENSION_API_ONLY = YES;
				CLANG_ANALYZER_NONNULL = YES;
				CLANG_ANALYZER_NUMBER_OBJECT_CONVERSION = YES_AGGRESSIVE;
				CLANG_CXX_LANGUAGE_STANDARD = "gnu++14";
				CLANG_CXX_LIBRARY = "libc++";
				CLANG_ENABLE_MODULES = YES;
				CLANG_ENABLE_OBJC_ARC = YES;
				CLANG_ENABLE_OBJC_WEAK = YES;
				CLANG_WARN_BLOCK_CAPTURE_AUTORELEASING = YES;
				CLANG_WARN_BOOL_CONVERSION = YES;
				CLANG_WARN_COMMA = YES;
				CLANG_WARN_CONSTANT_CONVERSION = YES;
				CLANG_WARN_DEPRECATED_OBJC_IMPLEMENTATIONS = YES;
				CLANG_WARN_DIRECT_OBJC_ISA_USAGE = YES_ERROR;
				CLANG_WARN_DOCUMENTATION_COMMENTS = YES;
				CLANG_WARN_EMPTY_BODY = YES;
				CLANG_WARN_ENUM_CONVERSION = YES;
				CLANG_WARN_INFINITE_RECURSION = YES;
				CLANG_WARN_INT_CONVERSION = YES;
				CLANG_WARN_NON_LITERAL_NULL_CONVERSION = YES;
				CLANG_WARN_OBJC_IMPLICIT_RETAIN_SELF = YES;
				CLANG_WARN_OBJC_LITERAL_CONVERSION = YES;
				CLANG_WARN_OBJC_ROOT_CLASS = YES_ERROR;
				CLANG_WARN_RANGE_LOOP_ANALYSIS = YES;
				CLANG_WARN_STRICT_PROTOTYPES = YES;
				CLANG_WARN_SUSPICIOUS_MOVE = YES;
				CLANG_WARN_UNGUARDED_AVAILABILITY = YES_AGGRESSIVE;
				CLANG_WARN_UNREACHABLE_CODE = YES;
				CLANG_WARN__DUPLICATE_METHOD_MATCH = YES;
				"CODE_SIGN_IDENTITY[sdk=iphoneos*]" = "iPhone Developer";
				CODE_SIGN_STYLE = Manual;
				COPY_PHASE_STRIP = NO;
				CURRENT_PROJECT_VERSION = 200;
				DEBUG_INFORMATION_FORMAT = dwarf;
				DEFINES_MODULE = YES;
				DEVELOPMENT_TEAM = "";
				DYLIB_COMPATIBILITY_VERSION = "$(SDK_VERSION)";
				DYLIB_CURRENT_VERSION = "$(SDK_VERSION)";
				DYLIB_INSTALL_NAME_BASE = "@rpath";
				ENABLE_STRICT_OBJC_MSGSEND = YES;
				ENABLE_TESTABILITY = YES;
				GCC_C_LANGUAGE_STANDARD = gnu11;
				GCC_DYNAMIC_NO_PIC = NO;
				GCC_NO_COMMON_BLOCKS = YES;
				GCC_OPTIMIZATION_LEVEL = 0;
				GCC_PREPROCESSOR_DEFINITIONS = (
					"DEBUG=1",
					"$(inherited)",
				);
				GCC_WARN_64_TO_32_BIT_CONVERSION = YES;
				GCC_WARN_ABOUT_RETURN_TYPE = YES_ERROR;
				GCC_WARN_UNDECLARED_SELECTOR = YES;
				GCC_WARN_UNINITIALIZED_AUTOS = YES_AGGRESSIVE;
				GCC_WARN_UNUSED_FUNCTION = YES;
				GCC_WARN_UNUSED_VARIABLE = YES;
				INFOPLIST_FILE = "Sources/FrolloSDKCore-Info.plist";
				INSTALL_PATH = "$(LOCAL_LIBRARY_DIR)/Frameworks";
				LD_RUNPATH_SEARCH_PATHS = (
					"$(inherited)",
					"@executable_path/Frameworks",
					"@loader_path/Frameworks",
				);
				MTL_ENABLE_DEBUG_INFO = YES;
				ONLY_ACTIVE_ARCH = YES;
				OTHER_SWIFT_FLAGS = "-DCORE";
				PRODUCT_BUNDLE_IDENTIFIER = us.frollo.FrolloSDK;
				PRODUCT_NAME = "$(TARGET_NAME)";
				PROVISIONING_PROFILE_SPECIFIER = "";
				SKIP_INSTALL = YES;
				SUPPORTED_PLATFORMS = "iphonesimulator iphoneos";
				SWIFT_ACTIVE_COMPILATION_CONDITIONS = DEBUG;
				SWIFT_OPTIMIZATION_LEVEL = "-Onone";
				VERSIONING_SYSTEM = "apple-generic";
				VERSION_INFO_PREFIX = "";
			};
			name = Debug;
		};
		01E5BF762227A475003D85FD /* Release */ = {
			isa = XCBuildConfiguration;
			buildSettings = {
				ALWAYS_SEARCH_USER_PATHS = NO;
				APPLICATION_EXTENSION_API_ONLY = YES;
				CLANG_ANALYZER_NONNULL = YES;
				CLANG_ANALYZER_NUMBER_OBJECT_CONVERSION = YES_AGGRESSIVE;
				CLANG_CXX_LANGUAGE_STANDARD = "gnu++14";
				CLANG_CXX_LIBRARY = "libc++";
				CLANG_ENABLE_MODULES = YES;
				CLANG_ENABLE_OBJC_ARC = YES;
				CLANG_ENABLE_OBJC_WEAK = YES;
				CLANG_WARN_BLOCK_CAPTURE_AUTORELEASING = YES;
				CLANG_WARN_BOOL_CONVERSION = YES;
				CLANG_WARN_COMMA = YES;
				CLANG_WARN_CONSTANT_CONVERSION = YES;
				CLANG_WARN_DEPRECATED_OBJC_IMPLEMENTATIONS = YES;
				CLANG_WARN_DIRECT_OBJC_ISA_USAGE = YES_ERROR;
				CLANG_WARN_DOCUMENTATION_COMMENTS = YES;
				CLANG_WARN_EMPTY_BODY = YES;
				CLANG_WARN_ENUM_CONVERSION = YES;
				CLANG_WARN_INFINITE_RECURSION = YES;
				CLANG_WARN_INT_CONVERSION = YES;
				CLANG_WARN_NON_LITERAL_NULL_CONVERSION = YES;
				CLANG_WARN_OBJC_IMPLICIT_RETAIN_SELF = YES;
				CLANG_WARN_OBJC_LITERAL_CONVERSION = YES;
				CLANG_WARN_OBJC_ROOT_CLASS = YES_ERROR;
				CLANG_WARN_RANGE_LOOP_ANALYSIS = YES;
				CLANG_WARN_STRICT_PROTOTYPES = YES;
				CLANG_WARN_SUSPICIOUS_MOVE = YES;
				CLANG_WARN_UNGUARDED_AVAILABILITY = YES_AGGRESSIVE;
				CLANG_WARN_UNREACHABLE_CODE = YES;
				CLANG_WARN__DUPLICATE_METHOD_MATCH = YES;
				"CODE_SIGN_IDENTITY[sdk=iphoneos*]" = "iPhone Developer";
				CODE_SIGN_STYLE = Manual;
				COPY_PHASE_STRIP = NO;
				CURRENT_PROJECT_VERSION = 200;
				DEBUG_INFORMATION_FORMAT = "dwarf-with-dsym";
				DEFINES_MODULE = YES;
				DEVELOPMENT_TEAM = "";
				DYLIB_COMPATIBILITY_VERSION = "$(SDK_VERSION)";
				DYLIB_CURRENT_VERSION = "$(SDK_VERSION)";
				DYLIB_INSTALL_NAME_BASE = "@rpath";
				ENABLE_NS_ASSERTIONS = NO;
				ENABLE_STRICT_OBJC_MSGSEND = YES;
				GCC_C_LANGUAGE_STANDARD = gnu11;
				GCC_NO_COMMON_BLOCKS = YES;
				GCC_WARN_64_TO_32_BIT_CONVERSION = YES;
				GCC_WARN_ABOUT_RETURN_TYPE = YES_ERROR;
				GCC_WARN_UNDECLARED_SELECTOR = YES;
				GCC_WARN_UNINITIALIZED_AUTOS = YES_AGGRESSIVE;
				GCC_WARN_UNUSED_FUNCTION = YES;
				GCC_WARN_UNUSED_VARIABLE = YES;
				INFOPLIST_FILE = "Sources/FrolloSDKCore-Info.plist";
				INSTALL_PATH = "$(LOCAL_LIBRARY_DIR)/Frameworks";
				LD_RUNPATH_SEARCH_PATHS = (
					"$(inherited)",
					"@executable_path/Frameworks",
					"@loader_path/Frameworks",
				);
				MTL_ENABLE_DEBUG_INFO = NO;
				OTHER_SWIFT_FLAGS = "-DCORE";
				PRODUCT_BUNDLE_IDENTIFIER = us.frollo.FrolloSDK;
				PRODUCT_NAME = "$(TARGET_NAME)";
				PROVISIONING_PROFILE_SPECIFIER = "";
				SKIP_INSTALL = YES;
				SUPPORTED_PLATFORMS = "iphonesimulator iphoneos";
				SWIFT_COMPILATION_MODE = wholemodule;
				SWIFT_OPTIMIZATION_LEVEL = "-O";
				VALIDATE_PRODUCT = YES;
				VERSIONING_SYSTEM = "apple-generic";
				VERSION_INFO_PREFIX = "";
			};
			name = Release;
		};
/* End XCBuildConfiguration section */

/* Begin XCConfigurationList section */
		0136D23F2101775D0062EAEA /* Build configuration list for PBXNativeTarget "FrolloSDK iOS Test Host" */ = {
			isa = XCConfigurationList;
			buildConfigurations = (
				0136D2402101775D0062EAEA /* Debug */,
				0136D2412101775D0062EAEA /* Release */,
			);
			defaultConfigurationIsVisible = 0;
			defaultConfigurationName = Release;
		};
		01527CB720E1B49800B5042A /* Build configuration list for PBXProject "FrolloSDK" */ = {
			isa = XCConfigurationList;
			buildConfigurations = (
				01527CB820E1B49800B5042A /* Debug */,
				01527CB920E1B49800B5042A /* Release */,
			);
			defaultConfigurationIsVisible = 0;
			defaultConfigurationName = Release;
		};
		01527CD120E1B5C300B5042A /* Build configuration list for PBXNativeTarget "FrolloSDK" */ = {
			isa = XCConfigurationList;
			buildConfigurations = (
				01527CD220E1B5C300B5042A /* Debug */,
				01527CD320E1B5C300B5042A /* Release */,
			);
			defaultConfigurationIsVisible = 0;
			defaultConfigurationName = Release;
		};
		01527CD420E1B5C300B5042A /* Build configuration list for PBXNativeTarget "FrolloSDK iOS Tests" */ = {
			isa = XCConfigurationList;
			buildConfigurations = (
				01527CD520E1B5C300B5042A /* Debug */,
				01527CD620E1B5C300B5042A /* Release */,
			);
			defaultConfigurationIsVisible = 0;
			defaultConfigurationName = Release;
		};
		017B48652101B4FE00447E65 /* Build configuration list for PBXNativeTarget "FrolloSDK macOS Tests" */ = {
			isa = XCConfigurationList;
			buildConfigurations = (
				017B48662101B4FE00447E65 /* Debug */,
				017B48672101B4FE00447E65 /* Release */,
			);
			defaultConfigurationIsVisible = 0;
			defaultConfigurationName = Release;
		};
		017B48842105951000447E65 /* Build configuration list for PBXNativeTarget "FrolloSDK tvOS Test Host" */ = {
			isa = XCConfigurationList;
			buildConfigurations = (
				017B48852105951000447E65 /* Debug */,
				017B48862105951000447E65 /* Release */,
			);
			defaultConfigurationIsVisible = 0;
			defaultConfigurationName = Release;
		};
		017B48C22105958100447E65 /* Build configuration list for PBXNativeTarget "FrolloSDK tvOS Tests" */ = {
			isa = XCConfigurationList;
			buildConfigurations = (
				017B48C32105958100447E65 /* Debug */,
				017B48C42105958100447E65 /* Release */,
			);
			defaultConfigurationIsVisible = 0;
			defaultConfigurationName = Release;
		};
		01E5BF742227A475003D85FD /* Build configuration list for PBXNativeTarget "FrolloSDKCore" */ = {
			isa = XCConfigurationList;
			buildConfigurations = (
				01E5BF752227A475003D85FD /* Debug */,
				01E5BF762227A475003D85FD /* Release */,
			);
			defaultConfigurationIsVisible = 0;
			defaultConfigurationName = Release;
		};
/* End XCConfigurationList section */

/* Begin XCVersionGroup section */
		0160953C20F47FE10060791B /* TestInvalidDataModel.xcdatamodeld */ = {
			isa = XCVersionGroup;
			children = (
				0160953D20F47FE10060791B /* TestInvalidDataModel.xcdatamodel */,
			);
			currentVersion = 0160953D20F47FE10060791B /* TestInvalidDataModel.xcdatamodel */;
			path = TestInvalidDataModel.xcdatamodeld;
			sourceTree = "<group>";
			versionGroupType = wrapper.xcdatamodel;
		};
		01EED86920E5AA5B00F4516B /* FrolloSDKDataModel.xcdatamodeld */ = {
			isa = XCVersionGroup;
			children = (
				013230B4225F1041008C1ADC /* FrolloSDKDataModel-1.3.1.xcdatamodel */,
				0104E02821E7F81D00D98EE7 /* FrolloSDKDataModel-1.3.0.xcdatamodel */,
				018240D921C8B3CB005705F9 /* FrolloSDKDataModel-1.2.0.xcdatamodel */,
				0126068521990449005D8377 /* FrolloSDKDataModel-1.1.0.xcdatamodel */,
				01EED86A20E5AA5B00F4516B /* FrolloSDKDataModel-1.0.0.xcdatamodel */,
			);
			currentVersion = 013230B4225F1041008C1ADC /* FrolloSDKDataModel-1.3.1.xcdatamodel */;
			path = FrolloSDKDataModel.xcdatamodeld;
			sourceTree = "<group>";
			versionGroupType = wrapper.xcdatamodel;
		};
/* End XCVersionGroup section */
	};
	rootObject = 01527CB420E1B49800B5042A /* Project object */;
}<|MERGE_RESOLUTION|>--- conflicted
+++ resolved
@@ -937,18 +937,15 @@
 		01F220E320FEAC7600C70B00 /* APITokenResponse.swift in Sources */ = {isa = PBXBuildFile; fileRef = 01F220E220FEAC7600C70B00 /* APITokenResponse.swift */; };
 		01F220EA20FECA9100C70B00 /* refresh_token_invalid.json in Resources */ = {isa = PBXBuildFile; fileRef = 01F220E820FECA8900C70B00 /* refresh_token_invalid.json */; };
 		033D46C92272856500E0C6D6 /* APITransactionTagsResponse.swift in Sources */ = {isa = PBXBuildFile; fileRef = 033D46C82272856500E0C6D6 /* APITransactionTagsResponse.swift */; };
-<<<<<<< HEAD
 		033D46CC22728E0100E0C6D6 /* transactions_suggested_tags.json in Resources */ = {isa = PBXBuildFile; fileRef = 033D46CA22728BF600E0C6D6 /* transactions_suggested_tags.json */; };
 		033D46CD22728E0E00E0C6D6 /* transactions_suggested_tags.json in Resources */ = {isa = PBXBuildFile; fileRef = 033D46CA22728BF600E0C6D6 /* transactions_suggested_tags.json */; };
 		033D46CE22728E0E00E0C6D6 /* transactions_suggested_tags.json in Resources */ = {isa = PBXBuildFile; fileRef = 033D46CA22728BF600E0C6D6 /* transactions_suggested_tags.json */; };
 		033D46D02272C7D800E0C6D6 /* Tag+CoreDataClass.swift in Sources */ = {isa = PBXBuildFile; fileRef = 033D46CF2272C7D800E0C6D6 /* Tag+CoreDataClass.swift */; };
 		033D46D22272C83800E0C6D6 /* Tag+CoreDataProperties.swift in Sources */ = {isa = PBXBuildFile; fileRef = 033D46D12272C83800E0C6D6 /* Tag+CoreDataProperties.swift */; };
-=======
 		033D46D42272DFC100E0C6D6 /* transactions_suggested_tags.json in Resources */ = {isa = PBXBuildFile; fileRef = 033D46D32272DFC000E0C6D6 /* transactions_suggested_tags.json */; };
 		033D46D52272DFC100E0C6D6 /* transactions_suggested_tags.json in Resources */ = {isa = PBXBuildFile; fileRef = 033D46D32272DFC000E0C6D6 /* transactions_suggested_tags.json */; };
 		033D46D62272DFC100E0C6D6 /* transactions_suggested_tags.json in Resources */ = {isa = PBXBuildFile; fileRef = 033D46D32272DFC000E0C6D6 /* transactions_suggested_tags.json */; };
 		03EB8B18227671A80080F59B /* APITransactionTagsResponse.swift in Sources */ = {isa = PBXBuildFile; fileRef = 033D46C82272856500E0C6D6 /* APITransactionTagsResponse.swift */; };
->>>>>>> 542ae857
 		2F657DA3223B26B300471B85 /* Survey.swift in Sources */ = {isa = PBXBuildFile; fileRef = 2F657DA2223B26B300471B85 /* Survey.swift */; };
 		2F657DA5223B2FB300471B85 /* Surveys.swift in Sources */ = {isa = PBXBuildFile; fileRef = 2F657DA4223B2FB300471B85 /* Surveys.swift */; };
 		2F657DA7223B314100471B85 /* APIService+Surveys.swift in Sources */ = {isa = PBXBuildFile; fileRef = 2F657DA6223B314100471B85 /* APIService+Surveys.swift */; };
@@ -1418,13 +1415,10 @@
 		01F220E220FEAC7600C70B00 /* APITokenResponse.swift */ = {isa = PBXFileReference; lastKnownFileType = sourcecode.swift; path = APITokenResponse.swift; sourceTree = "<group>"; };
 		01F220E820FECA8900C70B00 /* refresh_token_invalid.json */ = {isa = PBXFileReference; fileEncoding = 4; lastKnownFileType = text.json; path = refresh_token_invalid.json; sourceTree = "<group>"; };
 		033D46C82272856500E0C6D6 /* APITransactionTagsResponse.swift */ = {isa = PBXFileReference; lastKnownFileType = sourcecode.swift; path = APITransactionTagsResponse.swift; sourceTree = "<group>"; };
-<<<<<<< HEAD
 		033D46CA22728BF600E0C6D6 /* transactions_suggested_tags.json */ = {isa = PBXFileReference; fileEncoding = 4; lastKnownFileType = text.json; name = transactions_suggested_tags.json; path = "../../../../../../frollo-ios-sdk/Tests/Resources/API/Aggregation/transactions_suggested_tags.json"; sourceTree = "<group>"; };
 		033D46CF2272C7D800E0C6D6 /* Tag+CoreDataClass.swift */ = {isa = PBXFileReference; lastKnownFileType = sourcecode.swift; path = "Tag+CoreDataClass.swift"; sourceTree = "<group>"; };
 		033D46D12272C83800E0C6D6 /* Tag+CoreDataProperties.swift */ = {isa = PBXFileReference; lastKnownFileType = sourcecode.swift; path = "Tag+CoreDataProperties.swift"; sourceTree = "<group>"; };
-=======
 		033D46D32272DFC000E0C6D6 /* transactions_suggested_tags.json */ = {isa = PBXFileReference; fileEncoding = 4; lastKnownFileType = text.json; path = transactions_suggested_tags.json; sourceTree = "<group>"; };
->>>>>>> 542ae857
 		2F657DA2223B26B300471B85 /* Survey.swift */ = {isa = PBXFileReference; lastKnownFileType = sourcecode.swift; path = Survey.swift; sourceTree = "<group>"; };
 		2F657DA4223B2FB300471B85 /* Surveys.swift */ = {isa = PBXFileReference; lastKnownFileType = sourcecode.swift; path = Surveys.swift; sourceTree = "<group>"; };
 		2F657DA6223B314100471B85 /* APIService+Surveys.swift */ = {isa = PBXFileReference; lastKnownFileType = sourcecode.swift; path = "APIService+Surveys.swift"; sourceTree = "<group>"; };
@@ -2040,11 +2034,7 @@
 				01ED8FD8211A846500ACE691 /* transactions_2018-08-01_valid.json */,
 				01E5BF85222CC8E5003D85FD /* transactions_2018-12-04_count_200_skip_0.json */,
 				01E5BF86222CC8E6003D85FD /* transactions_2018-12-04_count_200_skip_200.json */,
-<<<<<<< HEAD
-				033D46CA22728BF600E0C6D6 /* transactions_suggested_tags.json */,
-=======
 				033D46D32272DFC000E0C6D6 /* transactions_suggested_tags.json */,
->>>>>>> 542ae857
 			);
 			path = Aggregation;
 			sourceTree = "<group>";
@@ -2967,11 +2957,7 @@
 				01236D4E21EEBE30008DD61A /* transaction_reports_history_txn_category_monthly_lifestyle_2018-01-01_2018-12-31.json in Resources */,
 				01ED8FD9211A846500ACE691 /* transactions_2018-08-01_invalid.json in Resources */,
 				017B48E721082DCA00447E65 /* user_details_complete.json in Resources */,
-<<<<<<< HEAD
-				033D46CC22728E0100E0C6D6 /* transactions_suggested_tags.json in Resources */,
-=======
 				033D46D42272DFC100E0C6D6 /* transactions_suggested_tags.json in Resources */,
->>>>>>> 542ae857
 				01B896C020F2EDA30068069A /* error_invalid_count.json in Resources */,
 				01E5BF82222C88E9003D85FD /* transaction_id_194630_excluded.json in Resources */,
 				01A1F5932148D646002B9A93 /* provider-public-key.der in Resources */,
@@ -3099,11 +3085,7 @@
 				01236D4F21EEBE30008DD61A /* transaction_reports_history_txn_category_monthly_lifestyle_2018-01-01_2018-12-31.json in Resources */,
 				01ED8FDA211A846500ACE691 /* transactions_2018-08-01_invalid.json in Resources */,
 				017B48E821082DCA00447E65 /* user_details_complete.json in Resources */,
-<<<<<<< HEAD
-				033D46CD22728E0E00E0C6D6 /* transactions_suggested_tags.json in Resources */,
-=======
 				033D46D52272DFC100E0C6D6 /* transactions_suggested_tags.json in Resources */,
->>>>>>> 542ae857
 				017B48452101B4FE00447E65 /* error_invalid_count.json in Resources */,
 				01E5BF83222C88E9003D85FD /* transaction_id_194630_excluded.json in Resources */,
 				01A1F5942148D646002B9A93 /* provider-public-key.der in Resources */,
@@ -3240,11 +3222,7 @@
 				01236D5021EEBE30008DD61A /* transaction_reports_history_txn_category_monthly_lifestyle_2018-01-01_2018-12-31.json in Resources */,
 				01ED8FDB211A846500ACE691 /* transactions_2018-08-01_invalid.json in Resources */,
 				017B48E921082DCB00447E65 /* user_details_complete.json in Resources */,
-<<<<<<< HEAD
-				033D46CE22728E0E00E0C6D6 /* transactions_suggested_tags.json in Resources */,
-=======
 				033D46D62272DFC100E0C6D6 /* transactions_suggested_tags.json in Resources */,
->>>>>>> 542ae857
 				017B48A22105958100447E65 /* error_invalid_count.json in Resources */,
 				01E5BF84222C88E9003D85FD /* transaction_id_194630_excluded.json in Resources */,
 				01A1F5952148D646002B9A93 /* provider-public-key.der in Resources */,
