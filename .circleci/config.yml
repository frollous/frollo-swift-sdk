# For a detailed guide to building and testing on iOS, read the docs:
# https://circleci.com/docs/2.0/testing-ios/

version: 2.1

orbs:
  aws-s3: circleci/aws-s3@2.0.0
  jira: circleci/jira@1.2.2
  slack: circleci/slack@4.0.2

aliases:
  - &restore_gem_cache
      name: Restore gem cache
      keys:
        - gem-cache-v1-{{ arch }}-{{ .Branch }}-{{ checksum "Gemfile.lock" }}
        - gem-cache-v1-{{ arch }}-{{ .Branch }}
        # Fall back to using the latest cache if no exact match is found.
        - gem-cache-v1
  - &save_gem_cache
      name: Save gem cache
      key: gem-cache-v1-{{ arch }}-{{ .Branch }}-{{ checksum "Gemfile.lock" }}
      paths:
        - gems
  - &bundle_install
      name: Install Gems via Bundler
      command: bundle install --path gems
  - &restore_carthage_cache
      name: Restore Carthage cache
      keys:
        - carthage-cache-v3-{{ arch }}-{{ .Branch }}-{{ checksum "Cartfile.resolved" }}
        - carthage-cache-v3-{{ arch }}-{{ .Branch }}
        # Fall back to using the latest cache if no exact match is found.
        - carthage-cache-v3
  - &save_carthage_cache
      name: Save Carthage cache
      key: carthage-cache-v3-{{ arch }}-{{ .Branch }}-{{ checksum "Cartfile.resolved" }}
      paths:
        - Carthage
  - &bootstrap_if_needed
      name: Bootstrap Carthage
      command: |
        if ! cmp -s Cartfile.resolved Carthage/Cartfile.resolved; then
          carthage bootstrap
          cp Cartfile.resolved Carthage
        fi


jobs:
  build-test:

    macos:
      xcode: 12.0.1
    environment:
      FL_OUTPUT_DIR: output
      FASTLANE_LANE: test
<<<<<<< HEAD

    shell: /bin/bash --login -o pipefail
=======
      
>>>>>>> edfc1553
    steps:
      - run:
          name: Setup Environment Variables
          command: |
            echo 'export XCODE_XCCONFIG_FILE=$PWD/tmp.xcconfig' >> $BASH_ENV
            source $BASH_ENV
      - checkout
      - restore_cache: *restore_gem_cache
      - run: *bundle_install
      - save_cache: *save_gem_cache
      - restore_cache: *restore_carthage_cache
      - run: *bootstrap_if_needed
      - save_cache: *save_carthage_cache
      - run:
          name: Install simulators
<<<<<<< HEAD
          command: xcrun simctl create 'iPhone 5s (12.4)' com.apple.CoreSimulator.SimDeviceType.iPhone-5s com.apple.CoreSimulator.SimRuntime.iOS-12-4
      - run:
          name: Fastlane
          command: export TERM=${TERM:-dumb} && bundle exec fastlane $FASTLANE_LANE
=======
          command: xcrun simctl create 'iPhone 11 (13.5)' com.apple.CoreSimulator.SimDeviceType.iPhone-11 com.apple.CoreSimulator.SimRuntime.iOS-13-5
      - run:
          name: Fastlane
          command: |
            export TERM=${TERM:-dumb}
            bundle exec fastlane $FASTLANE_LANE
>>>>>>> edfc1553
      - store_artifacts:
          path: output
      - store_test_results:
          path: output/scan
      - slack/notify:
          event: fail
          channel: ci
          mentions: '@here'
          template: basic_fail_1

  release:
    macos:
      xcode: 12.0.1
    environment:
      FL_OUTPUT_DIR: output

    steps:
      - run:
          name: Fastlane Documentation
          command: |
            export TERM=${TERM:-dumb}
            bundle exec fastlane release
      - aws-s3/sync:
          arguments: |
            --acl public-read \
            --cache-control "max-age=86400"
          from: output/docs
          to: 's3://frollo-shared-documentation/sdk/swift'

workflows:
  build-test:
    jobs:
      - build-test:
          context:
            - ios-context
          post-steps:
            - jira/notify
      - release:
          filters:
            branches:
              only: 
                - /release\/.*/
          requires:
            - build-test
          context:
            - aws-docs
      
<|MERGE_RESOLUTION|>--- conflicted
+++ resolved
@@ -53,12 +53,7 @@
     environment:
       FL_OUTPUT_DIR: output
       FASTLANE_LANE: test
-<<<<<<< HEAD
-
-    shell: /bin/bash --login -o pipefail
-=======
       
->>>>>>> edfc1553
     steps:
       - run:
           name: Setup Environment Variables
@@ -74,19 +69,12 @@
       - save_cache: *save_carthage_cache
       - run:
           name: Install simulators
-<<<<<<< HEAD
-          command: xcrun simctl create 'iPhone 5s (12.4)' com.apple.CoreSimulator.SimDeviceType.iPhone-5s com.apple.CoreSimulator.SimRuntime.iOS-12-4
-      - run:
-          name: Fastlane
-          command: export TERM=${TERM:-dumb} && bundle exec fastlane $FASTLANE_LANE
-=======
           command: xcrun simctl create 'iPhone 11 (13.5)' com.apple.CoreSimulator.SimDeviceType.iPhone-11 com.apple.CoreSimulator.SimRuntime.iOS-13-5
       - run:
           name: Fastlane
           command: |
             export TERM=${TERM:-dumb}
             bundle exec fastlane $FASTLANE_LANE
->>>>>>> edfc1553
       - store_artifacts:
           path: output
       - store_test_results:
