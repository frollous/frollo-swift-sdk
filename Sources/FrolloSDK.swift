//
//  FrolloSDK.swift
//  FrolloSDK
//
//  Created by Nick Dawson on 26/6/18.
//

import Foundation

/// Frollo SDK Completion Handler with optional error if an issue occurs
public typealias FrolloSDKCompletionHandler = (EmptyResult<Error>) -> Void

/// Frollo SDK manager and main instantiation. Responsible for managing the lifecycle and coordination of the SDK
public class FrolloSDK: NetworkDelegate {
    
    /// Notification triggered when ever the authentication status of the SDK changes. Observe this notification to detect if the SDK user has authenticated or been logged out.
    public static let authenticationChangedNotification = Notification.Name(rawValue: "FrolloSDK.authenticationChangedNotification")
    
    /// User info key for authentication status sent with `authenticationChangedNotification` notifications.
    public static let authenticationStatusKey = "FrolloSDKKey.authenticationStatus"
    
    /// Global singleton for SDK
    public static let shared = FrolloSDK()
    
    /// Status of the FrolloSDK authentication with Frollo servers
    public enum FrolloSDKAuthenticationStatus {
        
        /// Authenticated
        case authenticated
        
        /// User was logged out
        case loggedOut
        
    }
    
    private struct FrolloSDKConstants {
        static let dataFolder = "FrolloSDKData"
        static let keychainService = "FrolloSDKKeychain"
    }
    
    /// Default directory used to store data if not overriden
    public static let defaultDataFolderURL: URL = {
        #if os(tvOS)
        let folder = FileManager.SearchPathDirectory.cachesDirectory
        #else
        let folder = FileManager.SearchPathDirectory.applicationSupportDirectory
        #endif
        let urls = FileManager.default.urls(for: folder, in: .userDomainMask)
        var appDataURL = urls[0]
        appDataURL.appendPathComponent(FrolloSDKConstants.dataFolder)
        return appDataURL
    }()
    
    /// Delegate to get callbacks from certain events within the SDK such as messages being received
    public weak var delegate: FrolloSDKDelegate? {
        didSet {
            _events?.delegate = delegate
            _messages?.delegate = delegate
        }
    }
    
    /// Aggregation - All account and transaction related data see `Aggregation` for details
    public var aggregation: Aggregation {
        guard _setup
        else {
            fatalError("SDK not setup.")
        }
        
        return _aggregation
    }
    
    /// Authentication - All authentication and user related data see `Authentication` for details
    public var authentication: Authentication {
        guard _setup
        else {
            fatalError("SDK not setup.")
        }
        
        return _authentication
    }
    
    /// Default OAuth2 Authentication - Returns the default OAuth2 based authentication if no custom one has been applied
    public var defaultAuthentication: OAuth2Authentication? {
        return _authentication as? OAuth2Authentication
    }
    
    /// Bills - All bills and bill payments see `Bills` for details
    public var bills: Bills {
        guard _setup
        else {
            fatalError("SDK not setup.")
        }
        
        return _bills
    }
    
    /// Database - Core Data management and contexts for fetching data. See `Database` for details
    public var database: Database {
        guard _setup
        else {
            fatalError("SDK not setup.")
        }
        
        return _database
    }
    
    /// Events - Triggering and handling of events. See `Events` for details
    public var events: Events {
        guard _setup
        else {
            fatalError("SDK not setup.")
        }
        
        return _events
    }
    
    /// Messages - All messages management. See `Messages` for details
    public var messages: Messages {
        guard _setup
        else {
            fatalError("SDK not setup.")
        }
        
        return _messages
    }
    
    /// Notifications - Registering and handling of push notifications
    public var notifications: Notifications {
        guard _setup
        else {
            fatalError("SDK not setup.")
        }
        
        return _notifications
    }
    
    /// Reports - Aggregation data reports
    public var reports: Reports {
        guard _setup
        else {
            fatalError("SDK not setup.")
        }
        
        return _reports
    }
    
    /// Surveys - Surveys management. See `Surveys` for details
    public var surveys: Surveys {
        guard _setup
        else {
            fatalError("SDK not setup.")
        }
        
        return _surveys
    }
    
    /// User - User Management. See `UserManagement` for details
    public var userManagement: UserManagement {
        guard _setup
        else {
            fatalError("SDK not setup")
        }
        
        return _userManagement
    }
    
    /// Indicates if the SDK has completed setup or not
    public var setup: Bool {
        return _setup
    }
    
    internal let keychain: Keychain
    
    internal var _aggregation: Aggregation!
    internal var _authentication: Authentication!
    internal var _bills: Bills!
    internal var _database: Database!
    internal var _events: Events!
    internal var _messages: Messages!
    internal var _notifications: Notifications!
    internal var network: Network!
    internal var preferences: Preferences!
    internal var refreshTimer: Timer?
    internal var _reports: Reports!
    internal var _surveys: Surveys!
    internal var _setup = false
    internal var _userManagement: UserManagement!
    internal var version: Version!
    
    private let cacheExpiry: TimeInterval = 120
    private let frolloHost = "frollo.us"
    
    private var deviceLastUpdated: Date?
    
    // MARK: - Setup
    
    /**
     Initialises the SDK
     
     Initialises an SDK instance. Only one instance should be instantiated. Setup must be run before use
     */
    internal init() {
        self.keychain = Keychain(service: FrolloSDKConstants.keychainService)
    }
    
    /**
     Setup the SDK
     
     Sets up the SDK for use by performing any datbase migrations or other underlying setup needed. Must be called and completed before using the SDK.
     
     - parameters:
        - configuration: Configuration and preferences needed to setup the SDK
        - completion: Completion handler with optional error if something goes wrong during the setup process
     
     - returns: Progress object indicating the migration progress so far if needed
     */
    @discardableResult public func setup(configuration: FrolloSDKConfiguration, completion: @escaping FrolloSDKCompletionHandler) -> Progress? {
        guard !_setup
        else {
            fatalError("SDK already setup")
        }
        
        // Create data folder if it doesn't exist
        if !FileManager.default.fileExists(atPath: configuration.dataDirectory.path) {
            do {
                try FileManager.default.createDirectory(at: configuration.dataDirectory, withIntermediateDirectories: true, attributes: nil)
            } catch {
                fatalError("FrolloSDK could not create app data folder. SDK cannot function without this.")
            }
        }
        
        _database = Database(path: configuration.dataDirectory)
        preferences = Preferences(path: configuration.dataDirectory)
        version = Version(path: configuration.dataDirectory, keychain: keychain)
        
        if version.migrationNeeded() {
            version.migrateVersion()
        }
        
        var pinnedKeys: [URL: [SecKey]]?
        
        // Automatically pin Frollo server certificates
        var pinServer = false
        var pinToken = false
        
        if let host = configuration.serverEndpoint.host, host.contains(frolloHost) {
            pinServer = true
        }
        if case FrolloSDKConfiguration.AuthenticationType.oAuth2(_, _, _, let tokenEndpoint) = configuration.authenticationType, let host = tokenEndpoint.host, host.contains(frolloHost) {
            pinToken = true
        }
        
        if configuration.publicKeyPinningEnabled, pinServer || pinToken {
            let activeKey: SecKey
            let backupKey: SecKey
            
            let keyDict: [NSString: Any] = [kSecAttrKeyType: kSecAttrKeyTypeRSA,
                                            kSecAttrKeyClass: kSecAttrKeyClassPublic,
                                            kSecAttrKeySizeInBits: NSNumber(value: 256)]
            
            var keyError: Unmanaged<CFError>?
            
            activeKey = SecKeyCreateWithData(PublicKey.active as CFData, keyDict as CFDictionary, &keyError)!
            backupKey = SecKeyCreateWithData(PublicKey.backup as CFData, keyDict as CFDictionary, &keyError)!
            
            if let error = keyError {
                Log.error(error.takeUnretainedValue().localizedDescription)
            } else {
                if pinServer {
                    pinnedKeys?[configuration.serverEndpoint] = [activeKey, backupKey]
                }
                if pinToken, case FrolloSDKConfiguration.AuthenticationType.oAuth2(_, _, _, let tokenEndpoint) = configuration.authenticationType {
                    pinnedKeys?[tokenEndpoint] = [activeKey, backupKey]
                }
            }
        }
        
        let networkAuthenticator = NetworkAuthenticator(serverEndpoint: configuration.serverEndpoint, keychain: keychain)
        network = Network(serverEndpoint: configuration.serverEndpoint, networkAuthenticator: networkAuthenticator, pinnedPublicKeys: pinnedKeys)
        network.delegate = self
        
<<<<<<< HEAD
=======
        redirectURL = configuration.redirectURL
        
        let authService = OAuthService(authorizationEndpoint: configuration.authorizationEndpoint, tokenEndpoint: configuration.tokenEndpoint, redirectURL: configuration.redirectURL, revokeURL: configuration.revokeTokenURL, network: network)
>>>>>>> efa052a3
        let service = APIService(serverEndpoint: configuration.serverEndpoint, network: network)
        
        Log.manager.service = service
        Log.logLevel = configuration.logLevel
        
        // Setup authentication stack
        switch configuration.authenticationType {
            case .custom(let customAuthentication):
                customAuthentication.delegate = network
                
                _authentication = customAuthentication
                
            case .oAuth2(let clientID, let redirectURL, let authorizationEndpoint, let tokenEndpoint):
                let authService = OAuthService(authorizationEndpoint: authorizationEndpoint, tokenEndpoint: tokenEndpoint, redirectURL: redirectURL, network: network)
                _authentication = OAuth2Authentication(keychain: keychain, clientID: clientID, redirectURL: redirectURL, serverURL: configuration.serverEndpoint, authService: authService, preferences: preferences, delegate: network)
        }
        
        networkAuthenticator.authentication = _authentication
        
        _aggregation = Aggregation(database: _database, service: service, authentication: _authentication)
        _bills = Bills(database: _database, service: service, aggregation: _aggregation, authentication: _authentication)
        _events = Events(service: service, authentication: _authentication)
        _messages = Messages(database: _database, service: service, authentication: _authentication)
        _reports = Reports(database: _database, service: service, aggregation: _aggregation, authentication: _authentication)
        _surveys = Surveys(service: service, authentication: _authentication)
        _userManagement = UserManagement(database: _database, service: service, authentication: _authentication, preferences: preferences)
        _notifications = Notifications(events: _events, messages: _messages, userManagement: _userManagement)
        
        _events.delegate = delegate
        _messages.delegate = delegate
        
        // Check for database migration and return progress object if relevant
        if _database.needsMigration() {
            return _database.migrate { error in
                if let migrationError = error {
                    self._database.destroyPersistentStore()
                    
                    completion(.failure(migrationError))
                } else {
                    self._database.setup { error in
                        if let setupError = error {
                            completion(.failure(setupError))
                        } else {
                            self._setup = true
                            
                            completion(.success)
                        }
                    }
                }
            }
        } else {
            _database.setup { error in
                if let setupError = error {
                    completion(.failure(setupError))
                } else {
                    self._setup = true
                    
                    completion(.success)
                }
            }
        }
        
        return nil
    }
    
    // MARK: - Reset and Logout
    
    /**
     Reset the SDK. Clears all caches, datbases and keychain entries. Called automatically from logout.
     
     - parameters:
        - completion: Completion handler with option error if something goes wrong (optional)
     */
    public func reset(completionHandler: FrolloSDKCompletionHandler? = nil) {
        pauseScheduledRefreshing()
        
        authentication.reset()
        
        network.reset()
        
        keychain.removeAll()
        
        database.reset { error in
            if let resetError = error {
                completionHandler?(.failure(resetError))
            } else {
                completionHandler?(.success)
            }
        }
        
        NotificationCenter.default.post(name: FrolloSDK.authenticationChangedNotification, object: self, userInfo: [FrolloSDK.authenticationStatusKey: FrolloSDKAuthenticationStatus.loggedOut])
    }
    
    // MARK: - Lifecycle
    
    /**
     Application entered the background or is about to terminate.
     
     Notify the SDK of an app lifecycle change. Call this to ensure proper refreshing of cache data occurs when the app enters background or resumes.
     */
    public func applicationDidEnterBackground() {
        pauseScheduledRefreshing()
    }
    
    /**
     Application resumed from background
     
     Notify the SDK of an app lifecycle change. Call this to ensure proper refreshing of cache data occurs when the app enters background or resumes.
     */
    public func applicationWillEnterForeground() {
        resumeScheduledRefreshing()
        
        // Update device timezone, name and IDs regularly
        let now = Date()
        
        var updateDevice = true
        if let lastUpdated = deviceLastUpdated {
            let time = now.timeIntervalSince(lastUpdated)
            if time < cacheExpiry {
                updateDevice = false
            }
        }
        
        if updateDevice {
            deviceLastUpdated = now
            
            userManagement.updateDevice()
        }
    }
    
    /**
     Application received URL Open request
     
     Notify the SDK of an application open URL event. Used to handle OAuth2 and other login flows and deep links
     
     - returns: Indication if the URL was handled successfully or not
     
     */
    public func applicationOpen(url: URL) -> Bool {
        guard setup
        else {
            return false
        }
        
        return authentication.resumeAuthentication(url: url)
    }
    
    // MARK: - Refresh
    
    /**
     Refreshes all cached data in an optimised way. Fetches most urgent data first and then proceeds to update other caches if needed.
     */
    public func refreshData() {
        guard !database.needsMigration()
        else {
            return
        }
        
        refreshPrimary()
        
        DispatchQueue.main.asyncAfter(deadline: .now() + 3) {
            self.refreshSecondary()
        }
        
        DispatchQueue.main.asyncAfter(deadline: .now() + 20) {
            self.refreshSystem()
        }
        
        resumeScheduledRefreshing()
    }
    
    /**
     Refresh data from the most time sensitive and important APIs, e.g. accounts, transactions
     */
    private func refreshPrimary() {
        aggregation.refreshProviderAccounts()
        aggregation.refreshAccounts()
        aggregation.refreshTransactions(from: Date().startOfLastMonth(), to: Date().endOfMonth())
        userManagement.refreshUser()
        messages.refreshUnreadMessages()
    }
    
    /**
     Refresh data from other important APIs that frequently change but are less time sensitive, e.g. bill payments
     */
    private func refreshSecondary() {
        let fromDate = Date().startOfLastMonth()
        let toDate = Date().addingTimeInterval(31622400).endOfMonth()
        
        bills.refreshBillPayments(from: fromDate, to: toDate)
    }
    
    /**
     Refresh data from long lived sources which don't change often, e.g. transaction categories, providers
     */
    private func refreshSystem() {
        aggregation.refreshProviders()
        aggregation.refreshTransactionCategories()
        bills.refreshBills()
        userManagement.updateDevice()
    }
    
    // MARK: - Scheduled Refresh
    
    private func resumeScheduledRefreshing() {
        cancelRefreshTimer()
        
        refreshTimer = Timer.scheduledTimer(withTimeInterval: cacheExpiry, repeats: true, block: { (_: Timer) in
            self.refreshPrimary()
        })
    }
    
    private func pauseScheduledRefreshing() {
        cancelRefreshTimer()
    }
    
    private func cancelRefreshTimer() {
        refreshTimer?.invalidate()
        refreshTimer = nil
    }
    
    // MARK: - Network Delegate
    
    internal func forcedLogout() {
        guard authentication.loggedIn
        else {
            return
        }
        
        reset()
    }
    
}<|MERGE_RESOLUTION|>--- conflicted
+++ resolved
@@ -246,7 +246,7 @@
         if let host = configuration.serverEndpoint.host, host.contains(frolloHost) {
             pinServer = true
         }
-        if case FrolloSDKConfiguration.AuthenticationType.oAuth2(_, _, _, let tokenEndpoint) = configuration.authenticationType, let host = tokenEndpoint.host, host.contains(frolloHost) {
+        if case FrolloSDKConfiguration.AuthenticationType.oAuth2(_, _, _, let tokenEndpoint, _) = configuration.authenticationType, let host = tokenEndpoint.host, host.contains(frolloHost) {
             pinToken = true
         }
         
@@ -269,7 +269,7 @@
                 if pinServer {
                     pinnedKeys?[configuration.serverEndpoint] = [activeKey, backupKey]
                 }
-                if pinToken, case FrolloSDKConfiguration.AuthenticationType.oAuth2(_, _, _, let tokenEndpoint) = configuration.authenticationType {
+                if pinToken, case FrolloSDKConfiguration.AuthenticationType.oAuth2(_, _, _, let tokenEndpoint, _) = configuration.authenticationType {
                     pinnedKeys?[tokenEndpoint] = [activeKey, backupKey]
                 }
             }
@@ -279,12 +279,6 @@
         network = Network(serverEndpoint: configuration.serverEndpoint, networkAuthenticator: networkAuthenticator, pinnedPublicKeys: pinnedKeys)
         network.delegate = self
         
-<<<<<<< HEAD
-=======
-        redirectURL = configuration.redirectURL
-        
-        let authService = OAuthService(authorizationEndpoint: configuration.authorizationEndpoint, tokenEndpoint: configuration.tokenEndpoint, redirectURL: configuration.redirectURL, revokeURL: configuration.revokeTokenURL, network: network)
->>>>>>> efa052a3
         let service = APIService(serverEndpoint: configuration.serverEndpoint, network: network)
         
         Log.manager.service = service
@@ -297,8 +291,8 @@
                 
                 _authentication = customAuthentication
                 
-            case .oAuth2(let clientID, let redirectURL, let authorizationEndpoint, let tokenEndpoint):
-                let authService = OAuthService(authorizationEndpoint: authorizationEndpoint, tokenEndpoint: tokenEndpoint, redirectURL: redirectURL, network: network)
+            case .oAuth2(let clientID, let redirectURL, let authorizationEndpoint, let tokenEndpoint, let revokeTokenEndpoint):
+                let authService = OAuthService(authorizationEndpoint: authorizationEndpoint, tokenEndpoint: tokenEndpoint, redirectURL: redirectURL, revokeURL: revokeTokenEndpoint, network: network)
                 _authentication = OAuth2Authentication(keychain: keychain, clientID: clientID, redirectURL: redirectURL, serverURL: configuration.serverEndpoint, authService: authService, preferences: preferences, delegate: network)
         }
         
