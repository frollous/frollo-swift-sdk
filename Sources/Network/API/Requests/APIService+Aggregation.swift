//
// Copyright © 2018 Frollo. All rights reserved.
//
// Licensed under the Apache License, Version 2.0 (the "License");
// you may not use this file except in compliance with the License.
// You may obtain a copy of the License at
//
//     http://www.apache.org/licenses/LICENSE-2.0
//
// Unless required by applicable law or agreed to in writing, software
// distributed under the License is distributed on an "AS IS" BASIS,
// WITHOUT WARRANTIES OR CONDITIONS OF ANY KIND, either express or implied.
// See the License for the specific language governing permissions and
// limitations under the License.
//

import Foundation

import Alamofire

extension APIService {
    
    // MARK: - Providers
    
    internal func fetchProviders(completion: @escaping RequestCompletion<[APIProviderResponse]>) {
        requestQueue.async {
            let url = URL(string: AggregationEndpoint.providers.path, relativeTo: self.serverURL)!
            
            self.network.sessionManager.request(url, method: .get, parameters: nil, encoding: JSONEncoding.default, headers: nil).validate(statusCode: 200...200).responseData(queue: self.responseQueue) { response in
                self.network.handleArrayResponse(type: APIProviderResponse.self, errorType: APIError.self, response: response, completion: completion)
            }
        }
    }
    
    internal func fetchProvider(providerID: Int64, completion: @escaping RequestCompletion<APIProviderResponse>) {
        requestQueue.async {
            let url = URL(string: AggregationEndpoint.provider(providerID: providerID).path, relativeTo: self.serverURL)!
            
            self.network.sessionManager.request(url, method: .get, parameters: nil, encoding: JSONEncoding.default, headers: nil).validate(statusCode: 200...200).responseData(queue: self.responseQueue) { response in
                self.network.handleResponse(type: APIProviderResponse.self, errorType: APIError.self, response: response, completion: completion)
            }
        }
    }
    
    // MARK: - Provider Accounts
    
    internal func fetchProviderAccounts(completion: @escaping RequestCompletion<[APIProviderAccountResponse]>) {
        requestQueue.async {
            let url = URL(string: AggregationEndpoint.providerAccounts.path, relativeTo: self.serverURL)!
            
            self.network.sessionManager.request(url, method: .get, parameters: nil, encoding: JSONEncoding.default, headers: nil).validate(statusCode: 200...200).responseData(queue: self.responseQueue) { response in
                self.network.handleArrayResponse(type: APIProviderAccountResponse.self, errorType: APIError.self, response: response, completion: completion)
            }
        }
    }
    
    internal func fetchProviderAccount(providerAccountID: Int64, completion: @escaping RequestCompletion<APIProviderAccountResponse>) {
        requestQueue.async {
            let url = URL(string: AggregationEndpoint.providerAccount(providerAccountID: providerAccountID).path, relativeTo: self.serverURL)!
            
            self.network.sessionManager.request(url, method: .get, parameters: nil, encoding: JSONEncoding.default, headers: nil).validate(statusCode: 200...200).responseData(queue: self.responseQueue) { response in
                self.network.handleResponse(type: APIProviderAccountResponse.self, errorType: APIError.self, response: response, completion: completion)
            }
        }
    }
    
    internal func createProviderAccount(request: APIProviderAccountCreateRequest, completion: @escaping RequestCompletion<APIProviderAccountResponse>) {
        requestQueue.async {
            let url = URL(string: AggregationEndpoint.providerAccounts.path, relativeTo: self.serverURL)!
            
            guard let urlRequest = self.network.contentRequest(url: url, method: .post, content: request)
            else {
                let dataError = DataError(type: .api, subType: .invalidData)
                
                completion(.failure(dataError))
                return
            }
            
            self.network.sessionManager.request(urlRequest).validate(statusCode: 201...201).responseData(queue: self.responseQueue) { response in
                self.network.handleResponse(type: APIProviderAccountResponse.self, errorType: APIError.self, response: response, completion: completion)
            }
        }
    }
    
    internal func deleteProviderAccount(providerAccountID: Int64, completion: @escaping NetworkCompletion) {
        requestQueue.async {
            let url = URL(string: AggregationEndpoint.providerAccount(providerAccountID: providerAccountID).path, relativeTo: self.serverURL)!
            
            self.network.sessionManager.request(url, method: .delete, parameters: nil, encoding: JSONEncoding.default, headers: nil).validate(statusCode: 204...204).responseData(queue: self.responseQueue) { response in
                self.network.handleEmptyResponse(errorType: APIError.self, response: response, completion: completion)
            }
        }
    }
    
    internal func updateProviderAccount(providerAccountID: Int64, request: APIProviderAccountUpdateRequest, completion: @escaping RequestCompletion<APIProviderAccountResponse>) {
        requestQueue.async {
            let url = URL(string: AggregationEndpoint.providerAccount(providerAccountID: providerAccountID).path, relativeTo: self.serverURL)!
            
            guard let urlRequest = self.network.contentRequest(url: url, method: .put, content: request)
            else {
                let dataError = DataError(type: .api, subType: .invalidData)
                
                completion(.failure(dataError))
                return
            }
            
            self.network.sessionManager.request(urlRequest).validate(statusCode: 200...200).responseData(queue: self.responseQueue) { response in
                self.network.handleResponse(type: APIProviderAccountResponse.self, errorType: APIError.self, response: response, completion: completion)
            }
        }
    }
    
    // MARK: - Accounts
    
    internal func fetchAccounts(completion: @escaping RequestCompletion<[APIAccountResponse]>) {
        requestQueue.async {
            let url = URL(string: AggregationEndpoint.accounts.path, relativeTo: self.serverURL)!
            
            self.network.sessionManager.request(url, method: .get, parameters: nil, encoding: JSONEncoding.default, headers: nil).validate(statusCode: 200...200).responseData(queue: self.responseQueue) { response in
                self.network.handleArrayResponse(type: APIAccountResponse.self, errorType: APIError.self, response: response, completion: completion)
            }
        }
    }
    
    internal func fetchAccount(accountID: Int64, completion: @escaping RequestCompletion<APIAccountResponse>) {
        requestQueue.async {
            let url = URL(string: AggregationEndpoint.account(accountID: accountID).path, relativeTo: self.serverURL)!
            
            self.network.sessionManager.request(url, method: .get, parameters: nil, encoding: JSONEncoding.default, headers: nil).validate(statusCode: 200...200).responseData(queue: self.responseQueue) { response in
                self.network.handleResponse(type: APIAccountResponse.self, errorType: APIError.self, response: response, completion: completion)
            }
        }
    }
    
    internal func updateAccount(accountID: Int64, request: APIAccountUpdateRequest, completion: @escaping RequestCompletion<APIAccountResponse>) {
        requestQueue.async {
            guard request.valid
            else {
                let error = DataError(type: .api, subType: .invalidData)
                
                completion(.failure(error))
                return
            }
            
            let url = URL(string: AggregationEndpoint.account(accountID: accountID).path, relativeTo: self.serverURL)!
            
            guard let urlRequest = self.network.contentRequest(url: url, method: .put, content: request)
            else {
                let dataError = DataError(type: .api, subType: .invalidData)
                
                completion(.failure(dataError))
                return
            }
            
            self.network.sessionManager.request(urlRequest).validate(statusCode: 200...200).responseData(queue: self.responseQueue) { (response: DataResponse<Data>) in
                self.network.handleResponse(type: APIAccountResponse.self, errorType: APIError.self, response: response, completion: completion)
            }
        }
    }
    
    // MARK: - Transactions
    
    internal func fetchTransactions(from fromDate: Date, to toDate: Date, count: Int, skip: Int, completion: @escaping RequestCompletion<[APITransactionResponse]>) {
        requestQueue.async {
            let url = URL(string: AggregationEndpoint.transactions.path, relativeTo: self.serverURL)!
            
            let dateFormatter = Transaction.transactionDateFormatter
            
            let parameters = [AggregationEndpoint.QueryParameters.fromDate.rawValue: dateFormatter.string(from: fromDate),
                              AggregationEndpoint.QueryParameters.toDate.rawValue: dateFormatter.string(from: toDate),
                              AggregationEndpoint.QueryParameters.count.rawValue: String(count),
                              AggregationEndpoint.QueryParameters.skip.rawValue: String(skip)]
            
            self.network.sessionManager.request(url, method: .get, parameters: parameters, encoding: URLEncoding.default, headers: nil).validate(statusCode: 200...200).responseData(queue: self.responseQueue) { response in
                self.network.handleArrayResponse(type: APITransactionResponse.self, errorType: APIError.self, response: response, dateDecodingStrategy: .formatted(Transaction.transactionDateFormatter), completion: completion)
            }
        }
    }
    
    internal func fetchTransaction(transactionID: Int64, completion: @escaping RequestCompletion<APITransactionResponse>) {
        requestQueue.async {
            let url = URL(string: AggregationEndpoint.transaction(transactionID: transactionID).path, relativeTo: self.serverURL)!
            
            self.network.sessionManager.request(url, method: .get, parameters: nil, encoding: JSONEncoding.default, headers: nil).validate(statusCode: 200...200).responseData(queue: self.responseQueue) { response in
                self.network.handleResponse(type: APITransactionResponse.self, errorType: APIError.self, response: response, dateDecodingStrategy: .formatted(Transaction.transactionDateFormatter), completion: completion)
            }
        }
    }
    
    internal func fetchTransactions(transactionIDs: [Int64], completion: @escaping RequestCompletion<[APITransactionResponse]>) {
        requestQueue.async {
            let url = URL(string: AggregationEndpoint.transactionsByID(transactionIDs: transactionIDs).path, relativeTo: self.serverURL)!
            
            self.network.sessionManager.request(url, method: .get, parameters: nil, encoding: JSONEncoding.default, headers: nil).validate(statusCode: 200...200).responseData(queue: self.responseQueue) { response in
                self.network.handleArrayResponse(type: APITransactionResponse.self, errorType: APIError.self, response: response, dateDecodingStrategy: .formatted(Transaction.transactionDateFormatter), completion: completion)
            }
        }
    }
    
    internal func updateTransaction(transactionID: Int64, request: APITransactionUpdateRequest, completion: @escaping RequestCompletion<APITransactionResponse>) {
        requestQueue.async {
            let url = URL(string: AggregationEndpoint.transaction(transactionID: transactionID).path, relativeTo: self.serverURL)!
            
            guard let urlRequest = self.network.contentRequest(url: url, method: .put, content: request)
            else {
                let dataError = DataError(type: .api, subType: .invalidData)
                
                completion(.failure(dataError))
                return
            }
            
            self.network.sessionManager.request(urlRequest).validate(statusCode: 200...200).responseData(queue: self.responseQueue) { (response: DataResponse<Data>) in
                self.network.handleResponse(type: APITransactionResponse.self, errorType: APIError.self, response: response, completion: completion)
            }
        }
    }
    
    internal func transactionSearch(searchTerm: String, count: Int, skip: Int, from fromDate: Date? = nil, to toDate: Date? = nil, accountIDs: [Int64]? = nil, onlyIncludedAccounts: Bool? = nil, completion: @escaping RequestCompletion<[APITransactionResponse]>) {
        requestQueue.async {
            let url = URL(string: AggregationEndpoint.transactionSearch.path, relativeTo: self.serverURL)!
            
            let dateFormatter = Transaction.transactionDateFormatter
            
            var parameters = [AggregationEndpoint.QueryParameters.searchTerm.rawValue: searchTerm]
            
            if let from = fromDate {
                parameters[AggregationEndpoint.QueryParameters.fromDate.rawValue] = dateFormatter.string(from: from)
            }
            
            if let to = toDate {
                parameters[AggregationEndpoint.QueryParameters.toDate.rawValue] = dateFormatter.string(from: to)
            }
            
            if let ids = accountIDs {
                parameters[AggregationEndpoint.QueryParameters.accountIDs.rawValue] = ids.map { String($0) }.joined(separator: ",")
            }
            
            if let included = onlyIncludedAccounts {
                parameters[AggregationEndpoint.QueryParameters.accountIncluded.rawValue] = included ? "true" : "false"
            }
            
            self.network.sessionManager.request(url, method: .get, parameters: parameters, encoding: URLEncoding.default, headers: nil).validate(statusCode: 200...200).responseData(queue: self.responseQueue) { response in
                self.network.handleArrayResponse(type: APITransactionResponse.self, errorType: APIError.self, response: response, completion: completion)
            }
        }
    }
    
    internal func transactionSummary(from fromDate: Date? = nil, to toDate: Date? = nil, accountIDs: [Int64]? = nil, transactionIDs: [Int64]? = nil, onlyIncludedAccounts: Bool? = nil, onlyIncludedTransactions: Bool? = nil, completion: @escaping RequestCompletion<APITransactionSummaryResponse>) {
        requestQueue.async {
            let url = URL(string: AggregationEndpoint.transactionSummary.path, relativeTo: self.serverURL)!
            
            let dateFormatter = Transaction.transactionDateFormatter
            
            var parameters = [String: String]()
            
            if let from = fromDate, let to = toDate {
                parameters[AggregationEndpoint.QueryParameters.fromDate.rawValue] = dateFormatter.string(from: from)
                parameters[AggregationEndpoint.QueryParameters.toDate.rawValue] = dateFormatter.string(from: to)
            }
            
            if let ids = accountIDs {
                parameters[AggregationEndpoint.QueryParameters.accountIDs.rawValue] = ids.map { String($0) }.joined(separator: ",")
            }
            
            if let ids = transactionIDs {
                parameters[AggregationEndpoint.QueryParameters.transactionIDs.rawValue] = ids.map { String($0) }.joined(separator: ",")
            }
            
            if let included = onlyIncludedAccounts {
                parameters[AggregationEndpoint.QueryParameters.accountIncluded.rawValue] = included ? "true" : "false"
            }
            
            if let included = onlyIncludedTransactions {
                parameters[AggregationEndpoint.QueryParameters.transactionIncluded.rawValue] = included ? "true" : "false"
            }
            
            self.network.sessionManager.request(url, method: .get, parameters: parameters, encoding: URLEncoding.default, headers: nil).validate(statusCode: 200...200).responseData(queue: self.responseQueue) { response in
                self.network.handleResponse(type: APITransactionSummaryResponse.self, errorType: APIError.self, response: response, completion: completion)
            }
        }
    }
    
    // MARK: - Transaction Categories
    
    internal func fetchTransactionCategories(completion: @escaping RequestCompletion<[APITransactionCategoryResponse]>) {
        requestQueue.async {
            let url = URL(string: AggregationEndpoint.transactionCategories.path, relativeTo: self.serverURL)!
            
            self.network.sessionManager.request(url, method: .get, parameters: nil, encoding: JSONEncoding.default, headers: nil).validate(statusCode: 200...200).responseData(queue: self.responseQueue) { response in
                self.network.handleArrayResponse(type: APITransactionCategoryResponse.self, errorType: APIError.self, response: response, completion: completion)
            }
        }
    }
    
    // MARK: - Transaction Tags
    
<<<<<<< HEAD
    internal func fetchTransactionSuggestedTags(searchTerm: String, sort: AggregationEndpoint.SortType, order: OrderType, completion: @escaping RequestCompletion<[APITransactionTagResponse]>) {
=======
    internal func fetchTransactionSuggestedTags(searchTerm: String, sort: AggregationEndpoint.SortType = .name, order: AggregationEndpoint.OrderType = .asc, completion: @escaping RequestCompletion<[APITransactionTagResponse]>) {
>>>>>>> 542ae857
        
        var parameters: [String: String] = [:]
        parameters[AggregationEndpoint.QueryParameters.searchTerm.rawValue] = searchTerm
        parameters[AggregationEndpoint.QueryParameters.sort.rawValue] = sort.rawValue
        parameters[AggregationEndpoint.QueryParameters.order.rawValue] = order.rawValue
        
        requestQueue.async {
            let url = URL(string: AggregationEndpoint.transactionSuggestedTags.path, relativeTo: self.serverURL)!
            
            self.network.sessionManager.request(url, method: .get, parameters: parameters, encoding: URLEncoding.default, headers: nil).validate(statusCode: 200...200).responseData(queue: self.responseQueue) { response in
                self.network.handleArrayResponse(type: APITransactionTagResponse.self, errorType: APIError.self, response: response, completion: completion)
            }
        }
    }
    
    // MARK: - Merchants
    
    internal func fetchMerchants(completion: @escaping RequestCompletion<[APIMerchantResponse]>) {
        requestQueue.async {
            let url = URL(string: AggregationEndpoint.merchants.path, relativeTo: self.serverURL)!
            
            self.network.sessionManager.request(url, method: .get, parameters: nil, encoding: JSONEncoding.default, headers: nil).validate(statusCode: 200...200).responseData(queue: self.responseQueue) { response in
                self.network.handleArrayResponse(type: APIMerchantResponse.self, errorType: APIError.self, response: response, completion: completion)
            }
        }
    }
    
    internal func fetchMerchant(merchantID: Int64, completion: @escaping RequestCompletion<APIMerchantResponse>) {
        requestQueue.async {
            let url = URL(string: AggregationEndpoint.merchant(merchantID: merchantID).path, relativeTo: self.serverURL)!
            
            self.network.sessionManager.request(url, method: .get, parameters: nil, encoding: JSONEncoding.default, headers: nil).validate(statusCode: 200...200).responseData(queue: self.responseQueue) { response in
                self.network.handleResponse(type: APIMerchantResponse.self, errorType: APIError.self, response: response, completion: completion)
            }
        }
    }
    
    internal func fetchMerchants(merchantIDs: [Int64], completion: @escaping RequestCompletion<[APIMerchantResponse]>) {
        requestQueue.async {
            let url = URL(string: AggregationEndpoint.merchantsByID(merchantIDs: merchantIDs).path, relativeTo: self.serverURL)!
            
            self.network.sessionManager.request(url, method: .get, parameters: nil, encoding: JSONEncoding.default, headers: nil).validate(statusCode: 200...200).responseData(queue: self.responseQueue) { response in
                self.network.handleArrayResponse(type: APIMerchantResponse.self, errorType: APIError.self, response: response, completion: completion)
            }
        }
    }
    
}<|MERGE_RESOLUTION|>--- conflicted
+++ resolved
@@ -294,11 +294,7 @@
     
     // MARK: - Transaction Tags
     
-<<<<<<< HEAD
-    internal func fetchTransactionSuggestedTags(searchTerm: String, sort: AggregationEndpoint.SortType, order: OrderType, completion: @escaping RequestCompletion<[APITransactionTagResponse]>) {
-=======
     internal func fetchTransactionSuggestedTags(searchTerm: String, sort: AggregationEndpoint.SortType = .name, order: AggregationEndpoint.OrderType = .asc, completion: @escaping RequestCompletion<[APITransactionTagResponse]>) {
->>>>>>> 542ae857
         
         var parameters: [String: String] = [:]
         parameters[AggregationEndpoint.QueryParameters.searchTerm.rawValue] = searchTerm
