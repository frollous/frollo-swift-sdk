//
// Copyright © 2018 Frollo. All rights reserved.
//
// Licensed under the Apache License, Version 2.0 (the "License");
// you may not use this file except in compliance with the License.
// You may obtain a copy of the License at
//
//     http://www.apache.org/licenses/LICENSE-2.0
//
// Unless required by applicable law or agreed to in writing, software
// distributed under the License is distributed on an "AS IS" BASIS,
// WITHOUT WARRANTIES OR CONDITIONS OF ANY KIND, either express or implied.
// See the License for the specific language governing permissions and
// limitations under the License.
//

enum OrderType: String {
    case asc
    case desc
}

import Foundation

enum AggregationEndpoint: Endpoint {
    
    enum QueryParameters: String, Codable {
        case accountIDs = "account_ids"
        case accountIncluded = "account_included"
        case count
        case fromDate = "from_date"
        case searchTerm = "search_term"
        case skip
        case toDate = "to_date"
        case transactionIDs = "transaction_ids"
        case transactionIncluded = "transaction_included"
        case sort
        case order
    }
    
<<<<<<< HEAD
=======
    enum OrderType: String {
        case asc
        case desc
    }
    
>>>>>>> 542ae857
    enum SortType: String {
        case name
        case relevance
    }
    
    internal var path: String {
        return urlPath()
    }
    
    case account(accountID: Int64)
    case accounts
    case merchant(merchantID: Int64)
    case merchants
    case merchantsByID(merchantIDs: [Int64])
    case provider(providerID: Int64)
    case providers
    case providerAccount(providerAccountID: Int64)
    case providerAccounts
    case transaction(transactionID: Int64)
    case transactions
    case transactionsByID(transactionIDs: [Int64])
    case transactionCategories
    case transactionSearch
    case transactionSummary
    case transactionSuggestedTags
    
    private func urlPath() -> String {
        switch self {
            case .account(let accountID):
                return "aggregation/accounts/" + String(accountID)
            case .accounts:
                return "aggregation/accounts"
            case .merchant(let merchantID):
                return "aggregation/merchants/" + String(merchantID)
            case .merchants:
                return "aggregation/merchants"
            case .merchantsByID(let merchantIDs):
                return "aggregation/merchants?merchant_ids=" + merchantIDs.map { String($0) }.joined(separator: ",")
            case .provider(let providerID):
                return "aggregation/providers/" + String(providerID)
            case .providers:
                return "aggregation/providers"
            case .providerAccount(let providerAccountID):
                return "aggregation/provideraccounts/" + String(providerAccountID)
            case .providerAccounts:
                return "aggregation/provideraccounts"
            case .transaction(let transactionID):
                return "aggregation/transactions/" + String(transactionID)
            case .transactions:
                return "aggregation/transactions"
            case .transactionsByID(let transactionIDs):
                return "aggregation/transactions?transaction_ids=" + transactionIDs.map { String($0) }.joined(separator: ",")
            case .transactionCategories:
                return "aggregation/transactions/categories"
            case .transactionSearch:
                return "aggregation/transactions/search"
            case .transactionSummary:
                return "aggregation/transactions/summary"
            case .transactionSuggestedTags:
                return "aggregation/transactions/tags/suggested"
        }
    }
    
}<|MERGE_RESOLUTION|>--- conflicted
+++ resolved
@@ -13,11 +13,6 @@
 // See the License for the specific language governing permissions and
 // limitations under the License.
 //
-
-enum OrderType: String {
-    case asc
-    case desc
-}
 
 import Foundation
 
@@ -37,14 +32,11 @@
         case order
     }
     
-<<<<<<< HEAD
-=======
     enum OrderType: String {
         case asc
         case desc
     }
     
->>>>>>> 542ae857
     enum SortType: String {
         case name
         case relevance
