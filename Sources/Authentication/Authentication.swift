//
// Copyright © 2018 Frollo. All rights reserved.
//
// Licensed under the Apache License, Version 2.0 (the "License");
// you may not use this file except in compliance with the License.
// You may obtain a copy of the License at
//
//     http://www.apache.org/licenses/LICENSE-2.0
//
// Unless required by applicable law or agreed to in writing, software
// distributed under the License is distributed on an "AS IS" BASIS,
// WITHOUT WARRANTIES OR CONDITIONS OF ANY KIND, either express or implied.
// See the License for the specific language governing permissions and
// limitations under the License.
//

import Foundation

/**
 Authentication Delegate
 
 Called by the authentication class to notify other parts of the SDK of token or authentication changes.
 This must be implemented by all custom authentication implementations.
 */
public protocol AuthenticationDelegate: AnyObject {
    
    /**
     Notifies the SDK that authentication of the user is no longer valid and to reset itself
     
     This should be called when the user's authentication is no longer valid and no possible automated
     reauthentication can be performed. For example when a refresh token has been revoked so no more
     access tokens can be obtained.
     */
    func authenticationReset()
    
    /**
     Update the SDK with the latest access token
     
     Allows the SDK to cache and use the latest access token available for API requests. This should
     be called whenever the access token is refreshed or the user has authenticated and obtained a new
     access token.
     
     - parameters:
        - accessToken: Current valid access token
        - expiry: Indicates the date when the access token expires so SDK can pre-emptively request a new one
     */
    func saveAccessTokens(accessToken: String, expiry: Date)
    
}

/**
 Authentication
 
 Manages authentication, login, registration, logout and the user profile.
 */
public protocol Authentication: AnyObject {
    
    /**
     Indicates if the user is currently authorised with Frollo
     */
    var loggedIn: Bool { get }
    
    /**
     SDK delegate to be called to update SDK about authentication events. SDK sets this as part of setup
     */
    var delegate: AuthenticationDelegate? { get set }
    
    /**
     Refresh Access Token
     
     Forces a refresh of the access tokens if a 401 was encountered. For advanced usage only in combination with web request authentication.
     
     - parameters:
        - completion: Completion handler with any error that occurred (Optional)
     */
    func refreshTokens(completion: FrolloSDKCompletionHandler?)
    
    /**
     Resume authentication flow (optional)
     
     Resumes the authentication flow, for example in the OAuth2 process
     
     - parameters:
        - url: Deep link passed to the app
     
     - returns: Boolean indicating if the URL was successfully handled or not
     */
    func resumeAuthentication(url: URL) -> Bool
    
    // MARK: - Logout and Reset
    
    /**
     Resets any token cache etc and logout the user
     */
<<<<<<< HEAD
    func reset()
=======
    /**
     Log out the user from the server. This revokes the refresh token for the current device if not already revoked and resets the token storage.
    */
    public func logoutUser() {
        guard loggedIn
        else {
            Log.info("Cannot logout. User is not logged in.")
            
            return
        }
        
        // Revoke the refresh token if possible
        if let refreshToken = networkAuthenticator.refreshToken {
            let request = OAuthTokenRevokeRequest(clientID: clientID, token: refreshToken)
            
            authService.revokeToken(request: request) { result in
                switch result {
                    case .failure(let error):
                        print(error.localizedDescription)
                    case .success:
                        break
                }
            }
        }
        
        reset()
        
        delegate?.authenticationReset()
    }
    
    // MARK: - User Model
    
    private func handleUserResponse(userResponse: APIUserResponse) {
        let managedObjectContext = database.newBackgroundContext()
        
        managedObjectContext.performAndWait {
            let fetchRequest: NSFetchRequest<User> = User.fetchRequest()
            
            do {
                let fetchedUsers = try managedObjectContext.fetch(fetchRequest)
                
                let user: User
                if let fetchedUser = fetchedUsers.first {
                    user = fetchedUser
                } else {
                    user = User(context: managedObjectContext)
                }
                
                loggedIn = true
                
                user.update(response: userResponse)
                
                preferences.refreshFeatures(user: user)
                
                do {
                    try managedObjectContext.save()
                } catch {
                    Log.error(error.localizedDescription)
                }
                
                DispatchQueue.main.async {
                    NotificationCenter.default.post(name: AuthenticationNotification.userUpdated, object: user)
                }
            } catch let error as NSError {
                Log.error(error.localizedDescription)
                
                if error.domain == NSCocoaErrorDomain, error.code == 256, let sqliteError = error.userInfo[NSSQLiteErrorDomain] as? NSNumber, sqliteError.int32Value == 1 {
                    Log.error("Critical database error, corrupted.")
                }
            }
        }
    }
    
    // MARK: - Logout Handling
    
    internal func reset() {
        guard loggedIn else {
            Log.debug("Reset did nothing as user not logged in")
            
            return
        }
        
        loggedIn = false
        
        service.network.reset()
    }
>>>>>>> efa052a3
    
}<|MERGE_RESOLUTION|>--- conflicted
+++ resolved
@@ -90,97 +90,13 @@
     // MARK: - Logout and Reset
     
     /**
-     Resets any token cache etc and logout the user
+     Logout the user if possible and then reset and clear local caches
      */
-<<<<<<< HEAD
+    func logout()
+    
+    /**
+     Resets any token cache etc and logout the user locally
+     */
     func reset()
-=======
-    /**
-     Log out the user from the server. This revokes the refresh token for the current device if not already revoked and resets the token storage.
-    */
-    public func logoutUser() {
-        guard loggedIn
-        else {
-            Log.info("Cannot logout. User is not logged in.")
-            
-            return
-        }
-        
-        // Revoke the refresh token if possible
-        if let refreshToken = networkAuthenticator.refreshToken {
-            let request = OAuthTokenRevokeRequest(clientID: clientID, token: refreshToken)
-            
-            authService.revokeToken(request: request) { result in
-                switch result {
-                    case .failure(let error):
-                        print(error.localizedDescription)
-                    case .success:
-                        break
-                }
-            }
-        }
-        
-        reset()
-        
-        delegate?.authenticationReset()
-    }
-    
-    // MARK: - User Model
-    
-    private func handleUserResponse(userResponse: APIUserResponse) {
-        let managedObjectContext = database.newBackgroundContext()
-        
-        managedObjectContext.performAndWait {
-            let fetchRequest: NSFetchRequest<User> = User.fetchRequest()
-            
-            do {
-                let fetchedUsers = try managedObjectContext.fetch(fetchRequest)
-                
-                let user: User
-                if let fetchedUser = fetchedUsers.first {
-                    user = fetchedUser
-                } else {
-                    user = User(context: managedObjectContext)
-                }
-                
-                loggedIn = true
-                
-                user.update(response: userResponse)
-                
-                preferences.refreshFeatures(user: user)
-                
-                do {
-                    try managedObjectContext.save()
-                } catch {
-                    Log.error(error.localizedDescription)
-                }
-                
-                DispatchQueue.main.async {
-                    NotificationCenter.default.post(name: AuthenticationNotification.userUpdated, object: user)
-                }
-            } catch let error as NSError {
-                Log.error(error.localizedDescription)
-                
-                if error.domain == NSCocoaErrorDomain, error.code == 256, let sqliteError = error.userInfo[NSSQLiteErrorDomain] as? NSNumber, sqliteError.int32Value == 1 {
-                    Log.error("Critical database error, corrupted.")
-                }
-            }
-        }
-    }
-    
-    // MARK: - Logout Handling
-    
-    internal func reset() {
-        guard loggedIn else {
-            Log.debug("Reset did nothing as user not logged in")
-            
-            return
-        }
-        
-        loggedIn = false
-        
-        service.network.reset()
-    }
->>>>>>> efa052a3
     
 }