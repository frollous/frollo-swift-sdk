//
// Copyright © 2018 Frollo. All rights reserved.
//
// Licensed under the Apache License, Version 2.0 (the "License");
// you may not use this file except in compliance with the License.
// You may obtain a copy of the License at
//
//     http://www.apache.org/licenses/LICENSE-2.0
//
// Unless required by applicable law or agreed to in writing, software
// distributed under the License is distributed on an "AS IS" BASIS,
// WITHOUT WARRANTIES OR CONDITIONS OF ANY KIND, either express or implied.
// See the License for the specific language governing permissions and
// limitations under the License.
//
//

import CoreData
import Foundation

/**
 Provider
 
 Core Data represenation of provider of accounts
 */
public class Provider: NSManagedObject, UniqueManagedObject {
    
    internal var primaryID: Int64 {
        return providerID
    }
    
    /**
     Provider Authentication Type
     
     How the provider performs authentication.
     */
    public enum AuthType: String, Codable {
        
        /// Credentials. Using the user's login credentials
        case credentials
        
        /// MFA Credentials. Using the user's MFA and login credentials
        case mfaCredentials = "mfa_credentials"
        
        /// OAuth. Using OAuth2 authentication
        case oAuth = "oauth"
        
        /// Unknown
        case unknown
        
    }
    
    /**
     Provider Encryption Type
     
     The type of login form encryption supported by the provider if applicable
     */
    public enum EncryptionType: String, Codable {
        
        /// Unsupported
        case unsupported
        
        /// Encrypt Values. Encrypt the value field of the login form
        case encryptValues = "encrypt_values"
        
    }
    
    /**
     MFA Type
     
     Type of MFA the provider uses to authenticate
     */
    public enum MFAType: String, Codable {
        
        /// Image- usually a captcha
        case image
        
        /// Question. Security question and answer typically
        case question
        
        /// Strong Multiple. Multiple different types
        case strongMultiple = "strong_multiple"
        
        /// Token. Usually an OTP or RSA token
        case token
        
        /// Unknown
        case unknown
        
    }
    
    /**
     Provider Status
     
     Status of the support of the provider
     */
    public enum Status: String, Codable {
        
        /// Beta. Support is still being developed so may have some issues
        case beta
        
        /// Disabled. Provider has been disabled by the aggregator
        case disabled
        
        /// Supported. Provider is fully supported
        case supported
        
        /// Unsupported. Provider is no longer supported
        case unsupported
        
    }
    
    /**
      Aggregator Type
     
     The aggregator used to authenticate and fetch transactions from provider
     */
    public enum AggregatorType: String, Codable {
        
        /// Yodlee aggregation platform
        case yodlee
        
        /// Direct API connection via the Consumer Data Right (Open Banking) regime
        case cdr
        
        /// Unknown aggregator
        case unknown
    }
    
    /**
     Provider permissions
     
     The permission groups that are supported by this Provider. For now, this is only returned for cdr type Providers, and it will always contain the following three values (as mandated by the CDR spec)
     */
    public enum Permission: String, Codable {
        
        /// Customer's name, occupation and contact details
<<<<<<< HEAD
        case customerDetails
        
        /// Account name, balance and details
        case accountDetails
        
        /// Transaction details
        case transactionDetails
=======
        case customerDetails = "customer_details"
        
        /// Account name, balance and details
        case accountDetails = "account_details"
        
        /// Transaction details
        case transactionDetails = "transaction_details"
>>>>>>> bea8f6da
        
        /// Unknown permission
        case unknown
    }
    
    /// Core Data entity description name
    static let entityName = "Provider"
    
    internal static var primaryKey = #keyPath(Provider.providerID)
    
    /// Authentication Type (optional)
    public var authType: AuthType? {
        get {
            if let rawValue = authTypeRawValue {
                return AuthType(rawValue: rawValue)!
            }
            return nil
        }
        set {
            authTypeRawValue = newValue?.rawValue
        }
    }
    
    /// Encryption Type (optional)
    public var encryptionType: EncryptionType? {
        get {
            if let rawValue = encryptionTypeRawValue {
                return EncryptionType(rawValue: rawValue)
            }
            return nil
        }
        set {
            encryptionTypeRawValue = newValue?.rawValue
        }
    }
    
    /// URL to the forgot password page of the provider (optional)
    public var forgotPasswordURL: URL? {
        get {
            if let urlString = forgotPasswordURLString {
                return URL(string: urlString)
            }
            return nil
        }
        set {
            forgotPasswordURLString = newValue?.absoluteString
        }
    }
    
    /// URL to the large logo image of the provider (optional)
    public var largeLogoURL: URL? {
        get {
            if let urlString = largeLogoURLString {
                return URL(string: urlString)
            }
            return nil
        }
        set {
            largeLogoURLString = newValue?.absoluteString
        }
    }
    
    /// Login Form (optional)
    public var loginForm: ProviderLoginForm? {
        get {
            if let rawValue = loginFormRawValue {
                let decoder = JSONDecoder()
                
                do {
                    return try decoder.decode(ProviderLoginForm.self, from: rawValue)
                } catch {
                    Log.error(error.localizedDescription)
                }
            }
            return nil
        }
        set {
            if let newRawValue = newValue {
                let encoder = JSONEncoder()
                
                do {
                    loginFormRawValue = try encoder.encode(newRawValue)
                } catch {
                    loginFormRawValue = nil
                }
            } else {
                loginFormRawValue = nil
            }
        }
    }
    
    /// URL of the provider's login page (optional)
    public var loginURL: URL? {
        get {
            if let urlString = loginURLString {
                return URL(string: urlString)
            }
            return nil
        }
        set {
            loginURLString = newValue?.absoluteString
        }
    }
    
    /// Type of MFA on the provider (optional)
    public var mfaType: MFAType? {
        get {
            if let rawValue = mfaTypeRawValue {
                return MFAType(rawValue: rawValue)
            }
            return nil
        }
        set {
            mfaTypeRawValue = newValue?.rawValue
        }
    }
    
    /// URL to the small logo image (optional)
    public var smallLogoURL: URL? {
        get {
            if let urlString = smallLogoURLString {
                return URL(string: urlString)
            }
            return nil
        }
        set {
            smallLogoURLString = newValue?.absoluteString
        }
    }
    
    /// Status of the provider
    public var status: Status {
        get {
            return Status(rawValue: statusRawValue)!
        }
        set {
            statusRawValue = newValue.rawValue
        }
    }
    
    /// Aggregator type on the provider
    public var aggregatorType: AggregatorType {
        get {
            return AggregatorType(rawValue: aggregatorTypeRawValue) ?? .yodlee
        }
        set {
            aggregatorTypeRawValue = newValue.rawValue
        }
    }
    
    /// The aggregator permissions on the provider (This value will be set for cdr aggregator)
    public var permissions: [Permission]? {
        get {
            let permissionStrings = permissionsRawValue?.components(separatedBy: "|")
            return permissionStrings?.map { Permission(rawValue: $0) }.compactMap { $0 }
        }
        set {
            if let newValue = newValue {
                let newString = newValue.map { $0.rawValue }.joined(separator: "|")
                permissionsRawValue = "|" + newString + "|"
            } else {
                permissionsRawValue = nil
            }
        }
    }
    
    // MARK: - Relationships
    
    internal func linkObject(object: NSManagedObject) {
        if let providerAccount = object as? ProviderAccount {
            addToProviderAccounts(providerAccount)
        }
    }
    
    internal func update(response: APIUniqueResponse, context: NSManagedObjectContext) {
        if let providerResponse = response as? APIProviderResponse {
            update(response: providerResponse, context: context)
        }
    }
    
    internal func update(response: APIProviderResponse, context: NSManagedObjectContext) {
        providerID = response.id
        name = response.name
        popular = response.popular
        smallLogoURLString = response.smallLogoURLString
        status = response.status
        aggregatorType = AggregatorType(rawValue: response.aggregatorType) ?? .unknown
        permissions = response.permissions?.map { Permission(rawValue: $0) ?? .unknown }
        
        // Reset all containers
        containerBank = false
        containerBill = false
        containerCreditCard = false
        containerCreditScore = false
        containerInsurance = false
        containerInvestment = false
        containerLoan = false
        containerRealEstate = false
        containerReward = false
        containerUnknown = false
        
        for containerName in response.containerNames {
            switch containerName {
                case .bank:
                    containerBank = true
                case .bill:
                    containerBill = true
                case .creditCard:
                    containerCreditCard = true
                case .creditScore:
                    containerCreditScore = true
                case .insurance:
                    containerInsurance = true
                case .investment:
                    containerInvestment = true
                case .loan:
                    containerLoan = true
                case .realEstate:
                    containerRealEstate = true
                case .reward:
                    containerReward = true
                case .unknown:
                    containerUnknown = true
            }
        }
        
        // Optional fields only returned on individual API, only update if present
        if let responseAuthType = response.authType {
            authType = responseAuthType
        }
        if let responseBaseURL = response.baseURLString {
            baseURLString = responseBaseURL
        }
        if let responseEncryption = response.encryption {
            encryptionType = responseEncryption.encryptionType
            encryptionAlias = responseEncryption.alias
            encryptionPublicKey = responseEncryption.pem
        }
        if let responseForgotPasswordURL = response.forgotPasswordURLString {
            forgotPasswordURLString = responseForgotPasswordURL
        }
        if let responseHelpMessage = response.helpMessage {
            helpMessage = responseHelpMessage
        }
        if let responseLargeLogoURL = response.largeLogoURLString {
            largeLogoURLString = responseLargeLogoURL
        }
        if let responseLoginForm = response.loginForm {
            loginForm = responseLoginForm
        }
        if let responseLoginMessage = response.loginHelpMessage {
            loginHelpMessage = responseLoginMessage
        }
        if let responseLoginURL = response.loginURLString {
            loginURLString = responseLoginURL
        }
        if let responseMFAType = response.mfaType {
            mfaType = responseMFAType
        }
        if let responseOAuthSite = response.oAuthSite {
            oAuthSite = responseOAuthSite
        }
        if let responseSmallURL = response.smallLogoURLString {
            smallLogoURLString = responseSmallURL
        }
        if let responseLoginForm = response.loginForm {
            loginForm = responseLoginForm
        }
        
    }
    
}<|MERGE_RESOLUTION|>--- conflicted
+++ resolved
@@ -135,15 +135,6 @@
     public enum Permission: String, Codable {
         
         /// Customer's name, occupation and contact details
-<<<<<<< HEAD
-        case customerDetails
-        
-        /// Account name, balance and details
-        case accountDetails
-        
-        /// Transaction details
-        case transactionDetails
-=======
         case customerDetails = "customer_details"
         
         /// Account name, balance and details
@@ -151,7 +142,6 @@
         
         /// Transaction details
         case transactionDetails = "transaction_details"
->>>>>>> bea8f6da
         
         /// Unknown permission
         case unknown
