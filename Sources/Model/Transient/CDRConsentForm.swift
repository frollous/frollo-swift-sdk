--- conflicted
+++ resolved
@@ -51,11 +51,7 @@
          
          - returns: A CDR Consent form ready to send to the host
          */
-<<<<<<< HEAD
-        public init(providerID: Int64, sharingDuration: TimeInterval, permissions: [String], additionalPermissions: [String: Bool] = [:]) {
-=======
-        public init(providerID: Int64, sharingDuration: TimeInterval, permissions: [Consent.Permission], additionalPermissions: [String: Bool] = [:], existingConsentID: Int64?) {
->>>>>>> 3954f06c
+        public init(providerID: Int64, sharingDuration: TimeInterval, permissions: [String], additionalPermissions: [String: Bool] = [:], existingConsentID: Int64?) {
             self.providerID = providerID
             self.sharingDuration = sharingDuration
             self.permissions = permissions
@@ -99,10 +95,7 @@
     
     /// Creates an APICDRConsentCreateRequest from the form
     var apiRequest: APICDRConsentCreateRequest {
-<<<<<<< HEAD
-        return APICDRConsentCreateRequest(providerID: providerID, sharingDuration: sharingDuration, permissions: permissions, additionalPermissions: additionalPermissions, deleteRedundantData: true)
-=======
-        return APICDRConsentCreateRequest(providerID: providerID, sharingDuration: sharingDuration, permissions: permissions.map { $0.rawValue }, additionalPermissions: additionalPermissions, deleteRedundantData: true, existingConsentID: existingConsentID)
+        return APICDRConsentCreateRequest(providerID: providerID, sharingDuration: sharingDuration, permissions: permissions, additionalPermissions: additionalPermissions, deleteRedundantData: true, existingConsentID: existingConsentID)
     }
 }
 
@@ -111,6 +104,5 @@
     /// Creates an APICDRConsentUpdateRequest from the form
     var apiRequest: APICDRConsentUpdateRequest {
         return .init(status: status, deleteRedundantData: deleteRedundantData, sharingDuration: sharingDuration)
->>>>>>> 3954f06c
     }
 }