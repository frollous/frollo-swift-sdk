--- conflicted
+++ resolved
@@ -47,11 +47,7 @@
         let network = Network(serverEndpoint: config.serverEndpoint, networkAuthenticator: networkAuthenticator)
         let service = APIService(serverEndpoint: config.serverEndpoint, network: network)
         let preferences = Preferences(path: tempFolderPath())
-<<<<<<< HEAD
-        let authService = OAuthService(authorizationEndpoint: FrolloSDKConfiguration.authorizationEndpoint, tokenEndpoint: FrolloSDKConfiguration.tokenEndpoint, redirectURL: FrolloSDKConfiguration.redirectURL, network: network)
-=======
-        let authService = OAuthService(authorizationEndpoint: config.authorizationEndpoint, tokenEndpoint: config.tokenEndpoint, redirectURL: config.redirectURL, revokeURL: config.revokeTokenURL, network: network)
->>>>>>> efa052a3
+        let authService = OAuthService(authorizationEndpoint: FrolloSDKConfiguration.authorizationEndpoint, tokenEndpoint: FrolloSDKConfiguration.tokenEndpoint, redirectURL: FrolloSDKConfiguration.redirectURL, revokeURL: FrolloSDKConfiguration.revokeTokenEndpoint, network: network)
         
         let authentication = OAuth2Authentication(keychain: keychain, clientID: FrolloSDKConfiguration.clientID, redirectURL: FrolloSDKConfiguration.redirectURL, serverURL: config.serverEndpoint, authService: authService, preferences: preferences, delegate: network)
         authentication.loggedIn = true
@@ -86,11 +82,7 @@
         let network = Network(serverEndpoint: config.serverEndpoint, networkAuthenticator: networkAuthenticator)
         let service = APIService(serverEndpoint: config.serverEndpoint, network: network)
         let preferences = Preferences(path: tempFolderPath())
-<<<<<<< HEAD
-        let authService = OAuthService(authorizationEndpoint: FrolloSDKConfiguration.authorizationEndpoint, tokenEndpoint: FrolloSDKConfiguration.tokenEndpoint, redirectURL: FrolloSDKConfiguration.redirectURL, network: network)
-=======
-        let authService = OAuthService(authorizationEndpoint: config.authorizationEndpoint, tokenEndpoint: config.tokenEndpoint, redirectURL: config.redirectURL, revokeURL: config.revokeTokenURL, network: network)
->>>>>>> efa052a3
+        let authService = OAuthService(authorizationEndpoint: FrolloSDKConfiguration.authorizationEndpoint, tokenEndpoint: FrolloSDKConfiguration.tokenEndpoint, redirectURL: FrolloSDKConfiguration.redirectURL, revokeURL: FrolloSDKConfiguration.revokeTokenEndpoint, network: network)
         
         let authentication = OAuth2Authentication(keychain: keychain, clientID: FrolloSDKConfiguration.clientID, redirectURL: FrolloSDKConfiguration.redirectURL, serverURL: config.serverEndpoint, authService: authService, preferences: preferences, delegate: network)
         authentication.loggedIn = false
@@ -128,11 +120,7 @@
         let network = Network(serverEndpoint: config.serverEndpoint, networkAuthenticator: networkAuthenticator)
         let service = APIService(serverEndpoint: config.serverEndpoint, network: network)
         let preferences = Preferences(path: tempFolderPath())
-<<<<<<< HEAD
-        let authService = OAuthService(authorizationEndpoint: FrolloSDKConfiguration.authorizationEndpoint, tokenEndpoint: FrolloSDKConfiguration.tokenEndpoint, redirectURL: FrolloSDKConfiguration.redirectURL, network: network)
-=======
-        let authService = OAuthService(authorizationEndpoint: config.authorizationEndpoint, tokenEndpoint: config.tokenEndpoint, redirectURL: config.redirectURL, revokeURL: config.revokeTokenURL, network: network)
->>>>>>> efa052a3
+        let authService = OAuthService(authorizationEndpoint: FrolloSDKConfiguration.authorizationEndpoint, tokenEndpoint: FrolloSDKConfiguration.tokenEndpoint, redirectURL: FrolloSDKConfiguration.redirectURL, revokeURL: FrolloSDKConfiguration.revokeTokenEndpoint, network: network)
         
         let authentication = OAuth2Authentication(keychain: keychain, clientID: FrolloSDKConfiguration.clientID, redirectURL: FrolloSDKConfiguration.redirectURL, serverURL: config.serverEndpoint, authService: authService, preferences: preferences, delegate: network)
         authentication.loggedIn = true
@@ -161,11 +149,7 @@
         let network = Network(serverEndpoint: config.serverEndpoint, networkAuthenticator: networkAuthenticator)
         let service = APIService(serverEndpoint: config.serverEndpoint, network: network)
         let preferences = Preferences(path: tempFolderPath())
-<<<<<<< HEAD
-        let authService = OAuthService(authorizationEndpoint: FrolloSDKConfiguration.authorizationEndpoint, tokenEndpoint: FrolloSDKConfiguration.tokenEndpoint, redirectURL: FrolloSDKConfiguration.redirectURL, network: network)
-=======
-        let authService = OAuthService(authorizationEndpoint: config.authorizationEndpoint, tokenEndpoint: config.tokenEndpoint, redirectURL: config.redirectURL, revokeURL: config.revokeTokenURL, network: network)
->>>>>>> efa052a3
+        let authService = OAuthService(authorizationEndpoint: FrolloSDKConfiguration.authorizationEndpoint, tokenEndpoint: FrolloSDKConfiguration.tokenEndpoint, redirectURL: FrolloSDKConfiguration.redirectURL, revokeURL: FrolloSDKConfiguration.revokeTokenEndpoint, network: network)
         
         let authentication = OAuth2Authentication(keychain: keychain, clientID: FrolloSDKConfiguration.clientID, redirectURL: FrolloSDKConfiguration.redirectURL, serverURL: config.serverEndpoint, authService: authService, preferences: preferences, delegate: network)
         authentication.loggedIn = true
@@ -207,11 +191,7 @@
         let network = Network(serverEndpoint: config.serverEndpoint, networkAuthenticator: networkAuthenticator)
         let service = APIService(serverEndpoint: config.serverEndpoint, network: network)
         let preferences = Preferences(path: tempFolderPath())
-<<<<<<< HEAD
-        let authService = OAuthService(authorizationEndpoint: FrolloSDKConfiguration.authorizationEndpoint, tokenEndpoint: FrolloSDKConfiguration.tokenEndpoint, redirectURL: FrolloSDKConfiguration.redirectURL, network: network)
-=======
-        let authService = OAuthService(authorizationEndpoint: config.authorizationEndpoint, tokenEndpoint: config.tokenEndpoint, redirectURL: config.redirectURL, revokeURL: config.revokeTokenURL, network: network)
->>>>>>> efa052a3
+        let authService = OAuthService(authorizationEndpoint: FrolloSDKConfiguration.authorizationEndpoint, tokenEndpoint: FrolloSDKConfiguration.tokenEndpoint, redirectURL: FrolloSDKConfiguration.redirectURL, revokeURL: FrolloSDKConfiguration.revokeTokenEndpoint, network: network)
         
         let authentication = OAuth2Authentication(keychain: keychain, clientID: FrolloSDKConfiguration.clientID, redirectURL: FrolloSDKConfiguration.redirectURL, serverURL: config.serverEndpoint, authService: authService, preferences: preferences, delegate: network)
         authentication.loggedIn = true
