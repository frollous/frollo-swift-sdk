//
// Copyright © 2019 Frollo. All rights reserved.
//
// Licensed under the Apache License, Version 2.0 (the "License");
// you may not use this file except in compliance with the License.
// You may obtain a copy of the License at
// 
//     http://www.apache.org/licenses/LICENSE-2.0
// 
// Unless required by applicable law or agreed to in writing, software
// distributed under the License is distributed on an "AS IS" BASIS,
// WITHOUT WARRANTIES OR CONDITIONS OF ANY KIND, either express or implied.
// See the License for the specific language governing permissions and
// limitations under the License.
//

import Foundation
@testable import FrolloSDK

extension FrolloSDKConfiguration {
    
    static let authorizationEndpoint = URL(string: "https://id.example.com/oauth/authorize")!
    static let clientID = "abc123"
    static let redirectURL = URL(string: "app://redirect")!
    static let tokenEndpoint = URL(string: "https://id.example.com/oauth/token")!
    
    static func testConfig() -> FrolloSDKConfiguration {
<<<<<<< HEAD
        return FrolloSDKConfiguration(authenticationType: .oAuth2(clientID: FrolloSDKConfiguration.clientID,
                                                                  redirectURL: redirectURL,
                                                                  authorizationEndpoint: authorizationEndpoint,
                                                                  tokenEndpoint: tokenEndpoint),
=======
        var config = FrolloSDKConfiguration(clientID: "abc123",
                                      redirectURL: URL(string: "app://redirect")!,
                                      authorizationEndpoint: URL(string: "https://id.example.com/oauth/authorize")!,
                                      tokenEndpoint: URL(string: "https://id.example.com/oauth/token")!,
>>>>>>> efa052a3
                                      serverEndpoint: URL(string: "https://api.example.com")!)
        
        config.revokeTokenURL = URL(string: "https://id.example.com/oauth/revoke")
        
        return config
    }
    
}<|MERGE_RESOLUTION|>--- conflicted
+++ resolved
@@ -22,25 +22,16 @@
     static let authorizationEndpoint = URL(string: "https://id.example.com/oauth/authorize")!
     static let clientID = "abc123"
     static let redirectURL = URL(string: "app://redirect")!
+    static let revokeTokenEndpoint = URL(string: "https://id.example.com/oauth/revoke")
     static let tokenEndpoint = URL(string: "https://id.example.com/oauth/token")!
     
     static func testConfig() -> FrolloSDKConfiguration {
-<<<<<<< HEAD
         return FrolloSDKConfiguration(authenticationType: .oAuth2(clientID: FrolloSDKConfiguration.clientID,
                                                                   redirectURL: redirectURL,
                                                                   authorizationEndpoint: authorizationEndpoint,
-                                                                  tokenEndpoint: tokenEndpoint),
-=======
-        var config = FrolloSDKConfiguration(clientID: "abc123",
-                                      redirectURL: URL(string: "app://redirect")!,
-                                      authorizationEndpoint: URL(string: "https://id.example.com/oauth/authorize")!,
-                                      tokenEndpoint: URL(string: "https://id.example.com/oauth/token")!,
->>>>>>> efa052a3
+                                                                  tokenEndpoint: tokenEndpoint,
+                                                                  revokeTokenEndpoint: revokeTokenEndpoint),
                                       serverEndpoint: URL(string: "https://api.example.com")!)
-        
-        config.revokeTokenURL = URL(string: "https://id.example.com/oauth/revoke")
-        
-        return config
     }
     
 }