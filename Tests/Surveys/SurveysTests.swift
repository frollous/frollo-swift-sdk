--- conflicted
+++ resolved
@@ -51,11 +51,7 @@
         let network = Network(serverEndpoint: config.serverEndpoint, networkAuthenticator: networkAuthenticator)
         let service = APIService(serverEndpoint: config.serverEndpoint, network: network)
         let preferences = Preferences(path: tempFolderPath())
-<<<<<<< HEAD
-        let authService = OAuthService(authorizationEndpoint: FrolloSDKConfiguration.authorizationEndpoint, tokenEndpoint: FrolloSDKConfiguration.tokenEndpoint, redirectURL: FrolloSDKConfiguration.redirectURL, network: network)
-=======
-        let authService = OAuthService(authorizationEndpoint: config.authorizationEndpoint, tokenEndpoint: config.tokenEndpoint, redirectURL: config.redirectURL, revokeURL: config.revokeTokenURL, network: network)
->>>>>>> efa052a3
+        let authService = OAuthService(authorizationEndpoint: FrolloSDKConfiguration.authorizationEndpoint, tokenEndpoint: FrolloSDKConfiguration.tokenEndpoint, redirectURL: FrolloSDKConfiguration.redirectURL, revokeURL: FrolloSDKConfiguration.revokeTokenEndpoint, network: network)
         
         let authentication = OAuth2Authentication(keychain: keychain, clientID: FrolloSDKConfiguration.clientID, redirectURL: FrolloSDKConfiguration.redirectURL, serverURL: config.serverEndpoint, authService: authService, preferences: preferences, delegate: network)
         authentication.loggedIn = true
@@ -95,11 +91,7 @@
         let network = Network(serverEndpoint: config.serverEndpoint, networkAuthenticator: networkAuthenticator)
         let service = APIService(serverEndpoint: config.serverEndpoint, network: network)
         let preferences = Preferences(path: tempFolderPath())
-<<<<<<< HEAD
-        let authService = OAuthService(authorizationEndpoint: FrolloSDKConfiguration.authorizationEndpoint, tokenEndpoint: FrolloSDKConfiguration.tokenEndpoint, redirectURL: FrolloSDKConfiguration.redirectURL, network: network)
-=======
-        let authService = OAuthService(authorizationEndpoint: config.authorizationEndpoint, tokenEndpoint: config.tokenEndpoint, redirectURL: config.redirectURL, revokeURL: config.revokeTokenURL, network: network)
->>>>>>> efa052a3
+        let authService = OAuthService(authorizationEndpoint: FrolloSDKConfiguration.authorizationEndpoint, tokenEndpoint: FrolloSDKConfiguration.tokenEndpoint, redirectURL: FrolloSDKConfiguration.redirectURL, revokeURL: FrolloSDKConfiguration.revokeTokenEndpoint, network: network)
         
         let authentication = OAuth2Authentication(keychain: keychain, clientID: FrolloSDKConfiguration.clientID, redirectURL: FrolloSDKConfiguration.redirectURL, serverURL: config.serverEndpoint, authService: authService, preferences: preferences, delegate: network)
         authentication.loggedIn = false
@@ -142,11 +134,7 @@
         let network = Network(serverEndpoint: config.serverEndpoint, networkAuthenticator: networkAuthenticator)
         let service = APIService(serverEndpoint: config.serverEndpoint, network: network)
         let preferences = Preferences(path: tempFolderPath())
-<<<<<<< HEAD
-        let authService = OAuthService(authorizationEndpoint: FrolloSDKConfiguration.authorizationEndpoint, tokenEndpoint: FrolloSDKConfiguration.tokenEndpoint, redirectURL: FrolloSDKConfiguration.redirectURL, network: network)
-=======
-        let authService = OAuthService(authorizationEndpoint: config.authorizationEndpoint, tokenEndpoint: config.tokenEndpoint, redirectURL: config.redirectURL, revokeURL: config.revokeTokenURL, network: network)
->>>>>>> efa052a3
+        let authService = OAuthService(authorizationEndpoint: FrolloSDKConfiguration.authorizationEndpoint, tokenEndpoint: FrolloSDKConfiguration.tokenEndpoint, redirectURL: FrolloSDKConfiguration.redirectURL, revokeURL: FrolloSDKConfiguration.revokeTokenEndpoint, network: network)
         
         let authentication = OAuth2Authentication(keychain: keychain, clientID: FrolloSDKConfiguration.clientID, redirectURL: FrolloSDKConfiguration.redirectURL, serverURL: config.serverEndpoint, authService: authService, preferences: preferences, delegate: network)
         authentication.loggedIn = true
@@ -187,11 +175,7 @@
         let network = Network(serverEndpoint: config.serverEndpoint, networkAuthenticator: networkAuthenticator)
         let service = APIService(serverEndpoint: config.serverEndpoint, network: network)
         let preferences = Preferences(path: tempFolderPath())
-<<<<<<< HEAD
-        let authService = OAuthService(authorizationEndpoint: FrolloSDKConfiguration.authorizationEndpoint, tokenEndpoint: FrolloSDKConfiguration.tokenEndpoint, redirectURL: FrolloSDKConfiguration.redirectURL, network: network)
-=======
-        let authService = OAuthService(authorizationEndpoint: config.authorizationEndpoint, tokenEndpoint: config.tokenEndpoint, redirectURL: config.redirectURL, revokeURL: config.revokeTokenURL, network: network)
->>>>>>> efa052a3
+        let authService = OAuthService(authorizationEndpoint: FrolloSDKConfiguration.authorizationEndpoint, tokenEndpoint: FrolloSDKConfiguration.tokenEndpoint, redirectURL: FrolloSDKConfiguration.redirectURL, revokeURL: FrolloSDKConfiguration.revokeTokenEndpoint, network: network)
         
         let authentication = OAuth2Authentication(keychain: keychain, clientID: FrolloSDKConfiguration.clientID, redirectURL: FrolloSDKConfiguration.redirectURL, serverURL: config.serverEndpoint, authService: authService, preferences: preferences, delegate: network)
         authentication.loggedIn = false
