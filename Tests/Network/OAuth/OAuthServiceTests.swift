//
// Copyright © 2019 Frollo. All rights reserved.
//
// Licensed under the Apache License, Version 2.0 (the "License");
// you may not use this file except in compliance with the License.
// You may obtain a copy of the License at
// 
//     http://www.apache.org/licenses/LICENSE-2.0
// 
// Unless required by applicable law or agreed to in writing, software
// distributed under the License is distributed on an "AS IS" BASIS,
// WITHOUT WARRANTIES OR CONDITIONS OF ANY KIND, either express or implied.
// See the License for the specific language governing permissions and
// limitations under the License.
//

import XCTest
@testable import FrolloSDK

import OHHTTPStubs

class OAuthServiceTests: XCTestCase {
    
    private let keychainService = "TokenRequestTests"

    override func setUp() {
        // Put setup code here. This method is called before the invocation of each test method in the class.
    }

    override func tearDown() {
        Keychain(service: keychainService).removeAll()
        OHHTTPStubs.removeAllStubs()
    }

    func testTokenRequestValid() {
        let expectation1 = expectation(description: "Network Request")
        
        let config = FrolloSDKConfiguration.testConfig()
        
        stub(condition: isHost(FrolloSDKConfiguration.tokenEndpoint.host!) && isPath(FrolloSDKConfiguration.tokenEndpoint.path)) { (request) -> OHHTTPStubsResponse in
            return fixture(filePath: Bundle(for: type(of: self)).path(forResource: "token_valid", ofType: "json")!, headers: [ HTTPHeader.contentType.rawValue: "application/json"])
        }
        
        let keychain = Keychain.validNetworkKeychain(service: keychainService)
        
        let networkAuthenticator = NetworkAuthenticator(serverEndpoint: config.serverEndpoint, keychain: keychain)
        let network = Network(serverEndpoint: config.serverEndpoint, networkAuthenticator: networkAuthenticator)
<<<<<<< HEAD
        let authService = OAuthService(authorizationEndpoint: FrolloSDKConfiguration.authorizationEndpoint, tokenEndpoint: FrolloSDKConfiguration.tokenEndpoint, redirectURL: FrolloSDKConfiguration.redirectURL, network: network)
=======
        let authService = OAuthService(authorizationEndpoint: config.authorizationEndpoint, tokenEndpoint: config.tokenEndpoint, redirectURL: config.redirectURL, revokeURL: config.revokeTokenURL, network: network)
>>>>>>> efa052a3
        
        let loginRequest = OAuthTokenRequest.testLoginValidData()
        
        authService.refreshTokens(request: loginRequest) { (result) in
            switch result {
                case .failure(let error):
                    XCTFail(error.localizedDescription)
                case .success(let response):
                    XCTAssertEqual(response.accessToken, "MTQ0NjJkZmQ5OTM2NDE1ZTZjNGZmZjI3")
                    XCTAssertEqual(response.createdAt, Date(timeIntervalSince1970: 2550792999))
                    XCTAssertEqual(response.expiresIn, 1800)
                    XCTAssertEqual(response.refreshToken, "IwOGYzYTlmM2YxOTQ5MGE3YmNmMDFkNTVk")
                    XCTAssertEqual(response.tokenType, "Bearer")
            }
            
            expectation1.fulfill()
        }
        
        wait(for: [expectation1], timeout: 3.0)
        
        OHHTTPStubs.removeAllStubs()
    }
    
    func testTokenRequestInvalid() {
        let expectation1 = expectation(description: "Network Request")
        
        let config = FrolloSDKConfiguration.testConfig()
        
        stub(condition: isHost(FrolloSDKConfiguration.tokenEndpoint.host!) && isPath(FrolloSDKConfiguration.tokenEndpoint.path)) { (request) -> OHHTTPStubsResponse in
            return fixture(filePath: Bundle(for: type(of: self)).path(forResource: "token_valid", ofType: "json")!, headers: [ HTTPHeader.contentType.rawValue: "application/json"])
        }
        
        let keychain = Keychain.validNetworkKeychain(service: keychainService)
        
        let networkAuthenticator = NetworkAuthenticator(serverEndpoint: config.serverEndpoint, keychain: keychain)
        let network = Network(serverEndpoint: config.serverEndpoint, networkAuthenticator: networkAuthenticator)
<<<<<<< HEAD
        let authService = OAuthService(authorizationEndpoint: FrolloSDKConfiguration.authorizationEndpoint, tokenEndpoint: FrolloSDKConfiguration.tokenEndpoint, redirectURL: FrolloSDKConfiguration.redirectURL, network: network)
=======
        let authService = OAuthService(authorizationEndpoint: config.authorizationEndpoint, tokenEndpoint: config.tokenEndpoint, redirectURL: config.redirectURL, revokeURL: config.revokeTokenURL, network: network)
>>>>>>> efa052a3
        
        let loginRequest = OAuthTokenRequest.testLoginInvalidData()
        
        authService.refreshTokens(request: loginRequest) { (result) in
            switch result {
            case .failure:
                break
            case .success:
                XCTFail("Token request was invalid so should fail")
            }
            
            expectation1.fulfill()
        }
        
        wait(for: [expectation1], timeout: 3.0)
        
        OHHTTPStubs.removeAllStubs()
    }

}<|MERGE_RESOLUTION|>--- conflicted
+++ resolved
@@ -45,11 +45,7 @@
         
         let networkAuthenticator = NetworkAuthenticator(serverEndpoint: config.serverEndpoint, keychain: keychain)
         let network = Network(serverEndpoint: config.serverEndpoint, networkAuthenticator: networkAuthenticator)
-<<<<<<< HEAD
-        let authService = OAuthService(authorizationEndpoint: FrolloSDKConfiguration.authorizationEndpoint, tokenEndpoint: FrolloSDKConfiguration.tokenEndpoint, redirectURL: FrolloSDKConfiguration.redirectURL, network: network)
-=======
-        let authService = OAuthService(authorizationEndpoint: config.authorizationEndpoint, tokenEndpoint: config.tokenEndpoint, redirectURL: config.redirectURL, revokeURL: config.revokeTokenURL, network: network)
->>>>>>> efa052a3
+        let authService = OAuthService(authorizationEndpoint: FrolloSDKConfiguration.authorizationEndpoint, tokenEndpoint: FrolloSDKConfiguration.tokenEndpoint, redirectURL: FrolloSDKConfiguration.redirectURL, revokeURL: FrolloSDKConfiguration.revokeTokenEndpoint, network: network)
         
         let loginRequest = OAuthTokenRequest.testLoginValidData()
         
@@ -86,11 +82,7 @@
         
         let networkAuthenticator = NetworkAuthenticator(serverEndpoint: config.serverEndpoint, keychain: keychain)
         let network = Network(serverEndpoint: config.serverEndpoint, networkAuthenticator: networkAuthenticator)
-<<<<<<< HEAD
-        let authService = OAuthService(authorizationEndpoint: FrolloSDKConfiguration.authorizationEndpoint, tokenEndpoint: FrolloSDKConfiguration.tokenEndpoint, redirectURL: FrolloSDKConfiguration.redirectURL, network: network)
-=======
-        let authService = OAuthService(authorizationEndpoint: config.authorizationEndpoint, tokenEndpoint: config.tokenEndpoint, redirectURL: config.redirectURL, revokeURL: config.revokeTokenURL, network: network)
->>>>>>> efa052a3
+        let authService = OAuthService(authorizationEndpoint: FrolloSDKConfiguration.authorizationEndpoint, tokenEndpoint: FrolloSDKConfiguration.tokenEndpoint, redirectURL: FrolloSDKConfiguration.redirectURL, revokeURL: FrolloSDKConfiguration.revokeTokenEndpoint, network: network)
         
         let loginRequest = OAuthTokenRequest.testLoginInvalidData()
         
