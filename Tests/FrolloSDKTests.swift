--- conflicted
+++ resolved
@@ -228,11 +228,7 @@
                 case .failure(let error):
                     XCTFail(error.localizedDescription)
                 case .success:
-<<<<<<< HEAD
-                    sdk.defaultAuthentication?.loginUser(email: "user@example.com", password: "password", completion: { (error) in
-=======
-                    sdk.authentication.loginUser(email: "user@example.com", password: "password", scopes: ["offline_access", "openid", "email"], completion: { (error) in
->>>>>>> d1236f7b
+                    sdk.defaultAuthentication?.loginUser(email: "user@example.com", password: "password", scopes: ["offline_access", "email", "openid"], completion: { (error) in
                         sdk.refreshData()
                         
                         DispatchQueue.main.asyncAfter(deadline: .now() + 1.0, execute: {
