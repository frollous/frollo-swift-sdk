--- conflicted
+++ resolved
@@ -759,14 +759,9 @@
                 switch result {
                     case .failure(let error):
                         XCTFail(error.localizedDescription)
-<<<<<<< HEAD
-                    case .success:
-                        let context = self.context
-=======
                     case .success(let id):
                         XCTAssertEqual(id, 123)
-                        let context = database.viewContext
->>>>>>> 5de9a1c7
+                        let context = self.context
                         
                         let fetchRequest: NSFetchRequest<ProviderAccount> = ProviderAccount.fetchRequest()
                         
