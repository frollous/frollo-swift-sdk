//
//  Copyright © 2019 Frollo. All rights reserved.
//
//  Licensed under the Apache License, Version 2.0 (the "License");
//  you may not use this file except in compliance with the License.
//  You may obtain a copy of the License at
// 
//      http://www.apache.org/licenses/LICENSE-2.0
// 
//  Unless required by applicable law or agreed to in writing, software
//  distributed under the License is distributed on an "AS IS" BASIS,
//  WITHOUT WARRANTIES OR CONDITIONS OF ANY KIND, either express or implied.
//  See the License for the specific language governing permissions and
//  limitations under the License.
//

import CoreData
import XCTest
@testable import FrolloSDK

import OHHTTPStubs

class ContactsTests: BaseTestCase {
    
    var service: APIService!
    var contacts: Contacts!
    
    override func setUp() {
        testsKeychainService = "ContactsTests"
        super.setUp()
    }

    override func tearDown() {
        OHHTTPStubs.removeAllStubs()
        Keychain(service: keychainService).removeAll()
    }


    func testRefreshContacts() {
        
        let mockAuthentication = MockAuthentication()
        let authentication = Authentication(configuration: config)
        authentication.dataSource = mockAuthentication
        authentication.delegate = mockAuthentication
        let network = Network(serverEndpoint: config.serverEndpoint, authentication: authentication)
        let service = APIService(serverEndpoint: config.serverEndpoint, network: network)
        let database = Database(path: tempFolderPath())
        
        contacts = Contacts(database: database, service: service)
        
        let expectation1 = expectation(description: "Network Request")
        let expectation2 = expectation(description: "Core Data Update")
        
        stub(condition: isHost(config.serverEndpoint.host!) && isPath("/" + ContactsEndpoint.contacts.path)) { (request) -> OHHTTPStubsResponse in
            return fixture(filePath: Bundle(for: type(of: self)).path(forResource: "get_contacts", ofType: "json")!, headers: [ HTTPHeader.contentType.rawValue: "application/json"])
        }
        
        contacts = Contacts(database: database, service: service)
        
        database.setup { (error) in
            XCTAssertNil(error)
            
            let managedObjectContext = database.newBackgroundContext()
            
            managedObjectContext.performAndWait {
                let contact = Contact(context: managedObjectContext)
                contact.populateTestData()
                contact.contactID = 10
                contact.name = "Overridden Name"
                
                try? managedObjectContext.save()
            }
            
            self.contacts.refreshContacts(size: 5) { result in
                switch result {
                    case .failure(let error):
                        XCTFail(error.localizedDescription)
                    case .success(let (before, after, total)):
                        XCTAssertEqual(before, nil)
                        XCTAssertEqual(after, "10")
                        XCTAssertEqual(total, 10)
                }
                
                expectation1.fulfill()
            }
            
        }
        
        wait(for: [expectation1], timeout: 3.0)
        
        DispatchQueue.main.asyncAfter(deadline: .now() + 1.0) {
            let context = database.viewContext
            
            let fetchRequest: NSFetchRequest<Contact> = Contact.fetchRequest()
            
            do {
                
                let fetchedContacts = try context.fetch(fetchRequest)
                let updatedContact = self.contacts.contact(context: context, contactID: 10)
                XCTAssertEqual(updatedContact?.name, "Sincy Chacko")
                
<<<<<<< HEAD
                XCTAssertEqual(fetchedContacts.count, 10)
=======
                XCTAssertEqual(fetchedContacts.count, 9)
>>>>>>> 31884cc5
                
            } catch {
                XCTFail(error.localizedDescription)
            }
            
            expectation2.fulfill()
        }
        
        wait(for: [expectation2], timeout: 3.0)
    }
    
    func testFetchPaginatedContacts() {
        
        let mockAuthentication = MockAuthentication()
        let authentication = Authentication(configuration: config)
        authentication.dataSource = mockAuthentication
        authentication.delegate = mockAuthentication
        let network = Network(serverEndpoint: config.serverEndpoint, authentication: authentication)
        let service = APIService(serverEndpoint: config.serverEndpoint, network: network)
        let database = Database(path: tempFolderPath())
        
        let expectation1 = expectation(description: "Database")
        let expectation2 = expectation(description: "Network Request Page 1")
        let expectation3 = expectation(description: "Fetch Request Page 1")
        let expectation4 = expectation(description: "Network Request Page 2")
        let expectation5 = expectation(description: "Fetch Request Page 2")
        
        let contactsStub = connect(endpoint: ContactsEndpoint.contacts.path.prefixedWithSlash, toResourceWithName: "get_contacts")
        
        contacts = Contacts(database: database, service: service)
        
        database.setup { error in
            XCTAssertNil(error)
            
            let managedObjectContext = database.newBackgroundContext()
            
            managedObjectContext.performAndWait {
                let contact = Contact(context: managedObjectContext)
                contact.populateTestData()
                contact.contactID = 10
                contact.name = "Overridden Name"
                
                try? managedObjectContext.save()
            }
            
            expectation1.fulfill()
        }
        
        wait(for: [expectation1], timeout: 3.0)
        
        contacts.refreshContacts(size: 10) { result in
            switch result {
                case .failure(let error):
                    XCTFail(error.localizedDescription)
                case .success(let (before, after, total)):
                    XCTAssertEqual(before, nil)
                    XCTAssertEqual(after, "10")
                    XCTAssertEqual(total, 10)
            }
            
            expectation2.fulfill()
        }
        
        wait(for: [expectation2], timeout: 3.0)
        
        DispatchQueue.main.asyncAfter(deadline: .now() + 1.0) {
            let context = database.viewContext
            
            let fetchRequest: NSFetchRequest<Contact> = Contact.fetchRequest()
            
            do {
                let fetchedContacts = try context.fetch(fetchRequest)
                let updatedContact = self.contacts.contact(context: context, contactID: 10)
                XCTAssertEqual(updatedContact?.name, "Sincy Chacko")
                
                XCTAssertEqual(fetchedContacts.count, 10)
                
            } catch {
                XCTFail(error.localizedDescription)
            }
            
            expectation3.fulfill()
        }
        
        wait(for: [expectation3], timeout: 3.0)
        
        OHHTTPStubs.removeStub(contactsStub)
        
        connect(endpoint: ContactsEndpoint.contacts.path.prefixedWithSlash, toResourceWithName: "get_contacts_page_2")
        
        self.contacts.refreshContacts(after: "10", size: 10) { result in
            switch result {
                case .failure(let error):
                    XCTFail(error.localizedDescription)
                case .success(let (before, after, total)):
                    XCTAssertEqual(before, "10")
                    XCTAssertEqual(after, nil)
                    XCTAssertEqual(total, 13)
            }
            
            expectation4.fulfill()
        }
        
        wait(for: [expectation4], timeout: 3.0)
        
        DispatchQueue.main.asyncAfter(deadline: .now() + 1.0) {
            let context = database.viewContext
            
            let fetchRequest: NSFetchRequest<Contact> = Contact.fetchRequest()
            
            do {
                let fetchedContacts = try context.fetch(fetchRequest)
                
                XCTAssertEqual(fetchedContacts.count, 13)
                XCTAssertNotNil(self.contacts.contact(context: context, contactID: 10))
                
            } catch {
                XCTFail(error.localizedDescription)
            }
                        
            expectation5.fulfill()
        }
        
        wait(for: [expectation5], timeout: 3.0)
        
    }

    func testCreateBPAYContact() {
        let expectation1 = expectation(description: "Network Request 1")

        stub(condition: isHost(config.serverEndpoint.host!) && isPath("/" + ContactsEndpoint.contacts.path) && isMethodPOST()) { (request) -> OHHTTPStubsResponse in
            return fixture(filePath: Bundle(for: type(of: self)).path(forResource: "create_bpay_contact", ofType: "json")!, status: 201, headers: [ HTTPHeader.contentType.rawValue: "application/json"])
        }

        let mockAuthentication = MockAuthentication()
        let authentication = Authentication(configuration: config)
        authentication.dataSource = mockAuthentication
        authentication.delegate = mockAuthentication
        let network = Network(serverEndpoint: config.serverEndpoint, authentication: authentication)
        let service = APIService(serverEndpoint: config.serverEndpoint, network: network)
        let database = Database(path: tempFolderPath())

        contacts = Contacts(database: database, service: service)

        database.setup { [self] (error) in
            XCTAssertNil(error)

            self.contacts.createBPAYContact(nickName: "ACME Inc.", billerCode: "209999", crn: "84100064513925", billerName: "ACME Inc.") { (result) in
                switch result {
                    case .failure(let error):
                        XCTFail(error.localizedDescription)
                    case .success:
                        break
                }

                expectation1.fulfill()
            }
        }

        wait(for: [expectation1], timeout: 3.0)
        OHHTTPStubs.removeAllStubs()
    }

    func testCreatePayAnyoneContact() {
        let expectation1 = expectation(description: "Network Request 1")

        stub(condition: isHost(config.serverEndpoint.host!) && isPath("/" + ContactsEndpoint.contacts.path) && isMethodPOST()) { (request) -> OHHTTPStubsResponse in
            return fixture(filePath: Bundle(for: type(of: self)).path(forResource: "create_payAnyone_contact", ofType: "json")!, status: 201, headers: [ HTTPHeader.contentType.rawValue: "application/json"])
        }

        let mockAuthentication = MockAuthentication()
        let authentication = Authentication(configuration: config)
        authentication.dataSource = mockAuthentication
        authentication.delegate = mockAuthentication
        let network = Network(serverEndpoint: config.serverEndpoint, authentication: authentication)
        let service = APIService(serverEndpoint: config.serverEndpoint, network: network)
        let database = Database(path: tempFolderPath())

        contacts = Contacts(database: database, service: service)

        database.setup { [self] (error) in
            XCTAssertNil(error)

            self.contacts.createPayAnyoneContact(name: "Johnathan", nickName: "Johnny Boy", accountName: "Mr Johnathan Smith", bsb: "100-123", accountNumber: "12345678") { (result) in
                switch result {
                    case .failure(let error):
                        XCTFail(error.localizedDescription)
                    case .success:
                        break
                }

                expectation1.fulfill()
            }
        }

        wait(for: [expectation1], timeout: 3.0)
        OHHTTPStubs.removeAllStubs()
    }

    func testCreatePayIDContact() {
        let expectation1 = expectation(description: "Network Request 1")

        stub(condition: isHost(config.serverEndpoint.host!) && isPath("/" + ContactsEndpoint.contacts.path) && isMethodPOST()) { (request) -> OHHTTPStubsResponse in
            return fixture(filePath: Bundle(for: type(of: self)).path(forResource: "create_payID_contact", ofType: "json")!, status: 201, headers: [ HTTPHeader.contentType.rawValue: "application/json"])
        }

        let mockAuthentication = MockAuthentication()
        let authentication = Authentication(configuration: config)
        authentication.dataSource = mockAuthentication
        authentication.delegate = mockAuthentication
        let network = Network(serverEndpoint: config.serverEndpoint, authentication: authentication)
        let service = APIService(serverEndpoint: config.serverEndpoint, network: network)
        let database = Database(path: tempFolderPath())

        contacts = Contacts(database: database, service: service)

        self.contacts.createPayIDContact(name: "Johnathan", nickName: "Johnny Boy", description: "That guy I buy tyres from", payID: "0412345678", payIDName: "J SMITH", payIDType: .phoneNumber) { (result) in
            switch result {
                case .failure(let error):
                    XCTFail(error.localizedDescription)
                case .success:
                    break
            }

            expectation1.fulfill()
        }

        wait(for: [expectation1], timeout: 3.0)
        OHHTTPStubs.removeAllStubs()
    }

    func testCreateInternationalContact() {
        let expectation1 = expectation(description: "Network Request 1")

        stub(condition: isHost(config.serverEndpoint.host!) && isPath("/" + ContactsEndpoint.contacts.path) && isMethodPOST()) { (request) -> OHHTTPStubsResponse in
            return fixture(filePath: Bundle(for: type(of: self)).path(forResource: "create_international_contact", ofType: "json")!, status: 201, headers: [ HTTPHeader.contentType.rawValue: "application/json"])
        }

        let mockAuthentication = MockAuthentication()
        let authentication = Authentication(configuration: config)
        authentication.dataSource = mockAuthentication
        authentication.delegate = mockAuthentication
        let network = Network(serverEndpoint: config.serverEndpoint, authentication: authentication)
        let service = APIService(serverEndpoint: config.serverEndpoint, network: network)
        let database = Database(path: tempFolderPath())

        contacts = Contacts(database: database, service: service)

        database.setup { [self] (error) in
            XCTAssertNil(error)

            self.contacts.createInternationalContact(name: "Anne Frank", nickName: "Annie", country: "New Zeland", bankCountry: "New Zeland", accountNumber: "12345678") { (result) in
                switch result {
                    case .failure(let error):
                        XCTFail(error.localizedDescription)
                    case .success:
                        break
                }

                expectation1.fulfill()
            }
        }

        wait(for: [expectation1], timeout: 3.0)
        OHHTTPStubs.removeAllStubs()
    }

}<|MERGE_RESOLUTION|>--- conflicted
+++ resolved
@@ -99,11 +99,7 @@
                 let updatedContact = self.contacts.contact(context: context, contactID: 10)
                 XCTAssertEqual(updatedContact?.name, "Sincy Chacko")
                 
-<<<<<<< HEAD
                 XCTAssertEqual(fetchedContacts.count, 10)
-=======
-                XCTAssertEqual(fetchedContacts.count, 9)
->>>>>>> 31884cc5
                 
             } catch {
                 XCTFail(error.localizedDescription)
