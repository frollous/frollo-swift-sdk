//
//  Copyright © 2018 Frollo. All rights reserved.
//
//  Licensed under the Apache License, Version 2.0 (the "License");
//  you may not use this file except in compliance with the License.
//  You may obtain a copy of the License at
// 
//      http://www.apache.org/licenses/LICENSE-2.0
// 
//  Unless required by applicable law or agreed to in writing, software
//  distributed under the License is distributed on an "AS IS" BASIS,
//  WITHOUT WARRANTIES OR CONDITIONS OF ANY KIND, either express or implied.
//  See the License for the specific language governing permissions and
//  limitations under the License.
//

import XCTest
@testable import FrolloSDK
import CoreData
import OHHTTPStubs

protocol KeychainServiceIdentifying {
    var keychainService: String { get }
}

protocol DatabaseIdentifying {
    var database: Database { get }
}

extension DatabaseIdentifying {
    var context: NSManagedObjectContext {
        return database.viewContext
    }
}

extension KeychainServiceIdentifying where Self: XCTestCase {
    
    func defaultKeychain(isNetwork: Bool) -> Keychain {
        switch isNetwork {
        case false:
            return Keychain(service: keychainService)
        case true:
            return Keychain.validNetworkKeychain(service: keychainService)
        }
    }
    
    func defaultNetworkAuthenticator(keychain: Keychain) -> NetworkAuthenticator {
        return NetworkAuthenticator(serverEndpoint: config.serverEndpoint, keychain: keychain)
    }
    
    func defaultNetwork(keychain: Keychain) -> Network {
        let authenticator = defaultNetworkAuthenticator(keychain: keychain)
        return defaultNetwork(keychain: keychain, networkAuthenticator: authenticator)
    }
    
    func defaultNetwork(keychain: Keychain, networkAuthenticator: NetworkAuthenticator) -> Network {
        return Network(serverEndpoint: self.config.serverEndpoint, networkAuthenticator: networkAuthenticator)
    }
    
    func defaultService(keychain: Keychain) -> APIService {
        return APIService(serverEndpoint: self.config.serverEndpoint, network: defaultNetwork(keychain: keychain))
    }
    
    func defaultService(keychain: Keychain, networkAuthenticator: NetworkAuthenticator) -> APIService {
        let network = defaultNetwork(keychain: keychain, networkAuthenticator: networkAuthenticator)
        return APIService(serverEndpoint: self.config.serverEndpoint, network: network)
    }
    
    func defaultAuthService(keychain: Keychain) -> OAuthService {
        return defaultAuthService(keychain: keychain, network: defaultNetwork(keychain: keychain))
    }
    
    func defaultAuthService(keychain: Keychain, network: Network) -> OAuthService {
        return OAuthService(authorizationEndpoint: FrolloSDKConfiguration.authorizationEndpoint, tokenEndpoint: FrolloSDKConfiguration.tokenEndpoint, redirectURL: FrolloSDKConfiguration.redirectURL, revokeURL: FrolloSDKConfiguration.revokeTokenEndpoint, network: network)
    }
}

extension DatabaseIdentifying where Self: KeychainServiceIdentifying, Self: XCTestCase {
    
    func defaultAuthentication(loggedIn: Bool = false) -> OAuth2Authentication {
        let keychain = defaultKeychain(isNetwork: false)
        let networkAuthenticator = defaultNetworkAuthenticator(keychain: keychain)
        return defaultAuthentication(keychain: keychain, networkAuthenticator: networkAuthenticator, loggedIn: loggedIn)
    }
    
    func defaultAuthentication(keychain: Keychain, networkAuthenticator: NetworkAuthenticator, loggedIn: Bool = false) -> OAuth2Authentication {
        let network = Network(serverEndpoint: self.config.serverEndpoint, networkAuthenticator: networkAuthenticator)
        let authService = defaultAuthService(keychain: keychain, network: network)
        let authentication = OAuth2Authentication(keychain: keychain, clientID: config.clientID, redirectURL: FrolloSDKConfiguration.redirectURL, serverURL: config.serverEndpoint, authService: authService, preferences: preferences, delegate: nil, tokenDelegate: network)
        authentication.loggedIn = loggedIn
        return authentication
    }
    
    func defaultAuthentication(keychain: Keychain, loggedIn: Bool = false) -> OAuth2Authentication {
        let networkAuthenticator = defaultNetworkAuthenticator(keychain: keychain)
        return defaultAuthentication(keychain: keychain, networkAuthenticator: networkAuthenticator, loggedIn: loggedIn)
    }
    
    func aggregation(loggedIn: Bool = false) -> Aggregation {
        let keychain = defaultKeychain(isNetwork: true)
        return aggregation(keychain: keychain, loggedIn: loggedIn)
    }
    
    func aggregation(keychain: Keychain, loggedIn: Bool) -> Aggregation {
        return Aggregation(database: database, service: defaultService(keychain: keychain), authentication: defaultAuthentication(keychain: keychain, networkAuthenticator: defaultNetworkAuthenticator(keychain: keychain), loggedIn: loggedIn))
    }
    
    // MARK: - Bills
    func defaultBills() -> Bills {
        let keychain = defaultKeychain(isNetwork: true)
        return defaultBills(keychain: keychain)
    }
    
    func defaultBills(keychain: Keychain) -> Bills {
        return Bills(database: database, service: defaultService(keychain: keychain), aggregation: aggregation(keychain: keychain, loggedIn: true), authentication: defaultAuthentication(keychain: keychain))
    }
    
    // MARK: - User
    
    func defaultUser(loggedIn: Bool = true) -> UserManagement {
        let keychain = defaultKeychain(isNetwork: true)
        return defaultUser(keychain: keychain, loggedIn: loggedIn)
    }
    
    func defaultUser(keychain: Keychain, loggedIn: Bool = true) -> UserManagement {
        let networkAuthenticator  = defaultNetworkAuthenticator(keychain: keychain)
        return defaultUser(keychain: keychain, networkAuthenticator: networkAuthenticator, loggedIn: loggedIn)
    }
    
    func defaultUser(keychain: Keychain, authentication: Authentication, delegate: AuthenticationDelegate? = nil, loggedIn: Bool = true) -> UserManagement {
        let networkAuthenticator  = defaultNetworkAuthenticator(keychain: keychain)
<<<<<<< HEAD
        return UserManagement(database: database, service: defaultService(keychain: keychain, networkAuthenticator: networkAuthenticator), clientID: config.clientID, authentication: authentication, preferences: preferences, delegate: nil)
    }
    
    func defaultUser(keychain: Keychain, networkAuthenticator: NetworkAuthenticator, loggedIn: Bool = true) -> UserManagement {
        return UserManagement(database: database, service: defaultService(keychain: keychain, networkAuthenticator: networkAuthenticator), clientID: config.clientID, authentication: defaultAuthentication(keychain: keychain, networkAuthenticator: networkAuthenticator, loggedIn: loggedIn), preferences: preferences, delegate: nil)
=======
        return UserManagement(database: database, service: defaultService(keychain: keychain, networkAuthenticator: networkAuthenticator), authentication: authentication, preferences: preferences, delegate: delegate)
    }
    
    func defaultUser(keychain: Keychain, networkAuthenticator: NetworkAuthenticator, delegate: AuthenticationDelegate? = nil, loggedIn: Bool = true) -> UserManagement {
        return UserManagement(database: database, service: defaultService(keychain: keychain, networkAuthenticator: networkAuthenticator), authentication: defaultAuthentication(keychain: keychain, networkAuthenticator: networkAuthenticator, loggedIn: loggedIn), preferences: preferences, delegate: delegate)
>>>>>>> b1c4e30e
    }
    
}

extension XCTestCase {
    var config: FrolloSDKConfiguration {
        return .testConfig()
    }
    
    var preferences: Preferences {
        return Preferences(path: tempFolderPath())
    }
}

extension XCTestCase {
    var serverEndpointHost: String {
        return config.serverEndpoint.host!
    }
    
    var tokenEndpointHost: String {
        return FrolloSDKConfiguration.tokenEndpoint.host!
    }
}

extension XCTestCase {
    
    @discardableResult
    func connect(endpoint: String, toResourceWithName name: String, addingStatusCode statusCode: Int = 200, addingHeaders headers: [String: String]? = nil) -> OHHTTPStubsDescriptor {
        return connect(host: serverEndpointHost, endpoint: endpoint, toResourceWithName: name, addingStatusCode: statusCode, addingHeaders: headers)
    }
    
    @discardableResult
    func connect(endpoint: String, addingData data: Data = Data(), addingStatusCode statusCode: Int = 200, addingHeaders headers: [String: String]? = nil) -> OHHTTPStubsDescriptor {
        return connect(host: serverEndpointHost, endpoint: endpoint, addingData: data, addingStatusCode: statusCode, addingHeaders: headers)
    }
    
    @discardableResult
    func connect(host: String, endpoint: String, toResourceWithName name: String, addingStatusCode statusCode: Int = 200, addingHeaders headers: [String: String]? = nil) -> OHHTTPStubsDescriptor {
        var finalHeaders = headers ?? [:]
        finalHeaders[HTTPHeader.contentType.rawValue] = "application/json"
        let response: OHHTTPStubsResponseBlock = { _ in fixture(filePath: Bundle(for: type(of: self)).path(forResource: name, ofType: "json")!, status: Int32(statusCode), headers: finalHeaders) }
        return stub(condition: isHost(host) && isPath(endpoint), response: response)
    }
    
    @discardableResult
    func connect(host: String, endpoint: String, addingData data: Data = Data(), addingStatusCode statusCode: Int = 200, addingHeaders headers: [String: String]? = nil) -> OHHTTPStubsDescriptor {
        var finalHeaders = headers ?? [:]
        finalHeaders[HTTPHeader.contentType.rawValue] = "application/json"
        let response: OHHTTPStubsResponseBlock = { _ in OHHTTPStubsResponse(data: data, statusCode: Int32(statusCode), headers: finalHeaders) }
        return stub(condition: isHost(host) && isPath(endpoint), response: response)
    }
}

extension String {
    func prefixed(with string: String) -> String {
        return "\(string)\(self)"
    }
    
    var prefixedWithSlash: String {
        return self.prefixed(with: "/")
    }
}<|MERGE_RESOLUTION|>--- conflicted
+++ resolved
@@ -129,19 +129,11 @@
     
     func defaultUser(keychain: Keychain, authentication: Authentication, delegate: AuthenticationDelegate? = nil, loggedIn: Bool = true) -> UserManagement {
         let networkAuthenticator  = defaultNetworkAuthenticator(keychain: keychain)
-<<<<<<< HEAD
-        return UserManagement(database: database, service: defaultService(keychain: keychain, networkAuthenticator: networkAuthenticator), clientID: config.clientID, authentication: authentication, preferences: preferences, delegate: nil)
-    }
-    
-    func defaultUser(keychain: Keychain, networkAuthenticator: NetworkAuthenticator, loggedIn: Bool = true) -> UserManagement {
-        return UserManagement(database: database, service: defaultService(keychain: keychain, networkAuthenticator: networkAuthenticator), clientID: config.clientID, authentication: defaultAuthentication(keychain: keychain, networkAuthenticator: networkAuthenticator, loggedIn: loggedIn), preferences: preferences, delegate: nil)
-=======
-        return UserManagement(database: database, service: defaultService(keychain: keychain, networkAuthenticator: networkAuthenticator), authentication: authentication, preferences: preferences, delegate: delegate)
+        return UserManagement(database: database, service: defaultService(keychain: keychain, networkAuthenticator: networkAuthenticator), clientID: config.clientID, authentication: authentication, preferences: preferences, delegate: delegate)
     }
     
     func defaultUser(keychain: Keychain, networkAuthenticator: NetworkAuthenticator, delegate: AuthenticationDelegate? = nil, loggedIn: Bool = true) -> UserManagement {
-        return UserManagement(database: database, service: defaultService(keychain: keychain, networkAuthenticator: networkAuthenticator), authentication: defaultAuthentication(keychain: keychain, networkAuthenticator: networkAuthenticator, loggedIn: loggedIn), preferences: preferences, delegate: delegate)
->>>>>>> b1c4e30e
+        return UserManagement(database: database, service: defaultService(keychain: keychain, networkAuthenticator: networkAuthenticator), clientID: config.clientID, authentication: defaultAuthentication(keychain: keychain, networkAuthenticator: networkAuthenticator, loggedIn: loggedIn), preferences: preferences, delegate: delegate)
     }
     
 }
