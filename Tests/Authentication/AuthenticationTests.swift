--- conflicted
+++ resolved
@@ -39,7 +39,6 @@
         Keychain(service: keychainService).removeAll()
     }
     
-<<<<<<< HEAD
     func testCustomAuthentication() {
         class CustomAuthentication: Authentication {
             
@@ -49,249 +48,12 @@
             var loggedIn = false
             
             var delegate: AuthenticationDelegate?
-=======
-    private func validKeychain() -> Keychain {
-        let keychain = Keychain(service: keychainService)
-        keychain["refreshToken"] = "AnExistingRefreshToken"
-        keychain["accessToken"] = "AnExistingAccessToken"
-        keychain["accessTokenExpiry"] = String(Date(timeIntervalSinceNow: 1000).timeIntervalSince1970) // Not expired by time
-        return keychain
-    }
-    
-    // MARK: - Login User
-    
-    func testLoginUser() {
-        let expectation1 = expectation(description: "Network Request")
-        
-        let config = FrolloSDKConfiguration.testConfig()
-        
-        stub(condition: isHost(config.tokenEndpoint.host!) && isPath(config.tokenEndpoint.path)) { (request) -> OHHTTPStubsResponse in
-            return fixture(filePath: Bundle(for: type(of: self)).path(forResource: "token_valid", ofType: "json")!, headers: [ HTTPHeader.contentType.rawValue: "application/json"])
-        }
-        
-        stub(condition: isHost(config.serverEndpoint.host!) && isPath("/" + UserEndpoint.details.path)) { (request) -> OHHTTPStubsResponse in
-            return fixture(filePath: Bundle(for: type(of: self)).path(forResource: "user_details_complete", ofType: "json")!, headers: [ HTTPHeader.contentType.rawValue: "application/json"])
-        }
-        
-        let path = tempFolderPath()
-        let database = Database(path: path)
-        let preferences = Preferences(path: path)
-        let keychain = Keychain(service: keychainService)
-        let networkAuthenticator = NetworkAuthenticator(authorizationEndpoint: config.authorizationEndpoint, serverEndpoint: config.serverEndpoint, tokenEndpoint: config.tokenEndpoint, keychain: keychain)
-        let network = Network(serverEndpoint: config.serverEndpoint, networkAuthenticator: networkAuthenticator)
-        let authService = OAuthService(authorizationEndpoint: config.authorizationEndpoint, tokenEndpoint: config.tokenEndpoint, redirectURL: config.redirectURL, revokeURL: config.revokeTokenURL, network: network)
-        let service = APIService(serverEndpoint: config.serverEndpoint, network: network)
-        let authentication = Authentication(database: database, clientID: config.clientID, domain: config.serverEndpoint.host!, networkAuthenticator: networkAuthenticator, authService: authService, service: service, preferences: preferences, delegate: self)
-        
-        database.setup { (error) in
-            XCTAssertNil(error)
-            
-            authentication.loginUser(email: "user@frollo.us", password: "password", scopes: ["offline_access", "openid", "email"]) { (result) in
-                switch result {
-                    case .failure(let error):
-                        XCTFail(error.localizedDescription)
-                    case .success:
-                        XCTAssertTrue(authentication.loggedIn)
-                        
-                        XCTAssertEqual(networkAuthenticator.accessToken, "MTQ0NjJkZmQ5OTM2NDE1ZTZjNGZmZjI3")
-                        XCTAssertEqual(networkAuthenticator.refreshToken, "IwOGYzYTlmM2YxOTQ5MGE3YmNmMDFkNTVk")
-                        XCTAssertEqual(networkAuthenticator.expiryDate, Date(timeIntervalSince1970: 2550794799))
-                        
-                        XCTAssertNotNil(authentication.fetchUser(context: database.newBackgroundContext()))
-                }
-                
-                expectation1.fulfill()
-            }
-        }
-        
-        wait(for: [expectation1], timeout: 3.0)
-        
-        try? FileManager.default.removeItem(at: tempFolderPath())
-    }
-    
-    func testInvalidLoginUser() {
-        let expectation1 = expectation(description: "Network Request")
-        
-        let config = FrolloSDKConfiguration.testConfig()
-        
-        stub(condition: isHost(config.tokenEndpoint.host!) && isPath(config.tokenEndpoint.path)) { (request) -> OHHTTPStubsResponse in
-            return fixture(filePath: Bundle(for: type(of: self)).path(forResource: "error_oauth2_invalid_grant", ofType: "json")!, status: 401, headers: [HTTPHeader.contentType.rawValue: "application/json"])
-        }
-        
-        stub(condition: isHost(config.serverEndpoint.host!) && isPath("/" + UserEndpoint.details.path)) { (request) -> OHHTTPStubsResponse in
-            return fixture(filePath: Bundle(for: type(of: self)).path(forResource: "user_details_complete", ofType: "json")!, headers: [HTTPHeader.contentType.rawValue: "application/json"])
-        }
-        
-        let path = tempFolderPath()
-        let database = Database(path: path)
-        let preferences = Preferences(path: path)
-        let keychain = Keychain(service: keychainService)
-        let networkAuthenticator = NetworkAuthenticator(authorizationEndpoint: config.authorizationEndpoint, serverEndpoint: config.serverEndpoint, tokenEndpoint: config.tokenEndpoint, keychain: keychain)
-        let network = Network(serverEndpoint: config.serverEndpoint, networkAuthenticator: networkAuthenticator)
-        let authService = OAuthService(authorizationEndpoint: config.authorizationEndpoint, tokenEndpoint: config.tokenEndpoint, redirectURL: config.redirectURL, revokeURL: config.revokeTokenURL, network: network)
-        let service = APIService(serverEndpoint: config.serverEndpoint, network: network)
-        let authentication = Authentication(database: database, clientID: config.clientID, domain: config.serverEndpoint.host!, networkAuthenticator: networkAuthenticator, authService: authService, service: service, preferences: preferences, delegate: self)
-        
-        database.setup { (error) in
-            XCTAssertNil(error)
-            
-            authentication.loginUser(email: "user@frollo.us", password: "wrong_password", scopes: ["offline_access", "openid", "email"]) { (result) in
-                switch result {
-                    case .failure(let error):
-                        XCTAssertFalse(authentication.loggedIn)
-                        
-                        XCTAssertNil(authentication.fetchUser(context: database.newBackgroundContext()))
-                        
-                        XCTAssertNil(networkAuthenticator.accessToken)
-                        XCTAssertNil(networkAuthenticator.refreshToken)
-                        XCTAssertNil(networkAuthenticator.expiryDate)
-                    
-                        if let apiError = error as? OAuth2Error {
-                            XCTAssertEqual(apiError.type, .invalidGrant)
-                        } else {
-                            XCTFail("Wrong error returned")
-                        }
-                    case .success:
-                        XCTFail("Wrong password should fail")
-                }
-                
-                expectation1.fulfill()
-            }
-        }
-        
-        wait(for: [expectation1], timeout: 3.0)
-        
-        try? FileManager.default.removeItem(at: tempFolderPath())
-    }
-    
-    func testInvalidLoginUserSecondaryFailure() {
-        // Test that the user details fetch causes a logged out failure
-        let expectation1 = expectation(description: "Network Request")
-        
-        let config = FrolloSDKConfiguration.testConfig()
-        
-        stub(condition: isHost(config.tokenEndpoint.host!) && isPath(config.tokenEndpoint.path)) { (request) -> OHHTTPStubsResponse in
-            return fixture(filePath: Bundle(for: type(of: self)).path(forResource: "token_valid", ofType: "json")!, headers: [HTTPHeader.contentType.rawValue: "application/json"])
-        }
-        
-        stub(condition: isHost(config.serverEndpoint.host!) && isPath("/" + UserEndpoint.details.path)) { (request) -> OHHTTPStubsResponse in
-            return fixture(filePath: Bundle(for: type(of: self)).path(forResource: "error_invalid_access_token", ofType: "json")!, status: 401, headers: [HTTPHeader.contentType.rawValue: "application/json"])
-        }
-        
-        let path = tempFolderPath()
-        let database = Database(path: path)
-        let preferences = Preferences(path: path)
-        let keychain = Keychain(service: keychainService)
-        let networkAuthenticator = NetworkAuthenticator(authorizationEndpoint: config.authorizationEndpoint, serverEndpoint: config.serverEndpoint, tokenEndpoint: config.tokenEndpoint, keychain: keychain)
-        let network = Network(serverEndpoint: config.serverEndpoint, networkAuthenticator: networkAuthenticator)
-        let authService = OAuthService(authorizationEndpoint: config.authorizationEndpoint, tokenEndpoint: config.tokenEndpoint, redirectURL: config.redirectURL, revokeURL: config.revokeTokenURL, network: network)
-        let service = APIService(serverEndpoint: config.serverEndpoint, network: network)
-        let authentication = Authentication(database: database, clientID: config.clientID, domain: config.serverEndpoint.host!, networkAuthenticator: networkAuthenticator, authService: authService, service: service, preferences: preferences, delegate: self)
-        
-        database.setup { (error) in
-            XCTAssertNil(error)
-            
-            authentication.loginUser(email: "user@frollo.us", password: "wrong_password", scopes: ["offline_access", "openid", "email"]) { (result) in
-                switch result {
-                    case .failure(let error):
-                        XCTAssertFalse(authentication.loggedIn)
-                        
-                        XCTAssertNil(authentication.fetchUser(context: database.newBackgroundContext()))
-                        
-                        XCTAssertNil(networkAuthenticator.accessToken)
-                        XCTAssertNil(networkAuthenticator.refreshToken)
-                        XCTAssertNil(networkAuthenticator.expiryDate)
-                        
-                        if let apiError = error as? APIError {
-                            XCTAssertEqual(apiError.type, .invalidAccessToken)
-                        } else {
-                            XCTFail("Wrong error returned")
-                        }
-                    case .success:
-                        XCTFail("Wrong password should fail")
-                }
-                
-                expectation1.fulfill()
-            }
-        }
-        
-        wait(for: [expectation1], timeout: 5.0)
-        
-        try? FileManager.default.removeItem(at: tempFolderPath())
-    }
-    
-    func testLoginUserFailsIfLoggedIn() {
-        let expectation1 = expectation(description: "Network Request")
-        
-        let config = FrolloSDKConfiguration.testConfig()
-        
-        stub(condition: isHost(config.tokenEndpoint.host!) && isPath(config.tokenEndpoint.path)) { (request) -> OHHTTPStubsResponse in
-            return fixture(filePath: Bundle(for: type(of: self)).path(forResource: "token_valid", ofType: "json")!, headers: [ HTTPHeader.contentType.rawValue: "application/json"])
-        }
-        
-        stub(condition: isHost(config.serverEndpoint.host!) && isPath("/" + UserEndpoint.register.path)) { (request) -> OHHTTPStubsResponse in
-            return fixture(filePath: Bundle(for: type(of: self)).path(forResource: "user_details_complete", ofType: "json")!, status: 201, headers: [ HTTPHeader.contentType.rawValue: "application/json"])
-        }
-        
-        let path = tempFolderPath()
-        let database = Database(path: path)
-        let preferences = Preferences(path: path)
-        let keychain = Keychain(service: keychainService)
-        let networkAuthenticator = NetworkAuthenticator(authorizationEndpoint: config.authorizationEndpoint, serverEndpoint: config.serverEndpoint, tokenEndpoint: config.tokenEndpoint, keychain: keychain)
-        let network = Network(serverEndpoint: config.serverEndpoint, networkAuthenticator: networkAuthenticator)
-        let authService = OAuthService(authorizationEndpoint: config.authorizationEndpoint, tokenEndpoint: config.tokenEndpoint, redirectURL: config.redirectURL, revokeURL: config.revokeTokenURL, network: network)
-        let service = APIService(serverEndpoint: config.serverEndpoint, network: network)
-        let authentication = Authentication(database: database, clientID: config.clientID, domain: config.serverEndpoint.host!, networkAuthenticator: networkAuthenticator, authService: authService, service: service, preferences: preferences, delegate: self)
-        authentication.loggedIn = true
-        
-        database.setup { (error) in
-            XCTAssertNil(error)
->>>>>>> efa052a3
             
             func login() {
                 loggedIn = true
                 
                 delegate?.saveAccessTokens(accessToken: validTokens[tokenIndex], expiry: Date().addingTimeInterval(3600))
             }
-<<<<<<< HEAD
-=======
-        }
-        
-        wait(for: [expectation1], timeout: 3.0)
-        
-        try? FileManager.default.removeItem(at: tempFolderPath())
-    }
-    
-    #if os(iOS)
-    func testLoginUserViaWebFails() {
-        let expectation1 = expectation(description: "Network Request")
-        let expectation2 = expectation(description: "Network Request")
-        
-        let config = FrolloSDKConfiguration.testConfig()
-        
-        stub(condition: isHost(config.tokenEndpoint.host!) && isPath(config.tokenEndpoint.path)) { (request) -> OHHTTPStubsResponse in
-            return fixture(filePath: Bundle(for: type(of: self)).path(forResource: "token_valid", ofType: "json")!, headers: [ HTTPHeader.contentType.rawValue: "application/json"])
-        }
-        
-        stub(condition: isHost(config.serverEndpoint.host!) && isPath("/" + UserEndpoint.details.path)) { (request) -> OHHTTPStubsResponse in
-            return fixture(filePath: Bundle(for: type(of: self)).path(forResource: "user_details_complete", ofType: "json")!, headers: [ HTTPHeader.contentType.rawValue: "application/json"])
-        }
-        
-        let path = tempFolderPath()
-        let database = Database(path: path)
-        let preferences = Preferences(path: path)
-        let keychain = Keychain(service: keychainService)
-        let networkAuthenticator = NetworkAuthenticator(authorizationEndpoint: config.authorizationEndpoint, serverEndpoint: config.serverEndpoint, tokenEndpoint: config.tokenEndpoint, keychain: keychain)
-        let network = Network(serverEndpoint: config.serverEndpoint, networkAuthenticator: networkAuthenticator)
-        let authService = OAuthService(authorizationEndpoint: config.authorizationEndpoint, tokenEndpoint: config.tokenEndpoint, redirectURL: config.redirectURL, revokeURL: config.revokeTokenURL, network: network)
-        let service = APIService(serverEndpoint: config.serverEndpoint, network: network)
-        let authentication = Authentication(database: database, clientID: config.clientID, domain: config.serverEndpoint.host!, networkAuthenticator: networkAuthenticator, authService: authService, service: service, preferences: preferences, delegate: self)
-        
-        let viewController = UIViewController()
-        
-        database.setup { (error) in
-            XCTAssertNil(error)
->>>>>>> efa052a3
             
             func refreshTokens(completion: FrolloSDKCompletionHandler?) {
                 if tokenIndex < 2 {
@@ -305,52 +67,13 @@
                 completion?(.success)
             }
             
-<<<<<<< HEAD
             func resumeAuthentication(url: URL) -> Bool {
                 return false
             }
-=======
-            authentication.authorizationFlow?.resumeExternalUserAgentFlow(with: authURL)
             
-            expectation2.fulfill()
-        }
-        
-        wait(for: [expectation1, expectation2], timeout: 5.0)
-        
-        _ = viewController
-        
-        try? FileManager.default.removeItem(at: tempFolderPath())
-    }
-    #endif
-    
-    #if os(macOS)
-    func testLoginUserViaWebFails() {
-        let expectation1 = expectation(description: "Network Request")
-        let expectation2 = expectation(description: "Network Request")
-        
-        let config = FrolloSDKConfiguration.testConfig()
-        
-        stub(condition: isHost(config.tokenEndpoint.host!) && isPath(config.tokenEndpoint.path)) { (request) -> OHHTTPStubsResponse in
-            return fixture(filePath: Bundle(for: type(of: self)).path(forResource: "token_valid", ofType: "json")!, headers: [ HTTPHeader.contentType.rawValue: "application/json"])
-        }
-        
-        stub(condition: isHost(config.serverEndpoint.host!) && isPath("/" + UserEndpoint.details.path)) { (request) -> OHHTTPStubsResponse in
-            return fixture(filePath: Bundle(for: type(of: self)).path(forResource: "user_details_complete", ofType: "json")!, headers: [ HTTPHeader.contentType.rawValue: "application/json"])
-        }
-        
-        let path = tempFolderPath()
-        let database = Database(path: path)
-        let preferences = Preferences(path: path)
-        let keychain = Keychain(service: keychainService)
-        let networkAuthenticator = NetworkAuthenticator(authorizationEndpoint: config.authorizationEndpoint, serverEndpoint: config.serverEndpoint, tokenEndpoint: config.tokenEndpoint, keychain: keychain)
-        let network = Network(serverEndpoint: config.serverEndpoint, networkAuthenticator: networkAuthenticator)
-        let authService = OAuthService(authorizationEndpoint: config.authorizationEndpoint, tokenEndpoint: config.tokenEndpoint, redirectURL: config.redirectURL, revokeURL: config.revokeTokenURL, network: network)
-        let service = APIService(serverEndpoint: config.serverEndpoint, network: network)
-        let authentication = Authentication(database: database, clientID: config.clientID, domain: config.serverEndpoint.host!, networkAuthenticator: networkAuthenticator, authService: authService, service: service, preferences: preferences, delegate: self)
-        
-        database.setup { (error) in
-            XCTAssertNil(error)
->>>>>>> efa052a3
+            func logout() {
+                reset()
+            }
             
             func reset() {
                 loggedIn = false
@@ -365,21 +88,9 @@
         
         let authentication = CustomAuthentication()
         
-<<<<<<< HEAD
         let serverURL = URL(string: "https://api.example.com")!
         let config = FrolloSDKConfiguration(authenticationType: .custom(authentication: authentication),
                                             serverEndpoint: serverURL)
-=======
-        let path = tempFolderPath()
-        let database = Database(path: path)
-        let preferences = Preferences(path: path)
-        let keychain = Keychain(service: keychainService)
-        let networkAuthenticator = NetworkAuthenticator(authorizationEndpoint: config.authorizationEndpoint, serverEndpoint: config.serverEndpoint, tokenEndpoint: config.tokenEndpoint, keychain: keychain)
-        let network = Network(serverEndpoint: config.serverEndpoint, networkAuthenticator: networkAuthenticator)
-        let authService = OAuthService(authorizationEndpoint: config.authorizationEndpoint, tokenEndpoint: config.tokenEndpoint, redirectURL: config.redirectURL, revokeURL: config.revokeTokenURL, network: network)
-        let service = APIService(serverEndpoint: config.serverEndpoint, network: network)
-        let authentication = Authentication(database: database, clientID: config.clientID, domain: config.serverEndpoint.host!, networkAuthenticator: networkAuthenticator, authService: authService, service: service, preferences: preferences, delegate: self)
->>>>>>> efa052a3
         
         let sdk = FrolloSDK()
         sdk.setup(configuration: config) { (result) in
@@ -387,402 +98,21 @@
                 case .failure(let error):
                     XCTFail(error.localizedDescription)
                 case .success:
-<<<<<<< HEAD
                     break
             }
-=======
-                    XCTAssertNotNil(authentication.fetchUser(context: database.newBackgroundContext()))
-                }
-                
-                expectation1.fulfill()
-            }
-        }
-        
-        wait(for: [expectation1], timeout: 3.0)
-        
-        try? FileManager.default.removeItem(at: tempFolderPath())
-    }
-    
-    func testRegisterUserInvalid() {
-        let expectation1 = expectation(description: "Network Request")
-        
-        let config = FrolloSDKConfiguration.testConfig()
-        
-        stub(condition: isHost(config.tokenEndpoint.host!) && isPath(config.tokenEndpoint.path)) { (request) -> OHHTTPStubsResponse in
-            return fixture(filePath: Bundle(for: type(of: self)).path(forResource: "token_valid", ofType: "json")!, headers: [ HTTPHeader.contentType.rawValue: "application/json"])
-        }
-        
-        stub(condition: isHost(config.serverEndpoint.host!) && isPath("/" + UserEndpoint.register.path)) { (request) -> OHHTTPStubsResponse in
-            return fixture(filePath: Bundle(for: type(of: self)).path(forResource: "error_duplicate", ofType: "json")!, status: 409, headers: [ HTTPHeader.contentType.rawValue: "application/json"])
-        }
-        
-        let path = tempFolderPath()
-        let database = Database(path: path)
-        let preferences = Preferences(path: path)
-        let keychain = Keychain(service: keychainService)
-        let networkAuthenticator = NetworkAuthenticator(authorizationEndpoint: config.authorizationEndpoint, serverEndpoint: config.serverEndpoint, tokenEndpoint: config.tokenEndpoint, keychain: keychain)
-        let network = Network(serverEndpoint: config.serverEndpoint, networkAuthenticator: networkAuthenticator)
-        let authService = OAuthService(authorizationEndpoint: config.authorizationEndpoint, tokenEndpoint: config.tokenEndpoint, redirectURL: config.redirectURL, revokeURL: config.revokeTokenURL, network: network)
-        let service = APIService(serverEndpoint: config.serverEndpoint, network: network)
-        let authentication = Authentication(database: database, clientID: config.clientID, domain: config.serverEndpoint.host!, networkAuthenticator: networkAuthenticator, authService: authService, service: service, preferences: preferences, delegate: self)
-        
-        database.setup { (error) in
-            XCTAssertNil(error)
-            
-            authentication.registerUser(firstName: "Frollo", lastName: "User", mobileNumber: "0412345678", postcode: "2060", dateOfBirth: Date(timeIntervalSince1970: 631152000), email: "user@frollo.us", password: "password", scopes: ["offline_access", "openid", "email"]) { (result) in
-                switch result {
-                    case .failure(let error):
-                        XCTAssertFalse(authentication.loggedIn)
-                        
-                        XCTAssertNil(authentication.fetchUser(context: database.newBackgroundContext()))
-                        
-                        XCTAssertNil(networkAuthenticator.accessToken)
-                        XCTAssertNil(networkAuthenticator.refreshToken)
-                        XCTAssertNil(networkAuthenticator.expiryDate)
-                        
-                        if let apiError = error as? APIError {
-                            XCTAssertEqual(apiError.type, .alreadyExists)
-                        } else {
-                            XCTFail("Wrong error returned")
-                        }
-                    case .success:
-                       XCTFail("Invalid registration data should fail")
-                }
-                
-                expectation1.fulfill()
-            }
-        }
-        
-        wait(for: [expectation1], timeout: 3.0)
-        
-        try? FileManager.default.removeItem(at: tempFolderPath())
-    }
-    
-    func testRegisterUserInvalidSecondaryFailure() {
-        let expectation1 = expectation(description: "Network Request")
-        
-        let config = FrolloSDKConfiguration.testConfig()
-        
-        stub(condition: isHost(config.tokenEndpoint.host!) && isPath(config.tokenEndpoint.path)) { (request) -> OHHTTPStubsResponse in
-            return fixture(filePath: Bundle(for: type(of: self)).path(forResource: "error_oauth2_invalid_request", ofType: "json")!, status: 400, headers: [ HTTPHeader.contentType.rawValue: "application/json"])
-        }
-        
-        stub(condition: isHost(config.serverEndpoint.host!) && isPath("/" + UserEndpoint.register.path)) { (request) -> OHHTTPStubsResponse in
-            return fixture(filePath: Bundle(for: type(of: self)).path(forResource: "user_details_complete", ofType: "json")!, status: 201, headers: [ HTTPHeader.contentType.rawValue: "application/json"])
-        }
-        
-        let path = tempFolderPath()
-        let database = Database(path: path)
-        let preferences = Preferences(path: path)
-        let keychain = Keychain(service: keychainService)
-        let networkAuthenticator = NetworkAuthenticator(authorizationEndpoint: config.authorizationEndpoint, serverEndpoint: config.serverEndpoint, tokenEndpoint: config.tokenEndpoint, keychain: keychain)
-        let network = Network(serverEndpoint: config.serverEndpoint, networkAuthenticator: networkAuthenticator)
-        let authService = OAuthService(authorizationEndpoint: config.authorizationEndpoint, tokenEndpoint: config.tokenEndpoint, redirectURL: config.redirectURL, revokeURL: config.revokeTokenURL, network: network)
-        let service = APIService(serverEndpoint: config.serverEndpoint, network: network)
-        let authentication = Authentication(database: database, clientID: config.clientID, domain: config.serverEndpoint.host!, networkAuthenticator: networkAuthenticator, authService: authService, service: service, preferences: preferences, delegate: self)
-        
-        database.setup { (error) in
-            XCTAssertNil(error)
-            
-            authentication.registerUser(firstName: "Frollo", lastName: "User", mobileNumber: "0412345678", postcode: "2060", dateOfBirth: Date(timeIntervalSince1970: 631152000), email: "user@frollo.us", password: "password", scopes: ["offline_access", "openid", "email"]) { (result) in
-                switch result {
-                    case .failure(let error):
-                        XCTAssertFalse(authentication.loggedIn)
-                        
-                        XCTAssertNil(authentication.fetchUser(context: database.newBackgroundContext()))
-                        
-                        XCTAssertNil(networkAuthenticator.accessToken)
-                        XCTAssertNil(networkAuthenticator.refreshToken)
-                        XCTAssertNil(networkAuthenticator.expiryDate)
-                        
-                        if let oAuthError = error as? OAuth2Error {
-                            XCTAssertEqual(oAuthError.type, OAuth2Error.OAuth2ErrorType.invalidRequest)
-                        } else {
-                            XCTFail("Wrong error returned")
-                        }
-                    case .success:
-                        XCTFail("Invalid registration data should fail")
-                }
-                
-                expectation1.fulfill()
-            }
-        }
-        
-        wait(for: [expectation1], timeout: 3.0)
-        
-        try? FileManager.default.removeItem(at: tempFolderPath())
-    }
-    
-    func testRegisterUserFailsIfLoggedIn() {
-        let expectation1 = expectation(description: "Network Request")
-        
-        let config = FrolloSDKConfiguration.testConfig()
-        
-        stub(condition: isHost(config.tokenEndpoint.host!) && isPath(config.tokenEndpoint.path)) { (request) -> OHHTTPStubsResponse in
-            return fixture(filePath: Bundle(for: type(of: self)).path(forResource: "token_valid", ofType: "json")!, headers: [ HTTPHeader.contentType.rawValue: "application/json"])
-        }
-        
-        stub(condition: isHost(config.serverEndpoint.host!) && isPath("/" + UserEndpoint.register.path)) { (request) -> OHHTTPStubsResponse in
-            return fixture(filePath: Bundle(for: type(of: self)).path(forResource: "user_details_complete", ofType: "json")!, status: 201, headers: [ HTTPHeader.contentType.rawValue: "application/json"])
-        }
-        
-        let path = tempFolderPath()
-        let database = Database(path: path)
-        let preferences = Preferences(path: path)
-        let keychain = Keychain(service: keychainService)
-        let networkAuthenticator = NetworkAuthenticator(authorizationEndpoint: config.authorizationEndpoint, serverEndpoint: config.serverEndpoint, tokenEndpoint: config.tokenEndpoint, keychain: keychain)
-        let network = Network(serverEndpoint: config.serverEndpoint, networkAuthenticator: networkAuthenticator)
-        let authService = OAuthService(authorizationEndpoint: config.authorizationEndpoint, tokenEndpoint: config.tokenEndpoint, redirectURL: config.redirectURL, revokeURL: config.revokeTokenURL, network: network)
-        let service = APIService(serverEndpoint: config.serverEndpoint, network: network)
-        let authentication = Authentication(database: database, clientID: config.clientID, domain: config.serverEndpoint.host!, networkAuthenticator: networkAuthenticator, authService: authService, service: service, preferences: preferences, delegate: self)
-        authentication.loggedIn = true
-        
-        database.setup { (error) in
-            XCTAssertNil(error)
-            
-            authentication.registerUser(firstName: "Frollo", lastName: "User", mobileNumber: "0412345678", postcode: "2060", dateOfBirth: Date(timeIntervalSince1970: 631152000), email: "user@frollo.us", password: "password", scopes: ["offline_access", "openid", "email"]) { (result) in
-                switch result {
-                    case .failure(let error):
-                        XCTAssertTrue(authentication.loggedIn)
-                    
-                        if let dataError = error as? DataError {
-                            XCTAssertEqual(dataError.type, .authentication)
-                            XCTAssertEqual(dataError.subType, .alreadyLoggedIn)
-                        } else {
-                            XCTFail("Wrong error returned")
-                        }
-                    case .success:
-                        XCTFail("User was already logged in. Should fail.")
-                }
-                
-                expectation1.fulfill()
-            }
-        }
-        
-        wait(for: [expectation1], timeout: 3.0)
-        
-        try? FileManager.default.removeItem(at: tempFolderPath())
-    }
-    
-    // MARK: - User Details
-    
-    func testRefreshUser() {
-        let expectation1 = expectation(description: "Network Request")
-        
-        let config = FrolloSDKConfiguration.testConfig()
-        
-        stub(condition: isHost(config.serverEndpoint.host!) && isPath("/" + UserEndpoint.details.path)) { (request) -> OHHTTPStubsResponse in
-            return fixture(filePath: Bundle(for: type(of: self)).path(forResource: "user_details_complete", ofType: "json")!, headers: [ HTTPHeader.contentType.rawValue: "application/json"])
-        }
-        
-        let path = tempFolderPath()
-        let database = Database(path: path)
-        let preferences = Preferences(path: path)
-        let keychain = validKeychain()
-        let networkAuthenticator = NetworkAuthenticator(authorizationEndpoint: config.authorizationEndpoint, serverEndpoint: config.serverEndpoint, tokenEndpoint: config.tokenEndpoint, keychain: keychain)
-        let network = Network(serverEndpoint: config.serverEndpoint, networkAuthenticator: networkAuthenticator)
-        let authService = OAuthService(authorizationEndpoint: config.authorizationEndpoint, tokenEndpoint: config.tokenEndpoint, redirectURL: config.redirectURL, revokeURL: config.revokeTokenURL, network: network)
-        let service = APIService(serverEndpoint: config.serverEndpoint, network: network)
-        let authentication = Authentication(database: database, clientID: config.clientID, domain: config.serverEndpoint.host!, networkAuthenticator: networkAuthenticator, authService: authService, service: service, preferences: preferences, delegate: self)
-        
-        database.setup { (error) in
-            XCTAssertNil(error)
-            
-            authentication.loggedIn = true
->>>>>>> efa052a3
             
             expectation1.fulfill()
         }
         
         wait(for: [expectation1], timeout: 3.0)
         
-<<<<<<< HEAD
         XCTAssert(authentication === sdk.authentication)
         XCTAssertEqual(sdk.authentication.loggedIn, false)
-=======
-        try? FileManager.default.removeItem(at: tempFolderPath())
-    }
-    
-    func testUpdateUser() {
-        let expectation1 = expectation(description: "Network Request")
-        
-        let config = FrolloSDKConfiguration.testConfig()
-        
-        stub(condition: isHost(config.serverEndpoint.host!) && isPath("/" + UserEndpoint.details.path)) { (request) -> OHHTTPStubsResponse in
-            return fixture(filePath: Bundle(for: type(of: self)).path(forResource: "user_details_complete", ofType: "json")!, headers: [ HTTPHeader.contentType.rawValue: "application/json"])
-        }
-        
-        let path = tempFolderPath()
-        let database = Database(path: path)
-        let preferences = Preferences(path: path)
-        let keychain = validKeychain()
-        let networkAuthenticator = NetworkAuthenticator(authorizationEndpoint: config.authorizationEndpoint, serverEndpoint: config.serverEndpoint, tokenEndpoint: config.tokenEndpoint, keychain: keychain)
-        let network = Network(serverEndpoint: config.serverEndpoint, networkAuthenticator: networkAuthenticator)
-        let authService = OAuthService(authorizationEndpoint: config.authorizationEndpoint, tokenEndpoint: config.tokenEndpoint, redirectURL: config.redirectURL, revokeURL: config.revokeTokenURL, network: network)
-        let service = APIService(serverEndpoint: config.serverEndpoint, network: network)
-        let authentication = Authentication(database: database, clientID: config.clientID, domain: config.serverEndpoint.host!, networkAuthenticator: networkAuthenticator, authService: authService, service: service, preferences: preferences, delegate: self)
-        
-        database.setup { (error) in
-            XCTAssertNil(error)
-            
-            authentication.loggedIn = true
-            
-            let moc = database.newBackgroundContext()
-            
-            moc.performAndWait {
-                let user = User(context: moc)
-                user.populateTestData()
-                
-                try! moc.save()
-            }
-            
-            authentication.updateUser { (result) in
-                switch result {
-                    case .failure(let error):
-                        XCTFail(error.localizedDescription)
-                    case .success:
-                        XCTAssertNotNil(authentication.fetchUser(context: database.newBackgroundContext()))
-                }
-                
-                expectation1.fulfill()
-            }
-        }
-        
-        wait(for: [expectation1], timeout: 5.0)
-        
-        try? FileManager.default.removeItem(at: tempFolderPath())
-    }
-    
-    func testUpdateUserFailsIfLoggedOut() {
-        let expectation1 = expectation(description: "Network Request")
-        
-        let config = FrolloSDKConfiguration.testConfig()
-        
-        stub(condition: isHost(config.serverEndpoint.host!) && isPath("/" + UserEndpoint.details.path)) { (request) -> OHHTTPStubsResponse in
-            return fixture(filePath: Bundle(for: type(of: self)).path(forResource: "user_details_complete", ofType: "json")!, headers: [ HTTPHeader.contentType.rawValue: "application/json"])
-        }
-        
-        let path = tempFolderPath()
-        let database = Database(path: path)
-        let preferences = Preferences(path: path)
-        let keychain = validKeychain()
-        let networkAuthenticator = NetworkAuthenticator(authorizationEndpoint: config.authorizationEndpoint, serverEndpoint: config.serverEndpoint, tokenEndpoint: config.tokenEndpoint, keychain: keychain)
-        let network = Network(serverEndpoint: config.serverEndpoint, networkAuthenticator: networkAuthenticator)
-        let authService = OAuthService(authorizationEndpoint: config.authorizationEndpoint, tokenEndpoint: config.tokenEndpoint, redirectURL: config.redirectURL, revokeURL: config.revokeTokenURL, network: network)
-        let service = APIService(serverEndpoint: config.serverEndpoint, network: network)
-        let authentication = Authentication(database: database, clientID: config.clientID, domain: config.serverEndpoint.host!, networkAuthenticator: networkAuthenticator, authService: authService, service: service, preferences: preferences, delegate: self)
-        
-        database.setup { (error) in
-            XCTAssertNil(error)
-            
-            authentication.loggedIn = false
-            
-            let moc = database.newBackgroundContext()
-            
-            moc.performAndWait {
-                let user = User(context: moc)
-                user.populateTestData()
-                
-                try! moc.save()
-            }
-            
-            authentication.updateUser { (result) in
-                switch result {
-                    case .failure(let error):
-                        if let dataError = error as? DataError {
-                            XCTAssertEqual(dataError.type, .authentication)
-                            XCTAssertEqual(dataError.subType, .loggedOut)
-                        } else {
-                            XCTFail("Wrong error type")
-                        }
-                    case .success:
-                        XCTFail("Logged out, should fail")
-                }
-                
-                expectation1.fulfill()
-            }
-        }
-        
-        wait(for: [expectation1], timeout: 5.0)
-        
-        try? FileManager.default.removeItem(at: tempFolderPath())
-    }
-    
-    func testUpdateUserFailsIfNonexistant() {
-        let expectation1 = expectation(description: "Network Request")
-        
-        let config = FrolloSDKConfiguration.testConfig()
-        
-        stub(condition: isHost(config.serverEndpoint.host!) && isPath("/" + UserEndpoint.details.path)) { (request) -> OHHTTPStubsResponse in
-            return fixture(filePath: Bundle(for: type(of: self)).path(forResource: "user_details_complete", ofType: "json")!, headers: [ HTTPHeader.contentType.rawValue: "application/json"])
-        }
-        
-        let path = tempFolderPath()
-        let database = Database(path: path)
-        let preferences = Preferences(path: path)
-        let keychain = validKeychain()
-        let networkAuthenticator = NetworkAuthenticator(authorizationEndpoint: config.authorizationEndpoint, serverEndpoint: config.serverEndpoint, tokenEndpoint: config.tokenEndpoint, keychain: keychain)
-        let network = Network(serverEndpoint: config.serverEndpoint, networkAuthenticator: networkAuthenticator)
-        let authService = OAuthService(authorizationEndpoint: config.authorizationEndpoint, tokenEndpoint: config.tokenEndpoint, redirectURL: config.redirectURL, revokeURL: config.revokeTokenURL, network: network)
-        let service = APIService(serverEndpoint: config.serverEndpoint, network: network)
-        let authentication = Authentication(database: database, clientID: config.clientID, domain: config.serverEndpoint.host!, networkAuthenticator: networkAuthenticator, authService: authService, service: service, preferences: preferences, delegate: self)
-        
-        database.setup { (error) in
-            XCTAssertNil(error)
-            
-            authentication.loggedIn = true
-            
-            authentication.updateUser { (result) in
-                switch result {
-                    case .failure(let error):
-                        XCTAssertNil(authentication.fetchUser(context: database.viewContext))
-                    
-                        if let dataError = error as? DataError {
-                            XCTAssertEqual(dataError.type, .database)
-                            XCTAssertEqual(dataError.subType, .notFound)
-                        } else {
-                            XCTFail("Wrong error returned")
-                        }
-                    case .success:
-                        XCTFail("User missing. Should fail.")
-                }
-                
-                expectation1.fulfill()
-            }
-        }
-        
-        wait(for: [expectation1], timeout: 5.0)
-        
-        try? FileManager.default.removeItem(at: tempFolderPath())
-    }
-    
-    func testLogoutUser() {
-        let expectation1 = expectation(description: "Network Request")
-        let expectation2 = expectation(description: "Logout Request")
->>>>>>> efa052a3
         
         authentication.login()
         
-<<<<<<< HEAD
         XCTAssertEqual(sdk.authentication.loggedIn, true)
         XCTAssertEqual(sdk.network.authenticator.accessToken, "AccessToken001")
-=======
-        stub(condition: isHost(config.tokenEndpoint.host!) && isPath(config.revokeTokenURL!.path)) { (request) -> OHHTTPStubsResponse in
-            expectation2.fulfill()
-            return OHHTTPStubsResponse(data: Data(), statusCode: 204, headers: nil)
-        }
-        
-        let path = tempFolderPath()
-        let database = Database(path: path)
-        let preferences = Preferences(path: path)
-        let keychain = validKeychain()
-        let networkAuthenticator = NetworkAuthenticator(authorizationEndpoint: config.authorizationEndpoint, serverEndpoint: config.serverEndpoint, tokenEndpoint: config.tokenEndpoint, keychain: keychain)
-        let network = Network(serverEndpoint: config.serverEndpoint, networkAuthenticator: networkAuthenticator)
-        let authService = OAuthService(authorizationEndpoint: config.authorizationEndpoint, tokenEndpoint: config.tokenEndpoint, redirectURL: config.redirectURL, revokeURL: config.revokeTokenURL, network: network)
-        let service = APIService(serverEndpoint: config.serverEndpoint, network: network)
-        let authentication = Authentication(database: database, clientID: config.clientID, domain: config.serverEndpoint.host!, networkAuthenticator: networkAuthenticator, authService: authService, service: service, preferences: preferences, delegate: self)
-        authentication.loggedIn = true
->>>>>>> efa052a3
         
         sdk.authentication.refreshTokens { (result) in
             switch result {
@@ -792,995 +122,10 @@
                     XCTAssertEqual(sdk.network.authenticator.accessToken, "AccessToken002")
             }
             
-<<<<<<< HEAD
             expectation2.fulfill()
         }
         
         wait(for: [expectation2], timeout: 3.0)
-=======
-            authentication.logoutUser()
-            
-            XCTAssertNil(error)
-            
-            XCTAssertFalse(authentication.loggedIn)
-            
-            expectation1.fulfill()
-        }
-        
-        wait(for: [expectation1, expectation2], timeout: 3.0)
-        
-        try? FileManager.default.removeItem(at: tempFolderPath())
-    }
-    
-    func testUserLoggedOutOn401() {
-        let expectation1 = expectation(description: "Network Request")
-        
-        let config = FrolloSDKConfiguration.testConfig()
-        
-        stub(condition: isHost(config.serverEndpoint.host!) && isPath("/" + UserEndpoint.details.path)) { (request) -> OHHTTPStubsResponse in
-            return fixture(filePath: Bundle(for: type(of: self)).path(forResource: "error_suspended_device", ofType: "json")!, status: 401, headers: [ HTTPHeader.contentType.rawValue: "application/json"])
-        }
-        
-        let path = tempFolderPath()
-        let database = Database(path: path)
-        let preferences = Preferences(path: path)
-        let keychain = validKeychain()
-        let networkAuthenticator = NetworkAuthenticator(authorizationEndpoint: config.authorizationEndpoint, serverEndpoint: config.serverEndpoint, tokenEndpoint: config.tokenEndpoint, keychain: keychain)
-        let network = Network(serverEndpoint: config.serverEndpoint, networkAuthenticator: networkAuthenticator)
-        let authService = OAuthService(authorizationEndpoint: config.authorizationEndpoint, tokenEndpoint: config.tokenEndpoint, redirectURL: config.redirectURL, revokeURL: config.revokeTokenURL, network: network)
-        let service = APIService(serverEndpoint: config.serverEndpoint, network: network)
-        network.delegate = self
-        
-        let authentication = Authentication(database: database, clientID: config.clientID, domain: config.serverEndpoint.host!, networkAuthenticator: networkAuthenticator, authService: authService, service: service, preferences: preferences, delegate: self)
-        authentication.loggedIn = true
-        
-        database.setup { (error) in
-            XCTAssertNil(error)
-            
-            let moc = database.newBackgroundContext()
-            
-            moc.performAndWait {
-                let user = User(context: moc)
-                user.populateTestData()
-                
-                try! moc.save()
-            }
-            
-            authentication.updateUser { (result) in
-                switch result {
-                    case .failure:
-                        XCTAssertNil(network.authenticator.refreshToken)
-                        XCTAssertNil(network.authenticator.accessToken)
-                    case .success:
-                        XCTFail("Update user should fail due to 401")
-                }
-                
-                expectation1.fulfill()
-            }
-        }
-        
-        wait(for: [expectation1], timeout: 3.0)
-        
-        try? FileManager.default.removeItem(at: tempFolderPath())
-    }
-    
-    func testChangePassword() {
-        let expectation1 = expectation(description: "Network Request")
-        
-        let config = FrolloSDKConfiguration.testConfig()
-        
-        stub(condition: isHost(config.serverEndpoint.host!) && isPath("/" + UserEndpoint.user.path)) { (request) -> OHHTTPStubsResponse in
-            return OHHTTPStubsResponse(data: Data(), statusCode: 204, headers: nil)
-        }
-        
-        let path = tempFolderPath()
-        let database = Database(path: path)
-        let preferences = Preferences(path: path)
-        let keychain = validKeychain()
-        let networkAuthenticator = NetworkAuthenticator(authorizationEndpoint: config.authorizationEndpoint, serverEndpoint: config.serverEndpoint, tokenEndpoint: config.tokenEndpoint, keychain: keychain)
-        let network = Network(serverEndpoint: config.serverEndpoint, networkAuthenticator: networkAuthenticator)
-        let authService = OAuthService(authorizationEndpoint: config.authorizationEndpoint, tokenEndpoint: config.tokenEndpoint, redirectURL: config.redirectURL, revokeURL: config.revokeTokenURL, network: network)
-        let service = APIService(serverEndpoint: config.serverEndpoint, network: network)
-        let authentication = Authentication(database: database, clientID: config.clientID, domain: config.serverEndpoint.host!, networkAuthenticator: networkAuthenticator, authService: authService, service: service, preferences: preferences, delegate: self)
-        authentication.loggedIn = true
-        
-        database.setup { (error) in
-            XCTAssertNil(error)
-            
-            let moc = database.newBackgroundContext()
-            
-            moc.performAndWait {
-                let user = User(context: moc)
-                user.populateTestData()
-                
-                try! moc.save()
-            }
-            
-            authentication.changePassword(currentPassword: UUID().uuidString, newPassword: UUID().uuidString, completion: { (result) in
-                switch result {
-                    case .failure(let error):
-                        XCTFail(error.localizedDescription)
-                    case .success:
-                        break
-                }
-                
-                expectation1.fulfill()
-            })
-        }
-        
-        wait(for: [expectation1], timeout: 3.0)
-        
-        try? FileManager.default.removeItem(at: tempFolderPath())
-    }
-    
-    func testChangePasswordFailsIfTooShort() {
-        let expectation1 = expectation(description: "Network Request")
-        
-        let config = FrolloSDKConfiguration.testConfig()
-        
-        stub(condition: isHost(config.serverEndpoint.host!) && isPath("/" + UserEndpoint.user.path)) { (request) -> OHHTTPStubsResponse in
-            return OHHTTPStubsResponse(data: Data(), statusCode: 204, headers: nil)
-        }
-        
-        let path = tempFolderPath()
-        let database = Database(path: path)
-        let preferences = Preferences(path: path)
-        let keychain = validKeychain()
-        let networkAuthenticator = NetworkAuthenticator(authorizationEndpoint: config.authorizationEndpoint, serverEndpoint: config.serverEndpoint, tokenEndpoint: config.tokenEndpoint, keychain: keychain)
-        let network = Network(serverEndpoint: config.serverEndpoint, networkAuthenticator: networkAuthenticator)
-        let authService = OAuthService(authorizationEndpoint: config.authorizationEndpoint, tokenEndpoint: config.tokenEndpoint, redirectURL: config.redirectURL, revokeURL: config.revokeTokenURL, network: network)
-        let service = APIService(serverEndpoint: config.serverEndpoint, network: network)
-        let authentication = Authentication(database: database, clientID: config.clientID, domain: config.serverEndpoint.host!, networkAuthenticator: networkAuthenticator, authService: authService, service: service, preferences: preferences, delegate: self)
-        authentication.loggedIn = true
-        
-        database.setup { (error) in
-            XCTAssertNil(error)
-            
-            let moc = database.newBackgroundContext()
-            
-            moc.performAndWait {
-                let user = User(context: moc)
-                user.populateTestData()
-                
-                try! moc.save()
-            }
-            
-            authentication.changePassword(currentPassword: UUID().uuidString, newPassword: "1234", completion: { (result) in
-                switch result {
-                    case .failure(let error):
-                        if let dataError = error as? DataError {
-                            XCTAssertEqual(dataError.type, .api)
-                            XCTAssertEqual(dataError.subType, .passwordTooShort)
-                        } else {
-                            XCTFail("Wrong error returned")
-                        }
-                    case .success:
-                        XCTFail("Change password should fail")
-                }
-                
-                expectation1.fulfill()
-            })
-        }
-        
-        wait(for: [expectation1], timeout: 3.0)
-        
-        try? FileManager.default.removeItem(at: tempFolderPath())
-    }
-    
-    func testDeleteUser() {
-        let expectation1 = expectation(description: "Network Request")
-        
-        let config = FrolloSDKConfiguration.testConfig()
-        
-        stub(condition: isHost(config.serverEndpoint.host!) && isPath("/" + UserEndpoint.user.path)) { (request) -> OHHTTPStubsResponse in
-            return OHHTTPStubsResponse(data: Data(), statusCode: 204, headers: nil)
-        }
-        
-        let path = tempFolderPath()
-        let database = Database(path: path)
-        let preferences = Preferences(path: path)
-        let keychain = validKeychain()
-        let networkAuthenticator = NetworkAuthenticator(authorizationEndpoint: config.authorizationEndpoint, serverEndpoint: config.serverEndpoint, tokenEndpoint: config.tokenEndpoint, keychain: keychain)
-        let network = Network(serverEndpoint: config.serverEndpoint, networkAuthenticator: networkAuthenticator)
-        let authService = OAuthService(authorizationEndpoint: config.authorizationEndpoint, tokenEndpoint: config.tokenEndpoint, redirectURL: config.redirectURL, revokeURL: config.revokeTokenURL, network: network)
-        let service = APIService(serverEndpoint: config.serverEndpoint, network: network)
-        let authentication = Authentication(database: database, clientID: config.clientID, domain: config.serverEndpoint.host!, networkAuthenticator: networkAuthenticator, authService: authService, service: service, preferences: preferences, delegate: self)
-        authentication.loggedIn = true
-        
-        database.setup { (error) in
-            XCTAssertNil(error)
-            
-            let moc = database.newBackgroundContext()
-            
-            moc.performAndWait {
-                let user = User(context: moc)
-                user.populateTestData()
-                
-                try! moc.save()
-            }
-            
-            authentication.deleteUser(completion: { (result) in
-                switch result {
-                    case .failure(let error):
-                        XCTFail(error.localizedDescription)
-                    case .success:
-                        XCTAssertFalse(authentication.loggedIn)
-                }
-                
-                expectation1.fulfill()
-            })
-        }
-        
-        wait(for: [expectation1], timeout: 3.0)
-        
-        try? FileManager.default.removeItem(at: tempFolderPath())
-    }
-    
-    func testDeleteUserFailsIfLoggedOut() {
-        let expectation1 = expectation(description: "Network Request")
-        
-        let config = FrolloSDKConfiguration.testConfig()
-        
-        stub(condition: isHost(config.serverEndpoint.host!) && isPath("/" + UserEndpoint.user.path)) { (request) -> OHHTTPStubsResponse in
-            return OHHTTPStubsResponse(data: Data(), statusCode: 204, headers: nil)
-        }
-        
-        let path = tempFolderPath()
-        let database = Database(path: path)
-        let preferences = Preferences(path: path)
-        let keychain = validKeychain()
-        let networkAuthenticator = NetworkAuthenticator(authorizationEndpoint: config.authorizationEndpoint, serverEndpoint: config.serverEndpoint, tokenEndpoint: config.tokenEndpoint, keychain: keychain)
-        let network = Network(serverEndpoint: config.serverEndpoint, networkAuthenticator: networkAuthenticator)
-        let authService = OAuthService(authorizationEndpoint: config.authorizationEndpoint, tokenEndpoint: config.tokenEndpoint, redirectURL: config.redirectURL, revokeURL: config.revokeTokenURL, network: network)
-        let service = APIService(serverEndpoint: config.serverEndpoint, network: network)
-        let authentication = Authentication(database: database, clientID: config.clientID, domain: config.serverEndpoint.host!, networkAuthenticator: networkAuthenticator, authService: authService, service: service, preferences: preferences, delegate: self)
-        authentication.loggedIn = false
-        
-        database.setup { (error) in
-            XCTAssertNil(error)
-            
-            let moc = database.newBackgroundContext()
-            
-            moc.performAndWait {
-                let user = User(context: moc)
-                user.populateTestData()
-                
-                try! moc.save()
-            }
-            
-            authentication.deleteUser(completion: { (result) in
-                switch result {
-                    case .failure(let error):
-                        if let dataError = error as? DataError {
-                            XCTAssertEqual(dataError.type, .authentication)
-                            XCTAssertEqual(dataError.subType, .loggedOut)
-                        } else {
-                            XCTFail("Wrong error type")
-                        }
-                    case .success:
-                        XCTFail("User logged out. Should fail")
-                }
-                
-                expectation1.fulfill()
-            })
-        }
-        
-        wait(for: [expectation1], timeout: 3.0)
-        
-        try? FileManager.default.removeItem(at: tempFolderPath())
-    }
-    
-    func testResetPassword() {
-        let expectation1 = expectation(description: "Network Request")
-        
-        let config = FrolloSDKConfiguration.testConfig()
-        
-        stub(condition: isHost(config.serverEndpoint.host!) && isPath("/" + UserEndpoint.resetPassword.path)) { (request) -> OHHTTPStubsResponse in
-            return OHHTTPStubsResponse(data: Data(), statusCode: 202, headers: nil)
-        }
-        
-        let path = tempFolderPath()
-        let database = Database(path: path)
-        let preferences = Preferences(path: path)
-        let keychain = validKeychain()
-        let networkAuthenticator = NetworkAuthenticator(authorizationEndpoint: config.authorizationEndpoint, serverEndpoint: config.serverEndpoint, tokenEndpoint: config.tokenEndpoint, keychain: keychain)
-        let network = Network(serverEndpoint: config.serverEndpoint, networkAuthenticator: networkAuthenticator)
-        let authService = OAuthService(authorizationEndpoint: config.authorizationEndpoint, tokenEndpoint: config.tokenEndpoint, redirectURL: config.redirectURL, revokeURL: config.revokeTokenURL, network: network)
-        let service = APIService(serverEndpoint: config.serverEndpoint, network: network)
-        let authentication = Authentication(database: database, clientID: config.clientID, domain: config.serverEndpoint.host!, networkAuthenticator: networkAuthenticator, authService: authService, service: service, preferences: preferences, delegate: self)
-        authentication.loggedIn = true
-        
-        database.setup { (error) in
-            XCTAssertNil(error)
-            
-            let moc = database.newBackgroundContext()
-            
-            moc.performAndWait {
-                let user = User(context: moc)
-                user.populateTestData()
-                
-                try! moc.save()
-            }
-            
-            authentication.resetPassword(email: "test@domain.com", completion: { (result) in
-                switch result {
-                    case .failure(let error):
-                        XCTFail(error.localizedDescription)
-                    case .success:
-                        break
-                }
-                
-                expectation1.fulfill()
-            })
-        }
-        
-        wait(for: [expectation1], timeout: 3.0)
-        
-        try? FileManager.default.removeItem(at: tempFolderPath())
-    }
-    
-    func testForcedLogoutIfMissingRefreshToken() {
-        let expectation1 = expectation(description: "Network Request")
-        
-        let config = FrolloSDKConfiguration.testConfig()
-        
-        stub(condition: isHost(config.serverEndpoint.host!) && isPath("/" + UserEndpoint.details.path)) { (request) -> OHHTTPStubsResponse in
-            return fixture(filePath: Bundle(for: type(of: self)).path(forResource: "user_details_complete", ofType: "json")!, headers: [ HTTPHeader.contentType.rawValue: "application/json"])
-        }
-        
-        let keychain = validKeychain()
-        keychain["refreshToken"] = nil
-        keychain["accessToken"] = nil
-        
-        let path = tempFolderPath()
-        let database = Database(path: path)
-        let preferences = Preferences(path: path)
-        let networkAuthenticator = NetworkAuthenticator(authorizationEndpoint: config.authorizationEndpoint, serverEndpoint: config.serverEndpoint, tokenEndpoint: config.tokenEndpoint, keychain: keychain)
-        let network = Network(serverEndpoint: config.serverEndpoint, networkAuthenticator: networkAuthenticator)
-        let authService = OAuthService(authorizationEndpoint: config.authorizationEndpoint, tokenEndpoint: config.tokenEndpoint, redirectURL: config.redirectURL, revokeURL: config.revokeTokenURL, network: network)
-        let service = APIService(serverEndpoint: config.serverEndpoint, network: network)
-        network.delegate = self
-        
-        let authentication = Authentication(database: database, clientID: config.clientID, domain: config.serverEndpoint.host!, networkAuthenticator: networkAuthenticator, authService: authService, service: service, preferences: preferences, delegate: self)
-        authentication.loggedIn = true
-        
-        database.setup { (error) in
-            XCTAssertNil(error)
-            
-            let moc = database.newBackgroundContext()
-            
-            moc.performAndWait {
-                let user = User(context: moc)
-                user.populateTestData()
-                
-                try! moc.save()
-            }
-            
-            authentication.refreshUser { (result) in
-                switch result {
-                    case .failure:
-                        XCTAssertNil(network.authenticator.refreshToken)
-                        XCTAssertNil(network.authenticator.accessToken)
-                    case .success:
-                        XCTFail("Auth should fail")
-                }
-                
-                expectation1.fulfill()
-            }
-        }
-        
-        wait(for: [expectation1], timeout: 3.0)
-        
-        try? FileManager.default.removeItem(at: tempFolderPath())
-    }
-    
-    func testMigrateUser() {
-        let expectation1 = expectation(description: "Network Request")
-        
-        let config = FrolloSDKConfiguration.testConfig()
-        
-        stub(condition: isHost(config.serverEndpoint.host!) && isPath("/" + UserEndpoint.migrate.path)) { (request) -> OHHTTPStubsResponse in
-            return OHHTTPStubsResponse(data: Data(), statusCode: 204, headers: nil)
-        }
-        
-        let path = tempFolderPath()
-        let database = Database(path: path)
-        let preferences = Preferences(path: path)
-        let keychain = validKeychain()
-        let networkAuthenticator = NetworkAuthenticator(authorizationEndpoint: config.authorizationEndpoint, serverEndpoint: config.serverEndpoint, tokenEndpoint: config.tokenEndpoint, keychain: keychain)
-        let network = Network(serverEndpoint: config.serverEndpoint, networkAuthenticator: networkAuthenticator)
-        let authService = OAuthService(authorizationEndpoint: config.authorizationEndpoint, tokenEndpoint: config.tokenEndpoint, redirectURL: config.redirectURL, revokeURL: config.revokeTokenURL, network: network)
-        let service = APIService(serverEndpoint: config.serverEndpoint, network: network)
-        let authentication = Authentication(database: database, clientID: config.clientID, domain: config.serverEndpoint.host!, networkAuthenticator: networkAuthenticator, authService: authService, service: service, preferences: preferences, delegate: self)
-        authentication.loggedIn = true
-        
-        database.setup { (error) in
-            XCTAssertNil(error)
-            
-            let moc = database.newBackgroundContext()
-            
-            moc.performAndWait {
-                let user = User(context: moc)
-                user.populateTestData()
-                
-                try! moc.save()
-            }
-            
-            authentication.migrateUser(password: "12345678") { (result) in
-                switch result {
-                    case .failure(let error):
-                        XCTFail(error.localizedDescription)
-                    case .success:
-                        XCTAssertFalse(authentication.loggedIn)
-                    
-                        XCTAssertNil(networkAuthenticator.refreshToken)
-                        XCTAssertNil(networkAuthenticator.accessToken)
-                }
-                
-                expectation1.fulfill()
-            }
-        }
-        
-        wait(for: [expectation1], timeout: 3.0)
-    }
-    
-    func testMigrateUserFailsIfLoggedOut() {
-        let expectation1 = expectation(description: "Network Request")
-        
-        let config = FrolloSDKConfiguration.testConfig()
-        
-        stub(condition: isHost(config.serverEndpoint.host!) && isPath("/" + UserEndpoint.migrate.path)) { (request) -> OHHTTPStubsResponse in
-            return OHHTTPStubsResponse(data: Data(), statusCode: 204, headers: nil)
-        }
-        
-        let path = tempFolderPath()
-        let database = Database(path: path)
-        let preferences = Preferences(path: path)
-        let keychain = validKeychain()
-        let networkAuthenticator = NetworkAuthenticator(authorizationEndpoint: config.authorizationEndpoint, serverEndpoint: config.serverEndpoint, tokenEndpoint: config.tokenEndpoint, keychain: keychain)
-        let network = Network(serverEndpoint: config.serverEndpoint, networkAuthenticator: networkAuthenticator)
-        let authService = OAuthService(authorizationEndpoint: config.authorizationEndpoint, tokenEndpoint: config.tokenEndpoint, redirectURL: config.redirectURL, revokeURL: config.revokeTokenURL, network: network)
-        let service = APIService(serverEndpoint: config.serverEndpoint, network: network)
-        let authentication = Authentication(database: database, clientID: config.clientID, domain: config.serverEndpoint.host!, networkAuthenticator: networkAuthenticator, authService: authService, service: service, preferences: preferences, delegate: self)
-        authentication.loggedIn = false
-        
-        database.setup { (error) in
-            XCTAssertNil(error)
-            
-            let moc = database.newBackgroundContext()
-            
-            moc.performAndWait {
-                let user = User(context: moc)
-                user.populateTestData()
-                
-                try! moc.save()
-            }
-            
-            authentication.migrateUser(password: "1234") { (result) in
-                switch result {
-                    case .failure(let error):
-                        if let dataError = error as? DataError {
-                            XCTAssertEqual(dataError.type, .authentication)
-                            XCTAssertEqual(dataError.subType, .loggedOut)
-                        } else {
-                            XCTFail("Wrong error returned")
-                        }
-                    case .success:
-                        XCTFail("Change password should fail")
-                }
-                
-                expectation1.fulfill()
-            }
-        }
-        
-        wait(for: [expectation1], timeout: 3.0)
-    }
-    
-    func testMigrateUserFailsIfMissingRefreshToken() {
-        let expectation1 = expectation(description: "Network Request")
-        
-        let config = FrolloSDKConfiguration.testConfig()
-        
-        stub(condition: isHost(config.serverEndpoint.host!) && isPath("/" + UserEndpoint.migrate.path)) { (request) -> OHHTTPStubsResponse in
-            return OHHTTPStubsResponse(data: Data(), statusCode: 204, headers: nil)
-        }
-        
-        let path = tempFolderPath()
-        let database = Database(path: path)
-        let preferences = Preferences(path: path)
-        let keychain = Keychain(service: "InvalidTest")
-        let networkAuthenticator = NetworkAuthenticator(authorizationEndpoint: config.authorizationEndpoint, serverEndpoint: config.serverEndpoint, tokenEndpoint: config.tokenEndpoint, keychain: keychain)
-        let network = Network(serverEndpoint: config.serverEndpoint, networkAuthenticator: networkAuthenticator)
-        let authService = OAuthService(authorizationEndpoint: config.authorizationEndpoint, tokenEndpoint: config.tokenEndpoint, redirectURL: config.redirectURL, revokeURL: config.revokeTokenURL, network: network)
-        let service = APIService(serverEndpoint: config.serverEndpoint, network: network)
-        let authentication = Authentication(database: database, clientID: config.clientID, domain: config.serverEndpoint.host!, networkAuthenticator: networkAuthenticator, authService: authService, service: service, preferences: preferences, delegate: self)
-        authentication.loggedIn = true
-        
-        database.setup { (error) in
-            XCTAssertNil(error)
-            
-            let moc = database.newBackgroundContext()
-            
-            moc.performAndWait {
-                let user = User(context: moc)
-                user.populateTestData()
-                
-                try! moc.save()
-            }
-            
-            authentication.migrateUser(password: "1234") { (result) in
-                switch result {
-                    case .failure(let error):
-                        if let dataError = error as? DataError {
-                            XCTAssertEqual(dataError.type, .authentication)
-                            XCTAssertEqual(dataError.subType, .missingRefreshToken)
-                        } else {
-                            XCTFail("Wrong error returned")
-                        }
-                    case .success:
-                        XCTFail("Change password should fail")
-                }
-                
-                expectation1.fulfill()
-            }
-        }
-        
-        wait(for: [expectation1], timeout: 3.0)
-    }
-    
-    func testMigrateUserFailsIfPasswordTooShort() {
-        let expectation1 = expectation(description: "Network Request")
-        
-        let config = FrolloSDKConfiguration.testConfig()
-        
-        stub(condition: isHost(config.serverEndpoint.host!) && isPath("/" + UserEndpoint.migrate.path)) { (request) -> OHHTTPStubsResponse in
-            return OHHTTPStubsResponse(data: Data(), statusCode: 204, headers: nil)
-        }
-        
-        let path = tempFolderPath()
-        let database = Database(path: path)
-        let preferences = Preferences(path: path)
-        let keychain = validKeychain()
-        let networkAuthenticator = NetworkAuthenticator(authorizationEndpoint: config.authorizationEndpoint, serverEndpoint: config.serverEndpoint, tokenEndpoint: config.tokenEndpoint, keychain: keychain)
-        let network = Network(serverEndpoint: config.serverEndpoint, networkAuthenticator: networkAuthenticator)
-        let authService = OAuthService(authorizationEndpoint: config.authorizationEndpoint, tokenEndpoint: config.tokenEndpoint, redirectURL: config.redirectURL, revokeURL: config.revokeTokenURL, network: network)
-        let service = APIService(serverEndpoint: config.serverEndpoint, network: network)
-        let authentication = Authentication(database: database, clientID: config.clientID, domain: config.serverEndpoint.host!, networkAuthenticator: networkAuthenticator, authService: authService, service: service, preferences: preferences, delegate: self)
-        authentication.loggedIn = true
-        
-        database.setup { (error) in
-            XCTAssertNil(error)
-            
-            let moc = database.newBackgroundContext()
-            
-            moc.performAndWait {
-                let user = User(context: moc)
-                user.populateTestData()
-                
-                try! moc.save()
-            }
-            
-            authentication.migrateUser(password: "1234") { (result) in
-                switch result {
-                    case .failure(let error):
-                        if let dataError = error as? DataError {
-                            XCTAssertEqual(dataError.type, .api)
-                            XCTAssertEqual(dataError.subType, .passwordTooShort)
-                        } else {
-                            XCTFail("Wrong error returned")
-                        }
-                    case .success:
-                        XCTFail("Change password should fail")
-                }
-                
-                expectation1.fulfill()
-            }
-        }
-        
-        wait(for: [expectation1], timeout: 3.0)
-    }
-    
-    // MARK: - Device
-    
-    func testUpdateDevice() {
-        let expectation1 = expectation(description: "Network Request")
-        
-        let config = FrolloSDKConfiguration.testConfig()
-        
-        stub(condition: isHost(config.serverEndpoint.host!) && isPath("/" + DeviceEndpoint.device.path)) { (request) -> OHHTTPStubsResponse in
-            return OHHTTPStubsResponse(data: Data(), statusCode: 204, headers: nil)
-        }
-        
-        let path = tempFolderPath()
-        let database = Database(path: path)
-        let preferences = Preferences(path: path)
-        let keychain = validKeychain()
-        let networkAuthenticator = NetworkAuthenticator(authorizationEndpoint: config.authorizationEndpoint, serverEndpoint: config.serverEndpoint, tokenEndpoint: config.tokenEndpoint, keychain: keychain)
-        let network = Network(serverEndpoint: config.serverEndpoint, networkAuthenticator: networkAuthenticator)
-        let authService = OAuthService(authorizationEndpoint: config.authorizationEndpoint, tokenEndpoint: config.tokenEndpoint, redirectURL: config.redirectURL, revokeURL: config.revokeTokenURL, network: network)
-        let service = APIService(serverEndpoint: config.serverEndpoint, network: network)
-        let authentication = Authentication(database: database, clientID: config.clientID, domain: config.serverEndpoint.host!, networkAuthenticator: networkAuthenticator, authService: authService, service: service, preferences: preferences, delegate: self)
-        
-        database.setup { (error) in
-            XCTAssertNil(error)
-
-            authentication.loggedIn = true
-            
-            authentication.updateDevice(notificationToken: "SomeToken12345", completion: { (result) in
-                switch result {
-                    case .failure(let error):
-                        XCTFail(error.localizedDescription)
-                    case .success:
-                        break
-                }
-                
-                expectation1.fulfill()
-            })
-        }
-        
-        wait(for: [expectation1], timeout: 3.0)
-        
-        try? FileManager.default.removeItem(at: tempFolderPath())
-    }
-    
-    func testUpdateDeviceCompliance() {
-        let expectation1 = expectation(description: "Network Request")
-        
-        let config = FrolloSDKConfiguration.testConfig()
-        
-        stub(condition: isHost(config.serverEndpoint.host!) && isPath("/" + DeviceEndpoint.device.path)) { (request) -> OHHTTPStubsResponse in
-            return OHHTTPStubsResponse(data: Data(), statusCode: 204, headers: nil)
-        }
-        
-        let path = tempFolderPath()
-        let database = Database(path: path)
-        let preferences = Preferences(path: path)
-        let keychain = validKeychain()
-        let networkAuthenticator = NetworkAuthenticator(authorizationEndpoint: config.authorizationEndpoint, serverEndpoint: config.serverEndpoint, tokenEndpoint: config.tokenEndpoint, keychain: keychain)
-        let network = Network(serverEndpoint: config.serverEndpoint, networkAuthenticator: networkAuthenticator)
-        let authService = OAuthService(authorizationEndpoint: config.authorizationEndpoint, tokenEndpoint: config.tokenEndpoint, redirectURL: config.redirectURL, revokeURL: config.revokeTokenURL, network: network)
-        let service = APIService(serverEndpoint: config.serverEndpoint, network: network)
-        let authentication = Authentication(database: database, clientID: config.clientID, domain: config.serverEndpoint.host!, networkAuthenticator: networkAuthenticator, authService: authService, service: service, preferences: preferences, delegate: self)
-        
-        database.setup { (error) in
-            XCTAssertNil(error)
-            
-            authentication.loggedIn = true
-            
-            authentication.updateDeviceCompliance(true) { (result) in
-                switch result {
-                    case .failure(let error):
-                        XCTFail(error.localizedDescription)
-                    case .success:
-                        break
-                }
-                
-                expectation1.fulfill()
-            }
-        }
-        
-        wait(for: [expectation1], timeout: 3.0)
-        
-        try? FileManager.default.removeItem(at: tempFolderPath())
-    }
-    
-    // MARK: - Tokens
-    
-    func testExchangeAuthorizationCode() {
-        let expectation1 = expectation(description: "Network Request")
-        
-        let config = FrolloSDKConfiguration.testConfig()
-        
-        stub(condition: isHost(config.tokenEndpoint.host!) && isPath(config.tokenEndpoint.path)) { (request) -> OHHTTPStubsResponse in
-            return fixture(filePath: Bundle(for: type(of: self)).path(forResource: "token_valid", ofType: "json")!, headers: [ HTTPHeader.contentType.rawValue: "application/json"])
-        }
-        
-        stub(condition: isHost(config.serverEndpoint.host!) && isPath("/" + UserEndpoint.details.path)) { (request) -> OHHTTPStubsResponse in
-            return fixture(filePath: Bundle(for: type(of: self)).path(forResource: "user_details_complete", ofType: "json")!, headers: [ HTTPHeader.contentType.rawValue: "application/json"])
-        }
-        
-        let path = tempFolderPath()
-        let database = Database(path: path)
-        let preferences = Preferences(path: path)
-        let keychain = Keychain(service: keychainService)
-        let networkAuthenticator = NetworkAuthenticator(authorizationEndpoint: config.authorizationEndpoint, serverEndpoint: config.serverEndpoint, tokenEndpoint: config.tokenEndpoint, keychain: keychain)
-        let network = Network(serverEndpoint: config.serverEndpoint, networkAuthenticator: networkAuthenticator)
-        let authService = OAuthService(authorizationEndpoint: config.authorizationEndpoint, tokenEndpoint: config.tokenEndpoint, redirectURL: config.redirectURL, revokeURL: config.revokeTokenURL, network: network)
-        let service = APIService(serverEndpoint: config.serverEndpoint, network: network)
-        let authentication = Authentication(database: database, clientID: config.clientID, domain: config.serverEndpoint.host!, networkAuthenticator: networkAuthenticator, authService: authService, service: service, preferences: preferences, delegate: self)
-        
-        database.setup { (error) in
-            XCTAssertNil(error)
-            
-            authentication.loggedIn = false
-            
-            authentication.exchangeAuthorizationCode(code: String.randomString(length: 32), codeVerifier: String.randomString(length: 32), scopes: ["offline_access", "openid", "email"]) { (result) in
-                switch result {
-                    case .failure(let error):
-                        XCTFail(error.localizedDescription)
-                    case .success:
-                        XCTAssertTrue(authentication.loggedIn)
-                        
-                        XCTAssertEqual(networkAuthenticator.accessToken, "MTQ0NjJkZmQ5OTM2NDE1ZTZjNGZmZjI3")
-                        XCTAssertEqual(networkAuthenticator.refreshToken, "IwOGYzYTlmM2YxOTQ5MGE3YmNmMDFkNTVk")
-                        XCTAssertEqual(networkAuthenticator.expiryDate, Date(timeIntervalSince1970: 2550794799))
-                    
-                        XCTAssertNotNil(authentication.fetchUser(context: database.newBackgroundContext()))
-                }
-                
-                expectation1.fulfill()
-            }
-        }
-        
-        wait(for: [expectation1], timeout: 3.0)
-        
-        try? FileManager.default.removeItem(at: tempFolderPath())
-    }
-    
-    func testExchangeAuthorizationCodeInvalid() {
-        let expectation1 = expectation(description: "Network Request")
-        
-        let config = FrolloSDKConfiguration.testConfig()
-        
-        stub(condition: isHost(config.tokenEndpoint.host!) && isPath(config.tokenEndpoint.path)) { (request) -> OHHTTPStubsResponse in
-            return fixture(filePath: Bundle(for: type(of: self)).path(forResource: "error_oauth2_invalid_grant", ofType: "json")!, status: 401, headers: [HTTPHeader.contentType.rawValue: "application/json"])
-
-        }
-        
-        stub(condition: isHost(config.serverEndpoint.host!) && isPath("/" + UserEndpoint.details.path)) { (request) -> OHHTTPStubsResponse in
-            return fixture(filePath: Bundle(for: type(of: self)).path(forResource: "user_details_complete", ofType: "json")!, headers: [ HTTPHeader.contentType.rawValue: "application/json"])
-        }
-        
-        let path = tempFolderPath()
-        let database = Database(path: path)
-        let preferences = Preferences(path: path)
-        let keychain = Keychain(service: keychainService)
-        let networkAuthenticator = NetworkAuthenticator(authorizationEndpoint: config.authorizationEndpoint, serverEndpoint: config.serverEndpoint, tokenEndpoint: config.tokenEndpoint, keychain: keychain)
-        let network = Network(serverEndpoint: config.serverEndpoint, networkAuthenticator: networkAuthenticator)
-        let authService = OAuthService(authorizationEndpoint: config.authorizationEndpoint, tokenEndpoint: config.tokenEndpoint, redirectURL: config.redirectURL, revokeURL: config.revokeTokenURL, network: network)
-        let service = APIService(serverEndpoint: config.serverEndpoint, network: network)
-        let authentication = Authentication(database: database, clientID: config.clientID, domain: config.serverEndpoint.host!, networkAuthenticator: networkAuthenticator, authService: authService, service: service, preferences: preferences, delegate: self)
-        
-        database.setup { (error) in
-            XCTAssertNil(error)
-            
-            authentication.loggedIn = false
-            
-            authentication.exchangeAuthorizationCode(code: String.randomString(length: 32), codeVerifier: String.randomString(length: 32), scopes: ["offline_access", "openid", "email"]) { (result) in
-                switch result {
-                    case .failure(let error):
-                        XCTAssertFalse(authentication.loggedIn)
-                        
-                        XCTAssertNil(authentication.fetchUser(context: database.newBackgroundContext()))
-                        
-                        XCTAssertNil(networkAuthenticator.accessToken)
-                        XCTAssertNil(networkAuthenticator.refreshToken)
-                        XCTAssertNil(networkAuthenticator.expiryDate)
-                        
-                        if let oAuthError = error as? OAuth2Error {
-                            XCTAssertEqual(oAuthError.type, .invalidGrant)
-                        } else {
-                            XCTFail("Wrong error returned")
-                        }
-                    case .success:
-                        XCTFail("Wrong password should fail")
-                }
-                
-                expectation1.fulfill()
-            }
-        }
-        
-        wait(for: [expectation1], timeout: 3.0)
-        
-        try? FileManager.default.removeItem(at: tempFolderPath())
-    }
-    
-    func testExchangeAuthorizationCodeInvalidSecondaryFailure() {
-        let expectation1 = expectation(description: "Network Request")
-        
-        let config = FrolloSDKConfiguration.testConfig()
-        
-        stub(condition: isHost(config.tokenEndpoint.host!) && isPath(config.tokenEndpoint.path)) { (request) -> OHHTTPStubsResponse in
-            return fixture(filePath: Bundle(for: type(of: self)).path(forResource: "token_valid", ofType: "json")!, headers: [HTTPHeader.contentType.rawValue: "application/json"])
-        }
-        
-        stub(condition: isHost(config.serverEndpoint.host!) && isPath("/" + UserEndpoint.details.path)) { (request) -> OHHTTPStubsResponse in
-            return fixture(filePath: Bundle(for: type(of: self)).path(forResource: "error_invalid_auth_head", ofType: "json")!, headers: [ HTTPHeader.contentType.rawValue: "application/json"])
-        }
-        
-        let path = tempFolderPath()
-        let database = Database(path: path)
-        let preferences = Preferences(path: path)
-        let keychain = Keychain(service: keychainService)
-        let networkAuthenticator = NetworkAuthenticator(authorizationEndpoint: config.authorizationEndpoint, serverEndpoint: config.serverEndpoint, tokenEndpoint: config.tokenEndpoint, keychain: keychain)
-        let network = Network(serverEndpoint: config.serverEndpoint, networkAuthenticator: networkAuthenticator)
-        let authService = OAuthService(authorizationEndpoint: config.authorizationEndpoint, tokenEndpoint: config.tokenEndpoint, redirectURL: config.redirectURL, revokeURL: config.revokeTokenURL, network: network)
-        let service = APIService(serverEndpoint: config.serverEndpoint, network: network)
-        let authentication = Authentication(database: database, clientID: config.clientID, domain: config.serverEndpoint.host!, networkAuthenticator: networkAuthenticator, authService: authService, service: service, preferences: preferences, delegate: self)
-        
-        database.setup { (error) in
-            XCTAssertNil(error)
-            
-            authentication.loggedIn = false
-            
-            authentication.exchangeAuthorizationCode(code: String.randomString(length: 32), codeVerifier: String.randomString(length: 32), scopes: ["offline_access", "openid", "email"]) { (result) in
-                switch result {
-                    case .failure(let error):
-                        XCTAssertFalse(authentication.loggedIn)
-                        
-                        XCTAssertNil(authentication.fetchUser(context: database.newBackgroundContext()))
-                        
-                        XCTAssertNil(networkAuthenticator.accessToken)
-                        XCTAssertNil(networkAuthenticator.refreshToken)
-                        XCTAssertNil(networkAuthenticator.expiryDate)
-                        
-                        if let apiError = error as? DataError {
-                            XCTAssertEqual(apiError.type, .api)
-                        } else {
-                            XCTFail("Wrong error returned")
-                        }
-                    case .success:
-                        XCTFail("Wrong password should fail")
-                }
-                
-                expectation1.fulfill()
-            }
-        }
-        
-        wait(for: [expectation1], timeout: 3.0)
-        
-        try? FileManager.default.removeItem(at: tempFolderPath())
-    }
-    
-    func testExchangeLegacyAccessToken() {
-        let expectation1 = expectation(description: "Network Request")
-        
-        let config = FrolloSDKConfiguration.testConfig()
-        
-        stub(condition: isHost(config.tokenEndpoint.host!) && isPath(config.tokenEndpoint.path)) { (request) -> OHHTTPStubsResponse in
-            return fixture(filePath: Bundle(for: type(of: self)).path(forResource: "token_valid", ofType: "json")!, headers: [ HTTPHeader.contentType.rawValue: "application/json"])
-        }
-        
-        let path = tempFolderPath()
-        let database = Database(path: path)
-        let preferences = Preferences(path: path)
-        let keychain = validKeychain()
-        let networkAuthenticator = NetworkAuthenticator(authorizationEndpoint: config.authorizationEndpoint, serverEndpoint: config.serverEndpoint, tokenEndpoint: config.tokenEndpoint, keychain: keychain)
-        let network = Network(serverEndpoint: config.serverEndpoint, networkAuthenticator: networkAuthenticator)
-        let authService = OAuthService(authorizationEndpoint: config.authorizationEndpoint, tokenEndpoint: config.tokenEndpoint, redirectURL: config.redirectURL, revokeURL: config.revokeTokenURL, network: network)
-        let service = APIService(serverEndpoint: config.serverEndpoint, network: network)
-        let authentication = Authentication(database: database, clientID: config.clientID, domain: config.serverEndpoint.host!, networkAuthenticator: networkAuthenticator, authService: authService, service: service, preferences: preferences, delegate: self)
-        
-        database.setup { (error) in
-            XCTAssertNil(error)
-            
-            authentication.loggedIn = true
-            
-            authentication.exchangeLegacyToken { (result) in
-                switch result {
-                    case .failure(let error):
-                        XCTFail(error.localizedDescription)
-                    case .success:
-                        XCTAssertTrue(authentication.loggedIn)
-                        
-                        XCTAssertEqual(networkAuthenticator.accessToken, "MTQ0NjJkZmQ5OTM2NDE1ZTZjNGZmZjI3")
-                        XCTAssertEqual(networkAuthenticator.refreshToken, "IwOGYzYTlmM2YxOTQ5MGE3YmNmMDFkNTVk")
-                        XCTAssertEqual(networkAuthenticator.expiryDate, Date(timeIntervalSince1970: 2550794799))
-                }
-                
-                expectation1.fulfill()
-            }
-        }
-        
-        wait(for: [expectation1], timeout: 3.0)
-        
-        try? FileManager.default.removeItem(at: tempFolderPath())
-    }
-    
-    func testExchangeMissingRefreshTokenFails() {
-        let expectation1 = expectation(description: "Network Request")
-        
-        let config = FrolloSDKConfiguration.testConfig()
-        
-        stub(condition: isHost(config.tokenEndpoint.host!) && isPath(config.tokenEndpoint.path)) { (request) -> OHHTTPStubsResponse in
-            return fixture(filePath: Bundle(for: type(of: self)).path(forResource: "token_valid", ofType: "json")!, headers: [ HTTPHeader.contentType.rawValue: "application/json"])
-        }
-        
-        let path = tempFolderPath()
-        let database = Database(path: path)
-        let preferences = Preferences(path: path)
-        let keychain = Keychain(service: keychainService)
-        let networkAuthenticator = NetworkAuthenticator(authorizationEndpoint: config.authorizationEndpoint, serverEndpoint: config.serverEndpoint, tokenEndpoint: config.tokenEndpoint, keychain: keychain)
-        let network = Network(serverEndpoint: config.serverEndpoint, networkAuthenticator: networkAuthenticator)
-        let authService = OAuthService(authorizationEndpoint: config.authorizationEndpoint, tokenEndpoint: config.tokenEndpoint, redirectURL: config.redirectURL, revokeURL: config.revokeTokenURL, network: network)
-        let service = APIService(serverEndpoint: config.serverEndpoint, network: network)
-        let authentication = Authentication(database: database, clientID: config.clientID, domain: config.serverEndpoint.host!, networkAuthenticator: networkAuthenticator, authService: authService, service: service, preferences: preferences, delegate: self)
-        
-        database.setup { (error) in
-            XCTAssertNil(error)
-            
-            authentication.loggedIn = true
-            
-            authentication.exchangeLegacyToken { (result) in
-                switch result {
-                    case .failure(let error):
-                        XCTAssertNil(networkAuthenticator.accessToken)
-                        XCTAssertNil(networkAuthenticator.refreshToken)
-                        XCTAssertNil(networkAuthenticator.expiryDate)
-                    
-                        if let authError = error as? DataError {
-                            XCTAssertEqual(authError.type, .authentication)
-                            XCTAssertEqual(authError.subType, .missingRefreshToken)
-                        } else {
-                            XCTFail("Wrong error returned")
-                        }
-                    case .success:
-                        XCTFail("Missing refresh token should fail")
-                }
-                
-                expectation1.fulfill()
-            }
-        }
-        
-        wait(for: [expectation1], timeout: 3.0)
-        
-        try? FileManager.default.removeItem(at: tempFolderPath())
-    }
-    
-    // MARK: - Web view
-    
-    func testAuthenticatingRequestManually() {
-        let expectation1 = expectation(description: "Network Request")
-        
-        let config = FrolloSDKConfiguration.testConfig()
-        
-        let path = tempFolderPath()
-        let database = Database(path: path)
-        let preferences = Preferences(path: path)
-        let keychain = validKeychain()
-        let networkAuthenticator = NetworkAuthenticator(authorizationEndpoint: config.authorizationEndpoint, serverEndpoint: config.serverEndpoint, tokenEndpoint: config.tokenEndpoint, keychain: keychain)
-        let network = Network(serverEndpoint: config.serverEndpoint, networkAuthenticator: networkAuthenticator)
-        let authService = OAuthService(authorizationEndpoint: config.authorizationEndpoint, tokenEndpoint: config.tokenEndpoint, redirectURL: config.redirectURL, revokeURL: config.revokeTokenURL, network: network)
-        let service = APIService(serverEndpoint: config.serverEndpoint, network: network)
-        let authentication = Authentication(database: database, clientID: config.clientID, domain: config.serverEndpoint.host!, networkAuthenticator: networkAuthenticator, authService: authService, service: service, preferences: preferences, delegate: self)
-        
-        let requestURL = URL(string: "https://api.example.com/somewhere")!
-        let request = URLRequest(url: requestURL)
-        
-        database.setup { (error) in
-            XCTAssertNil(error)
-            
-            do {
-                let adaptedRequest = try authentication.authenticateRequest(request)
-                
-                guard let authHeader = adaptedRequest.allHTTPHeaderFields?["Authorization"]
-                    else {
-                        XCTFail("No auth header")
-                        return
-                }
-                
-                XCTAssertTrue(authHeader.contains("Bearer"))
-            } catch {
-                XCTFail(error.localizedDescription)
-            }
-            
-            expectation1.fulfill()
-        }
-        
-        wait(for: [expectation1], timeout: 3.0)
-    }
-    
-    // MARK: - Auth delegate
-    
-    func authenticationReset() {
-        
-    }
-    
-    // MARK: - Network logged out delegate
-    
-    func forcedLogout() {
-        
->>>>>>> efa052a3
     }
     
 }